// SPDX-License-Identifier: GPL-2.0
#include <linux/ceph/ceph_debug.h>

#include <linux/fs.h>
#include <linux/wait.h>
#include <linux/slab.h>
#include <linux/gfp.h>
#include <linux/sched.h>
#include <linux/debugfs.h>
#include <linux/seq_file.h>
#include <linux/ratelimit.h>
#include <linux/bits.h>
#include <linux/ktime.h>
#include <linux/bitmap.h>

#include "super.h"
#include "mds_client.h"

#include <linux/ceph/ceph_features.h>
#include <linux/ceph/messenger.h>
#include <linux/ceph/decode.h>
#include <linux/ceph/pagelist.h>
#include <linux/ceph/auth.h>
#include <linux/ceph/debugfs.h>

#define RECONNECT_MAX_SIZE (INT_MAX - PAGE_SIZE)

/*
 * A cluster of MDS (metadata server) daemons is responsible for
 * managing the file system namespace (the directory hierarchy and
 * inodes) and for coordinating shared access to storage.  Metadata is
 * partitioning hierarchically across a number of servers, and that
 * partition varies over time as the cluster adjusts the distribution
 * in order to balance load.
 *
 * The MDS client is primarily responsible to managing synchronous
 * metadata requests for operations like open, unlink, and so forth.
 * If there is a MDS failure, we find out about it when we (possibly
 * request and) receive a new MDS map, and can resubmit affected
 * requests.
 *
 * For the most part, though, we take advantage of a lossless
 * communications channel to the MDS, and do not need to worry about
 * timing out or resubmitting requests.
 *
 * We maintain a stateful "session" with each MDS we interact with.
 * Within each session, we sent periodic heartbeat messages to ensure
 * any capabilities or leases we have been issues remain valid.  If
 * the session times out and goes stale, our leases and capabilities
 * are no longer valid.
 */

struct ceph_reconnect_state {
	struct ceph_mds_session *session;
	int nr_caps, nr_realms;
	struct ceph_pagelist *pagelist;
	unsigned msg_version;
	bool allow_multi;
};

static void __wake_requests(struct ceph_mds_client *mdsc,
			    struct list_head *head);
static void ceph_cap_release_work(struct work_struct *work);
static void ceph_cap_reclaim_work(struct work_struct *work);

static const struct ceph_connection_operations mds_con_ops;


/*
 * mds reply parsing
 */

static int parse_reply_info_quota(void **p, void *end,
				  struct ceph_mds_reply_info_in *info)
{
	u8 struct_v, struct_compat;
	u32 struct_len;

	ceph_decode_8_safe(p, end, struct_v, bad);
	ceph_decode_8_safe(p, end, struct_compat, bad);
	/* struct_v is expected to be >= 1. we only
	 * understand encoding with struct_compat == 1. */
	if (!struct_v || struct_compat != 1)
		goto bad;
	ceph_decode_32_safe(p, end, struct_len, bad);
	ceph_decode_need(p, end, struct_len, bad);
	end = *p + struct_len;
	ceph_decode_64_safe(p, end, info->max_bytes, bad);
	ceph_decode_64_safe(p, end, info->max_files, bad);
	*p = end;
	return 0;
bad:
	return -EIO;
}

/*
 * parse individual inode info
 */
static int parse_reply_info_in(void **p, void *end,
			       struct ceph_mds_reply_info_in *info,
			       u64 features)
{
	int err = 0;
	u8 struct_v = 0;

	if (features == (u64)-1) {
		u32 struct_len;
		u8 struct_compat;
		ceph_decode_8_safe(p, end, struct_v, bad);
		ceph_decode_8_safe(p, end, struct_compat, bad);
		/* struct_v is expected to be >= 1. we only understand
		 * encoding with struct_compat == 1. */
		if (!struct_v || struct_compat != 1)
			goto bad;
		ceph_decode_32_safe(p, end, struct_len, bad);
		ceph_decode_need(p, end, struct_len, bad);
		end = *p + struct_len;
	}

	ceph_decode_need(p, end, sizeof(struct ceph_mds_reply_inode), bad);
	info->in = *p;
	*p += sizeof(struct ceph_mds_reply_inode) +
		sizeof(*info->in->fragtree.splits) *
		le32_to_cpu(info->in->fragtree.nsplits);

	ceph_decode_32_safe(p, end, info->symlink_len, bad);
	ceph_decode_need(p, end, info->symlink_len, bad);
	info->symlink = *p;
	*p += info->symlink_len;

	ceph_decode_copy_safe(p, end, &info->dir_layout,
			      sizeof(info->dir_layout), bad);
	ceph_decode_32_safe(p, end, info->xattr_len, bad);
	ceph_decode_need(p, end, info->xattr_len, bad);
	info->xattr_data = *p;
	*p += info->xattr_len;

	if (features == (u64)-1) {
		/* inline data */
		ceph_decode_64_safe(p, end, info->inline_version, bad);
		ceph_decode_32_safe(p, end, info->inline_len, bad);
		ceph_decode_need(p, end, info->inline_len, bad);
		info->inline_data = *p;
		*p += info->inline_len;
		/* quota */
		err = parse_reply_info_quota(p, end, info);
		if (err < 0)
			goto out_bad;
		/* pool namespace */
		ceph_decode_32_safe(p, end, info->pool_ns_len, bad);
		if (info->pool_ns_len > 0) {
			ceph_decode_need(p, end, info->pool_ns_len, bad);
			info->pool_ns_data = *p;
			*p += info->pool_ns_len;
		}

		/* btime */
		ceph_decode_need(p, end, sizeof(info->btime), bad);
		ceph_decode_copy(p, &info->btime, sizeof(info->btime));

		/* change attribute */
		ceph_decode_64_safe(p, end, info->change_attr, bad);

		/* dir pin */
		if (struct_v >= 2) {
			ceph_decode_32_safe(p, end, info->dir_pin, bad);
		} else {
			info->dir_pin = -ENODATA;
		}

		/* snapshot birth time, remains zero for v<=2 */
		if (struct_v >= 3) {
			ceph_decode_need(p, end, sizeof(info->snap_btime), bad);
			ceph_decode_copy(p, &info->snap_btime,
					 sizeof(info->snap_btime));
		} else {
			memset(&info->snap_btime, 0, sizeof(info->snap_btime));
		}

		/* snapshot count, remains zero for v<=3 */
		if (struct_v >= 4) {
			ceph_decode_64_safe(p, end, info->rsnaps, bad);
		} else {
			info->rsnaps = 0;
		}

		*p = end;
	} else {
		if (features & CEPH_FEATURE_MDS_INLINE_DATA) {
			ceph_decode_64_safe(p, end, info->inline_version, bad);
			ceph_decode_32_safe(p, end, info->inline_len, bad);
			ceph_decode_need(p, end, info->inline_len, bad);
			info->inline_data = *p;
			*p += info->inline_len;
		} else
			info->inline_version = CEPH_INLINE_NONE;

		if (features & CEPH_FEATURE_MDS_QUOTA) {
			err = parse_reply_info_quota(p, end, info);
			if (err < 0)
				goto out_bad;
		} else {
			info->max_bytes = 0;
			info->max_files = 0;
		}

		info->pool_ns_len = 0;
		info->pool_ns_data = NULL;
		if (features & CEPH_FEATURE_FS_FILE_LAYOUT_V2) {
			ceph_decode_32_safe(p, end, info->pool_ns_len, bad);
			if (info->pool_ns_len > 0) {
				ceph_decode_need(p, end, info->pool_ns_len, bad);
				info->pool_ns_data = *p;
				*p += info->pool_ns_len;
			}
		}

		if (features & CEPH_FEATURE_FS_BTIME) {
			ceph_decode_need(p, end, sizeof(info->btime), bad);
			ceph_decode_copy(p, &info->btime, sizeof(info->btime));
			ceph_decode_64_safe(p, end, info->change_attr, bad);
		}

		info->dir_pin = -ENODATA;
		/* info->snap_btime and info->rsnaps remain zero */
	}
	return 0;
bad:
	err = -EIO;
out_bad:
	return err;
}

static int parse_reply_info_dir(void **p, void *end,
				struct ceph_mds_reply_dirfrag **dirfrag,
				u64 features)
{
	if (features == (u64)-1) {
		u8 struct_v, struct_compat;
		u32 struct_len;
		ceph_decode_8_safe(p, end, struct_v, bad);
		ceph_decode_8_safe(p, end, struct_compat, bad);
		/* struct_v is expected to be >= 1. we only understand
		 * encoding whose struct_compat == 1. */
		if (!struct_v || struct_compat != 1)
			goto bad;
		ceph_decode_32_safe(p, end, struct_len, bad);
		ceph_decode_need(p, end, struct_len, bad);
		end = *p + struct_len;
	}

	ceph_decode_need(p, end, sizeof(**dirfrag), bad);
	*dirfrag = *p;
	*p += sizeof(**dirfrag) + sizeof(u32) * le32_to_cpu((*dirfrag)->ndist);
	if (unlikely(*p > end))
		goto bad;
	if (features == (u64)-1)
		*p = end;
	return 0;
bad:
	return -EIO;
}

static int parse_reply_info_lease(void **p, void *end,
				  struct ceph_mds_reply_lease **lease,
				  u64 features)
{
	if (features == (u64)-1) {
		u8 struct_v, struct_compat;
		u32 struct_len;
		ceph_decode_8_safe(p, end, struct_v, bad);
		ceph_decode_8_safe(p, end, struct_compat, bad);
		/* struct_v is expected to be >= 1. we only understand
		 * encoding whose struct_compat == 1. */
		if (!struct_v || struct_compat != 1)
			goto bad;
		ceph_decode_32_safe(p, end, struct_len, bad);
		ceph_decode_need(p, end, struct_len, bad);
		end = *p + struct_len;
	}

	ceph_decode_need(p, end, sizeof(**lease), bad);
	*lease = *p;
	*p += sizeof(**lease);
	if (features == (u64)-1)
		*p = end;
	return 0;
bad:
	return -EIO;
}

/*
 * parse a normal reply, which may contain a (dir+)dentry and/or a
 * target inode.
 */
static int parse_reply_info_trace(void **p, void *end,
				  struct ceph_mds_reply_info_parsed *info,
				  u64 features)
{
	int err;

	if (info->head->is_dentry) {
		err = parse_reply_info_in(p, end, &info->diri, features);
		if (err < 0)
			goto out_bad;

		err = parse_reply_info_dir(p, end, &info->dirfrag, features);
		if (err < 0)
			goto out_bad;

		ceph_decode_32_safe(p, end, info->dname_len, bad);
		ceph_decode_need(p, end, info->dname_len, bad);
		info->dname = *p;
		*p += info->dname_len;

		err = parse_reply_info_lease(p, end, &info->dlease, features);
		if (err < 0)
			goto out_bad;
	}

	if (info->head->is_target) {
		err = parse_reply_info_in(p, end, &info->targeti, features);
		if (err < 0)
			goto out_bad;
	}

	if (unlikely(*p != end))
		goto bad;
	return 0;

bad:
	err = -EIO;
out_bad:
	pr_err("problem parsing mds trace %d\n", err);
	return err;
}

/*
 * parse readdir results
 */
static int parse_reply_info_readdir(void **p, void *end,
				struct ceph_mds_reply_info_parsed *info,
				u64 features)
{
	u32 num, i = 0;
	int err;

	err = parse_reply_info_dir(p, end, &info->dir_dir, features);
	if (err < 0)
		goto out_bad;

	ceph_decode_need(p, end, sizeof(num) + 2, bad);
	num = ceph_decode_32(p);
	{
		u16 flags = ceph_decode_16(p);
		info->dir_end = !!(flags & CEPH_READDIR_FRAG_END);
		info->dir_complete = !!(flags & CEPH_READDIR_FRAG_COMPLETE);
		info->hash_order = !!(flags & CEPH_READDIR_HASH_ORDER);
		info->offset_hash = !!(flags & CEPH_READDIR_OFFSET_HASH);
	}
	if (num == 0)
		goto done;

	BUG_ON(!info->dir_entries);
	if ((unsigned long)(info->dir_entries + num) >
	    (unsigned long)info->dir_entries + info->dir_buf_size) {
		pr_err("dir contents are larger than expected\n");
		WARN_ON(1);
		goto bad;
	}

	info->dir_nr = num;
	while (num) {
		struct ceph_mds_reply_dir_entry *rde = info->dir_entries + i;
		/* dentry */
		ceph_decode_32_safe(p, end, rde->name_len, bad);
		ceph_decode_need(p, end, rde->name_len, bad);
		rde->name = *p;
		*p += rde->name_len;
		dout("parsed dir dname '%.*s'\n", rde->name_len, rde->name);

		/* dentry lease */
		err = parse_reply_info_lease(p, end, &rde->lease, features);
		if (err)
			goto out_bad;
		/* inode */
		err = parse_reply_info_in(p, end, &rde->inode, features);
		if (err < 0)
			goto out_bad;
		/* ceph_readdir_prepopulate() will update it */
		rde->offset = 0;
		i++;
		num--;
	}

done:
	/* Skip over any unrecognized fields */
	*p = end;
	return 0;

bad:
	err = -EIO;
out_bad:
	pr_err("problem parsing dir contents %d\n", err);
	return err;
}

/*
 * parse fcntl F_GETLK results
 */
static int parse_reply_info_filelock(void **p, void *end,
				     struct ceph_mds_reply_info_parsed *info,
				     u64 features)
{
	if (*p + sizeof(*info->filelock_reply) > end)
		goto bad;

	info->filelock_reply = *p;

	/* Skip over any unrecognized fields */
	*p = end;
	return 0;
bad:
	return -EIO;
}


#if BITS_PER_LONG == 64

#define DELEGATED_INO_AVAILABLE		xa_mk_value(1)

static int ceph_parse_deleg_inos(void **p, void *end,
				 struct ceph_mds_session *s)
{
	u32 sets;

	ceph_decode_32_safe(p, end, sets, bad);
	dout("got %u sets of delegated inodes\n", sets);
	while (sets--) {
		u64 start, len, ino;

		ceph_decode_64_safe(p, end, start, bad);
		ceph_decode_64_safe(p, end, len, bad);

		/* Don't accept a delegation of system inodes */
		if (start < CEPH_INO_SYSTEM_BASE) {
			pr_warn_ratelimited("ceph: ignoring reserved inode range delegation (start=0x%llx len=0x%llx)\n",
					start, len);
			continue;
		}
		while (len--) {
			int err = xa_insert(&s->s_delegated_inos, ino = start++,
					    DELEGATED_INO_AVAILABLE,
					    GFP_KERNEL);
			if (!err) {
				dout("added delegated inode 0x%llx\n",
				     start - 1);
			} else if (err == -EBUSY) {
				pr_warn("ceph: MDS delegated inode 0x%llx more than once.\n",
					start - 1);
			} else {
				return err;
			}
		}
	}
	return 0;
bad:
	return -EIO;
}

u64 ceph_get_deleg_ino(struct ceph_mds_session *s)
{
	unsigned long ino;
	void *val;

	xa_for_each(&s->s_delegated_inos, ino, val) {
		val = xa_erase(&s->s_delegated_inos, ino);
		if (val == DELEGATED_INO_AVAILABLE)
			return ino;
	}
	return 0;
}

int ceph_restore_deleg_ino(struct ceph_mds_session *s, u64 ino)
{
	return xa_insert(&s->s_delegated_inos, ino, DELEGATED_INO_AVAILABLE,
			 GFP_KERNEL);
}
#else /* BITS_PER_LONG == 64 */
/*
 * FIXME: xarrays can't handle 64-bit indexes on a 32-bit arch. For now, just
 * ignore delegated_inos on 32 bit arch. Maybe eventually add xarrays for top
 * and bottom words?
 */
static int ceph_parse_deleg_inos(void **p, void *end,
				 struct ceph_mds_session *s)
{
	u32 sets;

	ceph_decode_32_safe(p, end, sets, bad);
	if (sets)
		ceph_decode_skip_n(p, end, sets * 2 * sizeof(__le64), bad);
	return 0;
bad:
	return -EIO;
}

u64 ceph_get_deleg_ino(struct ceph_mds_session *s)
{
	return 0;
}

int ceph_restore_deleg_ino(struct ceph_mds_session *s, u64 ino)
{
	return 0;
}
#endif /* BITS_PER_LONG == 64 */

/*
 * parse create results
 */
static int parse_reply_info_create(void **p, void *end,
				  struct ceph_mds_reply_info_parsed *info,
				  u64 features, struct ceph_mds_session *s)
{
	int ret;

	if (features == (u64)-1 ||
	    (features & CEPH_FEATURE_REPLY_CREATE_INODE)) {
		if (*p == end) {
			/* Malformed reply? */
			info->has_create_ino = false;
		} else if (test_bit(CEPHFS_FEATURE_DELEG_INO, &s->s_features)) {
			info->has_create_ino = true;
			/* struct_v, struct_compat, and len */
			ceph_decode_skip_n(p, end, 2 + sizeof(u32), bad);
			ceph_decode_64_safe(p, end, info->ino, bad);
			ret = ceph_parse_deleg_inos(p, end, s);
			if (ret)
				return ret;
		} else {
			/* legacy */
			ceph_decode_64_safe(p, end, info->ino, bad);
			info->has_create_ino = true;
		}
	} else {
		if (*p != end)
			goto bad;
	}

	/* Skip over any unrecognized fields */
	*p = end;
	return 0;
bad:
	return -EIO;
}

/*
 * parse extra results
 */
static int parse_reply_info_extra(void **p, void *end,
				  struct ceph_mds_reply_info_parsed *info,
				  u64 features, struct ceph_mds_session *s)
{
	u32 op = le32_to_cpu(info->head->op);

	if (op == CEPH_MDS_OP_GETFILELOCK)
		return parse_reply_info_filelock(p, end, info, features);
	else if (op == CEPH_MDS_OP_READDIR || op == CEPH_MDS_OP_LSSNAP)
		return parse_reply_info_readdir(p, end, info, features);
	else if (op == CEPH_MDS_OP_CREATE)
		return parse_reply_info_create(p, end, info, features, s);
	else
		return -EIO;
}

/*
 * parse entire mds reply
 */
static int parse_reply_info(struct ceph_mds_session *s, struct ceph_msg *msg,
			    struct ceph_mds_reply_info_parsed *info,
			    u64 features)
{
	void *p, *end;
	u32 len;
	int err;

	info->head = msg->front.iov_base;
	p = msg->front.iov_base + sizeof(struct ceph_mds_reply_head);
	end = p + msg->front.iov_len - sizeof(struct ceph_mds_reply_head);

	/* trace */
	ceph_decode_32_safe(&p, end, len, bad);
	if (len > 0) {
		ceph_decode_need(&p, end, len, bad);
		err = parse_reply_info_trace(&p, p+len, info, features);
		if (err < 0)
			goto out_bad;
	}

	/* extra */
	ceph_decode_32_safe(&p, end, len, bad);
	if (len > 0) {
		ceph_decode_need(&p, end, len, bad);
		err = parse_reply_info_extra(&p, p+len, info, features, s);
		if (err < 0)
			goto out_bad;
	}

	/* snap blob */
	ceph_decode_32_safe(&p, end, len, bad);
	info->snapblob_len = len;
	info->snapblob = p;
	p += len;

	if (p != end)
		goto bad;
	return 0;

bad:
	err = -EIO;
out_bad:
	pr_err("mds parse_reply err %d\n", err);
	return err;
}

static void destroy_reply_info(struct ceph_mds_reply_info_parsed *info)
{
	if (!info->dir_entries)
		return;
	free_pages((unsigned long)info->dir_entries, get_order(info->dir_buf_size));
}


/*
 * sessions
 */
const char *ceph_session_state_name(int s)
{
	switch (s) {
	case CEPH_MDS_SESSION_NEW: return "new";
	case CEPH_MDS_SESSION_OPENING: return "opening";
	case CEPH_MDS_SESSION_OPEN: return "open";
	case CEPH_MDS_SESSION_HUNG: return "hung";
	case CEPH_MDS_SESSION_CLOSING: return "closing";
	case CEPH_MDS_SESSION_CLOSED: return "closed";
	case CEPH_MDS_SESSION_RESTARTING: return "restarting";
	case CEPH_MDS_SESSION_RECONNECTING: return "reconnecting";
	case CEPH_MDS_SESSION_REJECTED: return "rejected";
	default: return "???";
	}
}

struct ceph_mds_session *ceph_get_mds_session(struct ceph_mds_session *s)
{
	if (refcount_inc_not_zero(&s->s_ref))
		return s;
	return NULL;
}

void ceph_put_mds_session(struct ceph_mds_session *s)
{
	if (IS_ERR_OR_NULL(s))
		return;

	if (refcount_dec_and_test(&s->s_ref)) {
		if (s->s_auth.authorizer)
			ceph_auth_destroy_authorizer(s->s_auth.authorizer);
		WARN_ON(mutex_is_locked(&s->s_mutex));
		xa_destroy(&s->s_delegated_inos);
		kfree(s);
	}
}

/*
 * called under mdsc->mutex
 */
struct ceph_mds_session *__ceph_lookup_mds_session(struct ceph_mds_client *mdsc,
						   int mds)
{
	if (mds >= mdsc->max_sessions || !mdsc->sessions[mds])
		return NULL;
	return ceph_get_mds_session(mdsc->sessions[mds]);
}

static bool __have_session(struct ceph_mds_client *mdsc, int mds)
{
	if (mds >= mdsc->max_sessions || !mdsc->sessions[mds])
		return false;
	else
		return true;
}

static int __verify_registered_session(struct ceph_mds_client *mdsc,
				       struct ceph_mds_session *s)
{
	if (s->s_mds >= mdsc->max_sessions ||
	    mdsc->sessions[s->s_mds] != s)
		return -ENOENT;
	return 0;
}

/*
 * create+register a new session for given mds.
 * called under mdsc->mutex.
 */
static struct ceph_mds_session *register_session(struct ceph_mds_client *mdsc,
						 int mds)
{
	struct ceph_mds_session *s;

	if (mds >= mdsc->mdsmap->possible_max_rank)
		return ERR_PTR(-EINVAL);

	s = kzalloc(sizeof(*s), GFP_NOFS);
	if (!s)
		return ERR_PTR(-ENOMEM);

	if (mds >= mdsc->max_sessions) {
		int newmax = 1 << get_count_order(mds + 1);
		struct ceph_mds_session **sa;

		dout("%s: realloc to %d\n", __func__, newmax);
		sa = kcalloc(newmax, sizeof(void *), GFP_NOFS);
		if (!sa)
			goto fail_realloc;
		if (mdsc->sessions) {
			memcpy(sa, mdsc->sessions,
			       mdsc->max_sessions * sizeof(void *));
			kfree(mdsc->sessions);
		}
		mdsc->sessions = sa;
		mdsc->max_sessions = newmax;
	}

	dout("%s: mds%d\n", __func__, mds);
	s->s_mdsc = mdsc;
	s->s_mds = mds;
	s->s_state = CEPH_MDS_SESSION_NEW;
	mutex_init(&s->s_mutex);

	ceph_con_init(&s->s_con, s, &mds_con_ops, &mdsc->fsc->client->msgr);

	atomic_set(&s->s_cap_gen, 1);
	s->s_cap_ttl = jiffies - 1;

	spin_lock_init(&s->s_cap_lock);
	INIT_LIST_HEAD(&s->s_caps);
	refcount_set(&s->s_ref, 1);
	INIT_LIST_HEAD(&s->s_waiting);
	INIT_LIST_HEAD(&s->s_unsafe);
	xa_init(&s->s_delegated_inos);
	INIT_LIST_HEAD(&s->s_cap_releases);
	INIT_WORK(&s->s_cap_release_work, ceph_cap_release_work);

	INIT_LIST_HEAD(&s->s_cap_dirty);
	INIT_LIST_HEAD(&s->s_cap_flushing);

	mdsc->sessions[mds] = s;
	atomic_inc(&mdsc->num_sessions);
	refcount_inc(&s->s_ref);  /* one ref to sessions[], one to caller */

	ceph_con_open(&s->s_con, CEPH_ENTITY_TYPE_MDS, mds,
		      ceph_mdsmap_get_addr(mdsc->mdsmap, mds));

	return s;

fail_realloc:
	kfree(s);
	return ERR_PTR(-ENOMEM);
}

/*
 * called under mdsc->mutex
 */
static void __unregister_session(struct ceph_mds_client *mdsc,
			       struct ceph_mds_session *s)
{
	dout("__unregister_session mds%d %p\n", s->s_mds, s);
	BUG_ON(mdsc->sessions[s->s_mds] != s);
	mdsc->sessions[s->s_mds] = NULL;
	ceph_con_close(&s->s_con);
	ceph_put_mds_session(s);
	atomic_dec(&mdsc->num_sessions);
}

/*
 * drop session refs in request.
 *
 * should be last request ref, or hold mdsc->mutex
 */
static void put_request_session(struct ceph_mds_request *req)
{
	if (req->r_session) {
		ceph_put_mds_session(req->r_session);
		req->r_session = NULL;
	}
}

void ceph_mdsc_iterate_sessions(struct ceph_mds_client *mdsc,
				void (*cb)(struct ceph_mds_session *),
				bool check_state)
{
	int mds;

	mutex_lock(&mdsc->mutex);
	for (mds = 0; mds < mdsc->max_sessions; ++mds) {
		struct ceph_mds_session *s;

		s = __ceph_lookup_mds_session(mdsc, mds);
		if (!s)
			continue;

		if (check_state && !check_session_state(s)) {
			ceph_put_mds_session(s);
			continue;
		}

		mutex_unlock(&mdsc->mutex);
		cb(s);
		ceph_put_mds_session(s);
		mutex_lock(&mdsc->mutex);
	}
	mutex_unlock(&mdsc->mutex);
}

void ceph_mdsc_release_request(struct kref *kref)
{
	struct ceph_mds_request *req = container_of(kref,
						    struct ceph_mds_request,
						    r_kref);
	ceph_mdsc_release_dir_caps_no_check(req);
	destroy_reply_info(&req->r_reply_info);
	if (req->r_request)
		ceph_msg_put(req->r_request);
	if (req->r_reply)
		ceph_msg_put(req->r_reply);
	if (req->r_inode) {
		ceph_put_cap_refs(ceph_inode(req->r_inode), CEPH_CAP_PIN);
		iput(req->r_inode);
	}
	if (req->r_parent) {
		ceph_put_cap_refs(ceph_inode(req->r_parent), CEPH_CAP_PIN);
		iput(req->r_parent);
	}
	iput(req->r_target_inode);
	if (req->r_dentry)
		dput(req->r_dentry);
	if (req->r_old_dentry)
		dput(req->r_old_dentry);
	if (req->r_old_dentry_dir) {
		/*
		 * track (and drop pins for) r_old_dentry_dir
		 * separately, since r_old_dentry's d_parent may have
		 * changed between the dir mutex being dropped and
		 * this request being freed.
		 */
		ceph_put_cap_refs(ceph_inode(req->r_old_dentry_dir),
				  CEPH_CAP_PIN);
		iput(req->r_old_dentry_dir);
	}
	kfree(req->r_path1);
	kfree(req->r_path2);
	put_cred(req->r_cred);
	if (req->r_pagelist)
		ceph_pagelist_release(req->r_pagelist);
	put_request_session(req);
	ceph_unreserve_caps(req->r_mdsc, &req->r_caps_reservation);
	WARN_ON_ONCE(!list_empty(&req->r_wait));
	kmem_cache_free(ceph_mds_request_cachep, req);
}

DEFINE_RB_FUNCS(request, struct ceph_mds_request, r_tid, r_node)

/*
 * lookup session, bump ref if found.
 *
 * called under mdsc->mutex.
 */
static struct ceph_mds_request *
lookup_get_request(struct ceph_mds_client *mdsc, u64 tid)
{
	struct ceph_mds_request *req;

	req = lookup_request(&mdsc->request_tree, tid);
	if (req)
		ceph_mdsc_get_request(req);

	return req;
}

/*
 * Register an in-flight request, and assign a tid.  Link to directory
 * are modifying (if any).
 *
 * Called under mdsc->mutex.
 */
static void __register_request(struct ceph_mds_client *mdsc,
			       struct ceph_mds_request *req,
			       struct inode *dir)
{
	int ret = 0;

	req->r_tid = ++mdsc->last_tid;
	if (req->r_num_caps) {
		ret = ceph_reserve_caps(mdsc, &req->r_caps_reservation,
					req->r_num_caps);
		if (ret < 0) {
			pr_err("__register_request %p "
			       "failed to reserve caps: %d\n", req, ret);
			/* set req->r_err to fail early from __do_request */
			req->r_err = ret;
			return;
		}
	}
	dout("__register_request %p tid %lld\n", req, req->r_tid);
	ceph_mdsc_get_request(req);
	insert_request(&mdsc->request_tree, req);

	req->r_cred = get_current_cred();

	if (mdsc->oldest_tid == 0 && req->r_op != CEPH_MDS_OP_SETFILELOCK)
		mdsc->oldest_tid = req->r_tid;

	if (dir) {
		struct ceph_inode_info *ci = ceph_inode(dir);

		ihold(dir);
		req->r_unsafe_dir = dir;
		spin_lock(&ci->i_unsafe_lock);
		list_add_tail(&req->r_unsafe_dir_item, &ci->i_unsafe_dirops);
		spin_unlock(&ci->i_unsafe_lock);
	}
}

static void __unregister_request(struct ceph_mds_client *mdsc,
				 struct ceph_mds_request *req)
{
	dout("__unregister_request %p tid %lld\n", req, req->r_tid);

	/* Never leave an unregistered request on an unsafe list! */
	list_del_init(&req->r_unsafe_item);

	if (req->r_tid == mdsc->oldest_tid) {
		struct rb_node *p = rb_next(&req->r_node);
		mdsc->oldest_tid = 0;
		while (p) {
			struct ceph_mds_request *next_req =
				rb_entry(p, struct ceph_mds_request, r_node);
			if (next_req->r_op != CEPH_MDS_OP_SETFILELOCK) {
				mdsc->oldest_tid = next_req->r_tid;
				break;
			}
			p = rb_next(p);
		}
	}

	erase_request(&mdsc->request_tree, req);

	if (req->r_unsafe_dir) {
		struct ceph_inode_info *ci = ceph_inode(req->r_unsafe_dir);
		spin_lock(&ci->i_unsafe_lock);
		list_del_init(&req->r_unsafe_dir_item);
		spin_unlock(&ci->i_unsafe_lock);
	}
	if (req->r_target_inode &&
	    test_bit(CEPH_MDS_R_GOT_UNSAFE, &req->r_req_flags)) {
		struct ceph_inode_info *ci = ceph_inode(req->r_target_inode);
		spin_lock(&ci->i_unsafe_lock);
		list_del_init(&req->r_unsafe_target_item);
		spin_unlock(&ci->i_unsafe_lock);
	}

	if (req->r_unsafe_dir) {
		iput(req->r_unsafe_dir);
		req->r_unsafe_dir = NULL;
	}

	complete_all(&req->r_safe_completion);

	ceph_mdsc_put_request(req);
}

/*
 * Walk back up the dentry tree until we hit a dentry representing a
 * non-snapshot inode. We do this using the rcu_read_lock (which must be held
 * when calling this) to ensure that the objects won't disappear while we're
 * working with them. Once we hit a candidate dentry, we attempt to take a
 * reference to it, and return that as the result.
 */
static struct inode *get_nonsnap_parent(struct dentry *dentry)
{
	struct inode *inode = NULL;

	while (dentry && !IS_ROOT(dentry)) {
		inode = d_inode_rcu(dentry);
		if (!inode || ceph_snap(inode) == CEPH_NOSNAP)
			break;
		dentry = dentry->d_parent;
	}
	if (inode)
		inode = igrab(inode);
	return inode;
}

/*
 * Choose mds to send request to next.  If there is a hint set in the
 * request (e.g., due to a prior forward hint from the mds), use that.
 * Otherwise, consult frag tree and/or caps to identify the
 * appropriate mds.  If all else fails, choose randomly.
 *
 * Called under mdsc->mutex.
 */
static int __choose_mds(struct ceph_mds_client *mdsc,
			struct ceph_mds_request *req,
			bool *random)
{
	struct inode *inode;
	struct ceph_inode_info *ci;
	struct ceph_cap *cap;
	int mode = req->r_direct_mode;
	int mds = -1;
	u32 hash = req->r_direct_hash;
	bool is_hash = test_bit(CEPH_MDS_R_DIRECT_IS_HASH, &req->r_req_flags);

	if (random)
		*random = false;

	/*
	 * is there a specific mds we should try?  ignore hint if we have
	 * no session and the mds is not up (active or recovering).
	 */
	if (req->r_resend_mds >= 0 &&
	    (__have_session(mdsc, req->r_resend_mds) ||
	     ceph_mdsmap_get_state(mdsc->mdsmap, req->r_resend_mds) > 0)) {
		dout("%s using resend_mds mds%d\n", __func__,
		     req->r_resend_mds);
		return req->r_resend_mds;
	}

	if (mode == USE_RANDOM_MDS)
		goto random;

	inode = NULL;
	if (req->r_inode) {
		if (ceph_snap(req->r_inode) != CEPH_SNAPDIR) {
			inode = req->r_inode;
			ihold(inode);
		} else {
			/* req->r_dentry is non-null for LSSNAP request */
			rcu_read_lock();
			inode = get_nonsnap_parent(req->r_dentry);
			rcu_read_unlock();
			dout("%s using snapdir's parent %p\n", __func__, inode);
		}
	} else if (req->r_dentry) {
		/* ignore race with rename; old or new d_parent is okay */
		struct dentry *parent;
		struct inode *dir;

		rcu_read_lock();
		parent = READ_ONCE(req->r_dentry->d_parent);
		dir = req->r_parent ? : d_inode_rcu(parent);

		if (!dir || dir->i_sb != mdsc->fsc->sb) {
			/*  not this fs or parent went negative */
			inode = d_inode(req->r_dentry);
			if (inode)
				ihold(inode);
		} else if (ceph_snap(dir) != CEPH_NOSNAP) {
			/* direct snapped/virtual snapdir requests
			 * based on parent dir inode */
			inode = get_nonsnap_parent(parent);
			dout("%s using nonsnap parent %p\n", __func__, inode);
		} else {
			/* dentry target */
			inode = d_inode(req->r_dentry);
			if (!inode || mode == USE_AUTH_MDS) {
				/* dir + name */
				inode = igrab(dir);
				hash = ceph_dentry_hash(dir, req->r_dentry);
				is_hash = true;
			} else {
				ihold(inode);
			}
		}
		rcu_read_unlock();
	}

	dout("%s %p is_hash=%d (0x%x) mode %d\n", __func__, inode, (int)is_hash,
	     hash, mode);
	if (!inode)
		goto random;
	ci = ceph_inode(inode);

	if (is_hash && S_ISDIR(inode->i_mode)) {
		struct ceph_inode_frag frag;
		int found;

		ceph_choose_frag(ci, hash, &frag, &found);
		if (found) {
			if (mode == USE_ANY_MDS && frag.ndist > 0) {
				u8 r;

				/* choose a random replica */
				get_random_bytes(&r, 1);
				r %= frag.ndist;
				mds = frag.dist[r];
				dout("%s %p %llx.%llx frag %u mds%d (%d/%d)\n",
				     __func__, inode, ceph_vinop(inode),
				     frag.frag, mds, (int)r, frag.ndist);
				if (ceph_mdsmap_get_state(mdsc->mdsmap, mds) >=
				    CEPH_MDS_STATE_ACTIVE &&
				    !ceph_mdsmap_is_laggy(mdsc->mdsmap, mds))
					goto out;
			}

			/* since this file/dir wasn't known to be
			 * replicated, then we want to look for the
			 * authoritative mds. */
			if (frag.mds >= 0) {
				/* choose auth mds */
				mds = frag.mds;
				dout("%s %p %llx.%llx frag %u mds%d (auth)\n",
				     __func__, inode, ceph_vinop(inode),
				     frag.frag, mds);
				if (ceph_mdsmap_get_state(mdsc->mdsmap, mds) >=
				    CEPH_MDS_STATE_ACTIVE) {
					if (!ceph_mdsmap_is_laggy(mdsc->mdsmap,
								  mds))
						goto out;
				}
			}
			mode = USE_AUTH_MDS;
		}
	}

	spin_lock(&ci->i_ceph_lock);
	cap = NULL;
	if (mode == USE_AUTH_MDS)
		cap = ci->i_auth_cap;
	if (!cap && !RB_EMPTY_ROOT(&ci->i_caps))
		cap = rb_entry(rb_first(&ci->i_caps), struct ceph_cap, ci_node);
	if (!cap) {
		spin_unlock(&ci->i_ceph_lock);
		iput(inode);
		goto random;
	}
	mds = cap->session->s_mds;
	dout("%s %p %llx.%llx mds%d (%scap %p)\n", __func__,
	     inode, ceph_vinop(inode), mds,
	     cap == ci->i_auth_cap ? "auth " : "", cap);
	spin_unlock(&ci->i_ceph_lock);
out:
	iput(inode);
	return mds;

random:
	if (random)
		*random = true;

	mds = ceph_mdsmap_get_random_mds(mdsc->mdsmap);
	dout("%s chose random mds%d\n", __func__, mds);
	return mds;
}


/*
 * session messages
 */
struct ceph_msg *ceph_create_session_msg(u32 op, u64 seq)
{
	struct ceph_msg *msg;
	struct ceph_mds_session_head *h;

	msg = ceph_msg_new(CEPH_MSG_CLIENT_SESSION, sizeof(*h), GFP_NOFS,
			   false);
	if (!msg) {
		pr_err("ENOMEM creating session %s msg\n",
		       ceph_session_op_name(op));
		return NULL;
	}
	h = msg->front.iov_base;
	h->op = cpu_to_le32(op);
	h->seq = cpu_to_le64(seq);

	return msg;
}

static const unsigned char feature_bits[] = CEPHFS_FEATURES_CLIENT_SUPPORTED;
#define FEATURE_BYTES(c) (DIV_ROUND_UP((size_t)feature_bits[c - 1] + 1, 64) * 8)
static int encode_supported_features(void **p, void *end)
{
	static const size_t count = ARRAY_SIZE(feature_bits);

	if (count > 0) {
		size_t i;
		size_t size = FEATURE_BYTES(count);

		if (WARN_ON_ONCE(*p + 4 + size > end))
			return -ERANGE;

		ceph_encode_32(p, size);
		memset(*p, 0, size);
		for (i = 0; i < count; i++)
			((unsigned char*)(*p))[i / 8] |= BIT(feature_bits[i] % 8);
		*p += size;
	} else {
		if (WARN_ON_ONCE(*p + 4 > end))
			return -ERANGE;

		ceph_encode_32(p, 0);
	}

	return 0;
}

static const unsigned char metric_bits[] = CEPHFS_METRIC_SPEC_CLIENT_SUPPORTED;
#define METRIC_BYTES(cnt) (DIV_ROUND_UP((size_t)metric_bits[cnt - 1] + 1, 64) * 8)
static int encode_metric_spec(void **p, void *end)
{
	static const size_t count = ARRAY_SIZE(metric_bits);

	/* header */
	if (WARN_ON_ONCE(*p + 2 > end))
		return -ERANGE;

	ceph_encode_8(p, 1); /* version */
	ceph_encode_8(p, 1); /* compat */

	if (count > 0) {
		size_t i;
		size_t size = METRIC_BYTES(count);

		if (WARN_ON_ONCE(*p + 4 + 4 + size > end))
			return -ERANGE;

		/* metric spec info length */
		ceph_encode_32(p, 4 + size);

		/* metric spec */
		ceph_encode_32(p, size);
		memset(*p, 0, size);
		for (i = 0; i < count; i++)
			((unsigned char *)(*p))[i / 8] |= BIT(metric_bits[i] % 8);
		*p += size;
	} else {
		if (WARN_ON_ONCE(*p + 4 + 4 > end))
			return -ERANGE;

		/* metric spec info length */
		ceph_encode_32(p, 4);
		/* metric spec */
		ceph_encode_32(p, 0);
	}

	return 0;
}

/*
 * session message, specialization for CEPH_SESSION_REQUEST_OPEN
 * to include additional client metadata fields.
 */
static struct ceph_msg *create_session_open_msg(struct ceph_mds_client *mdsc, u64 seq)
{
	struct ceph_msg *msg;
	struct ceph_mds_session_head *h;
	int i;
	int extra_bytes = 0;
	int metadata_key_count = 0;
	struct ceph_options *opt = mdsc->fsc->client->options;
	struct ceph_mount_options *fsopt = mdsc->fsc->mount_options;
	size_t size, count;
	void *p, *end;
	int ret;

	const char* metadata[][2] = {
		{"hostname", mdsc->nodename},
		{"kernel_version", init_utsname()->release},
		{"entity_id", opt->name ? : ""},
		{"root", fsopt->server_path ? : "/"},
		{NULL, NULL}
	};

	/* Calculate serialized length of metadata */
	extra_bytes = 4;  /* map length */
	for (i = 0; metadata[i][0]; ++i) {
		extra_bytes += 8 + strlen(metadata[i][0]) +
			strlen(metadata[i][1]);
		metadata_key_count++;
	}

	/* supported feature */
	size = 0;
	count = ARRAY_SIZE(feature_bits);
	if (count > 0)
		size = FEATURE_BYTES(count);
	extra_bytes += 4 + size;

	/* metric spec */
	size = 0;
	count = ARRAY_SIZE(metric_bits);
	if (count > 0)
		size = METRIC_BYTES(count);
	extra_bytes += 2 + 4 + 4 + size;

	/* Allocate the message */
	msg = ceph_msg_new(CEPH_MSG_CLIENT_SESSION, sizeof(*h) + extra_bytes,
			   GFP_NOFS, false);
	if (!msg) {
		pr_err("ENOMEM creating session open msg\n");
		return ERR_PTR(-ENOMEM);
	}
	p = msg->front.iov_base;
	end = p + msg->front.iov_len;

	h = p;
	h->op = cpu_to_le32(CEPH_SESSION_REQUEST_OPEN);
	h->seq = cpu_to_le64(seq);

	/*
	 * Serialize client metadata into waiting buffer space, using
	 * the format that userspace expects for map<string, string>
	 *
	 * ClientSession messages with metadata are v4
	 */
	msg->hdr.version = cpu_to_le16(4);
	msg->hdr.compat_version = cpu_to_le16(1);

	/* The write pointer, following the session_head structure */
	p += sizeof(*h);

	/* Number of entries in the map */
	ceph_encode_32(&p, metadata_key_count);

	/* Two length-prefixed strings for each entry in the map */
	for (i = 0; metadata[i][0]; ++i) {
		size_t const key_len = strlen(metadata[i][0]);
		size_t const val_len = strlen(metadata[i][1]);

		ceph_encode_32(&p, key_len);
		memcpy(p, metadata[i][0], key_len);
		p += key_len;
		ceph_encode_32(&p, val_len);
		memcpy(p, metadata[i][1], val_len);
		p += val_len;
	}

	ret = encode_supported_features(&p, end);
	if (ret) {
		pr_err("encode_supported_features failed!\n");
		ceph_msg_put(msg);
		return ERR_PTR(ret);
	}

	ret = encode_metric_spec(&p, end);
	if (ret) {
		pr_err("encode_metric_spec failed!\n");
		ceph_msg_put(msg);
		return ERR_PTR(ret);
	}

	msg->front.iov_len = p - msg->front.iov_base;
	msg->hdr.front_len = cpu_to_le32(msg->front.iov_len);

	return msg;
}

/*
 * send session open request.
 *
 * called under mdsc->mutex
 */
static int __open_session(struct ceph_mds_client *mdsc,
			  struct ceph_mds_session *session)
{
	struct ceph_msg *msg;
	int mstate;
	int mds = session->s_mds;

	/* wait for mds to go active? */
	mstate = ceph_mdsmap_get_state(mdsc->mdsmap, mds);
	dout("open_session to mds%d (%s)\n", mds,
	     ceph_mds_state_name(mstate));
	session->s_state = CEPH_MDS_SESSION_OPENING;
	session->s_renew_requested = jiffies;

	/* send connect message */
	msg = create_session_open_msg(mdsc, session->s_seq);
	if (IS_ERR(msg))
		return PTR_ERR(msg);
	ceph_con_send(&session->s_con, msg);
	return 0;
}

/*
 * open sessions for any export targets for the given mds
 *
 * called under mdsc->mutex
 */
static struct ceph_mds_session *
__open_export_target_session(struct ceph_mds_client *mdsc, int target)
{
	struct ceph_mds_session *session;
	int ret;

	session = __ceph_lookup_mds_session(mdsc, target);
	if (!session) {
		session = register_session(mdsc, target);
		if (IS_ERR(session))
			return session;
	}
	if (session->s_state == CEPH_MDS_SESSION_NEW ||
	    session->s_state == CEPH_MDS_SESSION_CLOSING) {
		ret = __open_session(mdsc, session);
		if (ret)
			return ERR_PTR(ret);
	}

	return session;
}

struct ceph_mds_session *
ceph_mdsc_open_export_target_session(struct ceph_mds_client *mdsc, int target)
{
	struct ceph_mds_session *session;

	dout("open_export_target_session to mds%d\n", target);

	mutex_lock(&mdsc->mutex);
	session = __open_export_target_session(mdsc, target);
	mutex_unlock(&mdsc->mutex);

	return session;
}

static void __open_export_target_sessions(struct ceph_mds_client *mdsc,
					  struct ceph_mds_session *session)
{
	struct ceph_mds_info *mi;
	struct ceph_mds_session *ts;
	int i, mds = session->s_mds;

	if (mds >= mdsc->mdsmap->possible_max_rank)
		return;

	mi = &mdsc->mdsmap->m_info[mds];
	dout("open_export_target_sessions for mds%d (%d targets)\n",
	     session->s_mds, mi->num_export_targets);

	for (i = 0; i < mi->num_export_targets; i++) {
		ts = __open_export_target_session(mdsc, mi->export_targets[i]);
		ceph_put_mds_session(ts);
	}
}

void ceph_mdsc_open_export_target_sessions(struct ceph_mds_client *mdsc,
					   struct ceph_mds_session *session)
{
	mutex_lock(&mdsc->mutex);
	__open_export_target_sessions(mdsc, session);
	mutex_unlock(&mdsc->mutex);
}

/*
 * session caps
 */

static void detach_cap_releases(struct ceph_mds_session *session,
				struct list_head *target)
{
	lockdep_assert_held(&session->s_cap_lock);

	list_splice_init(&session->s_cap_releases, target);
	session->s_num_cap_releases = 0;
	dout("dispose_cap_releases mds%d\n", session->s_mds);
}

static void dispose_cap_releases(struct ceph_mds_client *mdsc,
				 struct list_head *dispose)
{
	while (!list_empty(dispose)) {
		struct ceph_cap *cap;
		/* zero out the in-progress message */
		cap = list_first_entry(dispose, struct ceph_cap, session_caps);
		list_del(&cap->session_caps);
		ceph_put_cap(mdsc, cap);
	}
}

static void cleanup_session_requests(struct ceph_mds_client *mdsc,
				     struct ceph_mds_session *session)
{
	struct ceph_mds_request *req;
	struct rb_node *p;

	dout("cleanup_session_requests mds%d\n", session->s_mds);
	mutex_lock(&mdsc->mutex);
	while (!list_empty(&session->s_unsafe)) {
		req = list_first_entry(&session->s_unsafe,
				       struct ceph_mds_request, r_unsafe_item);
		pr_warn_ratelimited(" dropping unsafe request %llu\n",
				    req->r_tid);
		if (req->r_target_inode)
			mapping_set_error(req->r_target_inode->i_mapping, -EIO);
		if (req->r_unsafe_dir)
			mapping_set_error(req->r_unsafe_dir->i_mapping, -EIO);
		__unregister_request(mdsc, req);
	}
	/* zero r_attempts, so kick_requests() will re-send requests */
	p = rb_first(&mdsc->request_tree);
	while (p) {
		req = rb_entry(p, struct ceph_mds_request, r_node);
		p = rb_next(p);
		if (req->r_session &&
		    req->r_session->s_mds == session->s_mds)
			req->r_attempts = 0;
	}
	mutex_unlock(&mdsc->mutex);
}

/*
 * Helper to safely iterate over all caps associated with a session, with
 * special care taken to handle a racing __ceph_remove_cap().
 *
 * Caller must hold session s_mutex.
 */
int ceph_iterate_session_caps(struct ceph_mds_session *session,
			      int (*cb)(struct inode *, struct ceph_cap *,
					void *), void *arg)
{
	struct list_head *p;
	struct ceph_cap *cap;
	struct inode *inode, *last_inode = NULL;
	struct ceph_cap *old_cap = NULL;
	int ret;

	dout("iterate_session_caps %p mds%d\n", session, session->s_mds);
	spin_lock(&session->s_cap_lock);
	p = session->s_caps.next;
	while (p != &session->s_caps) {
		cap = list_entry(p, struct ceph_cap, session_caps);
		inode = igrab(&cap->ci->vfs_inode);
		if (!inode) {
			p = p->next;
			continue;
		}
		session->s_cap_iterator = cap;
		spin_unlock(&session->s_cap_lock);

		if (last_inode) {
			iput(last_inode);
			last_inode = NULL;
		}
		if (old_cap) {
			ceph_put_cap(session->s_mdsc, old_cap);
			old_cap = NULL;
		}

		ret = cb(inode, cap, arg);
		last_inode = inode;

		spin_lock(&session->s_cap_lock);
		p = p->next;
		if (!cap->ci) {
			dout("iterate_session_caps  finishing cap %p removal\n",
			     cap);
			BUG_ON(cap->session != session);
			cap->session = NULL;
			list_del_init(&cap->session_caps);
			session->s_nr_caps--;
			atomic64_dec(&session->s_mdsc->metric.total_caps);
			if (cap->queue_release)
				__ceph_queue_cap_release(session, cap);
			else
				old_cap = cap;  /* put_cap it w/o locks held */
		}
		if (ret < 0)
			goto out;
	}
	ret = 0;
out:
	session->s_cap_iterator = NULL;
	spin_unlock(&session->s_cap_lock);

	iput(last_inode);
	if (old_cap)
		ceph_put_cap(session->s_mdsc, old_cap);

	return ret;
}

static int remove_capsnaps(struct ceph_mds_client *mdsc, struct inode *inode)
{
	struct ceph_inode_info *ci = ceph_inode(inode);
	struct ceph_cap_snap *capsnap;
	int capsnap_release = 0;

	lockdep_assert_held(&ci->i_ceph_lock);

	dout("removing capsnaps, ci is %p, inode is %p\n", ci, inode);

	while (!list_empty(&ci->i_cap_snaps)) {
		capsnap = list_first_entry(&ci->i_cap_snaps,
					   struct ceph_cap_snap, ci_item);
		__ceph_remove_capsnap(inode, capsnap, NULL, NULL);
		ceph_put_snap_context(capsnap->context);
		ceph_put_cap_snap(capsnap);
		capsnap_release++;
	}
	wake_up_all(&ci->i_cap_wq);
	wake_up_all(&mdsc->cap_flushing_wq);
	return capsnap_release;
}

static int remove_session_caps_cb(struct inode *inode, struct ceph_cap *cap,
				  void *arg)
{
<<<<<<< HEAD
	struct ceph_fs_client *fsc = (struct ceph_fs_client *)arg;
	struct ceph_mds_client *mdsc = fsc->mdsc;
=======
>>>>>>> df0cc57e
	struct ceph_inode_info *ci = ceph_inode(inode);
	bool invalidate = false;
<<<<<<< HEAD
	int capsnap_release = 0;
=======
	int iputs;
>>>>>>> df0cc57e

	dout("removing cap %p, ci is %p, inode is %p\n",
	     cap, ci, &ci->vfs_inode);
	spin_lock(&ci->i_ceph_lock);
<<<<<<< HEAD
	__ceph_remove_cap(cap, false);
	if (!ci->i_auth_cap) {
		struct ceph_cap_flush *cf;

		if (READ_ONCE(fsc->mount_state) >= CEPH_MOUNT_SHUTDOWN) {
			if (inode->i_data.nrpages > 0)
				invalidate = true;
			if (ci->i_wrbuffer_ref > 0)
				mapping_set_error(&inode->i_data, -EIO);
		}

		while (!list_empty(&ci->i_cap_flush_list)) {
			cf = list_first_entry(&ci->i_cap_flush_list,
					      struct ceph_cap_flush, i_list);
			list_move(&cf->i_list, &to_remove);
		}

		spin_lock(&mdsc->cap_dirty_lock);

		list_for_each_entry(cf, &to_remove, i_list)
			list_del_init(&cf->g_list);

		if (!list_empty(&ci->i_dirty_item)) {
			pr_warn_ratelimited(
				" dropping dirty %s state for %p %lld\n",
				ceph_cap_string(ci->i_dirty_caps),
				inode, ceph_ino(inode));
			ci->i_dirty_caps = 0;
			list_del_init(&ci->i_dirty_item);
			dirty_dropped = true;
		}
		if (!list_empty(&ci->i_flushing_item)) {
			pr_warn_ratelimited(
				" dropping dirty+flushing %s state for %p %lld\n",
				ceph_cap_string(ci->i_flushing_caps),
				inode, ceph_ino(inode));
			ci->i_flushing_caps = 0;
			list_del_init(&ci->i_flushing_item);
			mdsc->num_cap_flushing--;
			dirty_dropped = true;
		}
		spin_unlock(&mdsc->cap_dirty_lock);

		if (dirty_dropped) {
			mapping_set_error(inode->i_mapping, -EIO);

			if (ci->i_wrbuffer_ref_head == 0 &&
			    ci->i_wr_ref == 0 &&
			    ci->i_dirty_caps == 0 &&
			    ci->i_flushing_caps == 0) {
				ceph_put_snap_context(ci->i_head_snapc);
				ci->i_head_snapc = NULL;
			}
		}

		if (atomic_read(&ci->i_filelock_ref) > 0) {
			/* make further file lock syscall return -EIO */
			ci->i_ceph_flags |= CEPH_I_ERROR_FILELOCK;
			pr_warn_ratelimited(" dropping file locks for %p %lld\n",
					    inode, ceph_ino(inode));
		}

		if (!ci->i_dirty_caps && ci->i_prealloc_cap_flush) {
			list_add(&ci->i_prealloc_cap_flush->i_list, &to_remove);
			ci->i_prealloc_cap_flush = NULL;
		}

		if (!list_empty(&ci->i_cap_snaps))
			capsnap_release = remove_capsnaps(mdsc, inode);
	}
	spin_unlock(&ci->i_ceph_lock);
	while (!list_empty(&to_remove)) {
		struct ceph_cap_flush *cf;
		cf = list_first_entry(&to_remove,
				      struct ceph_cap_flush, i_list);
		list_del_init(&cf->i_list);
		if (!cf->is_capsnap)
			ceph_free_cap_flush(cf);
	}
=======
	iputs = ceph_purge_inode_cap(inode, cap, &invalidate);
	spin_unlock(&ci->i_ceph_lock);
>>>>>>> df0cc57e

	wake_up_all(&ci->i_cap_wq);
	if (invalidate)
		ceph_queue_invalidate(inode);
	while (iputs--)
		iput(inode);
	while (capsnap_release--)
		iput(inode);
	return 0;
}

/*
 * caller must hold session s_mutex
 */
static void remove_session_caps(struct ceph_mds_session *session)
{
	struct ceph_fs_client *fsc = session->s_mdsc->fsc;
	struct super_block *sb = fsc->sb;
	LIST_HEAD(dispose);

	dout("remove_session_caps on %p\n", session);
	ceph_iterate_session_caps(session, remove_session_caps_cb, fsc);

	wake_up_all(&fsc->mdsc->cap_flushing_wq);

	spin_lock(&session->s_cap_lock);
	if (session->s_nr_caps > 0) {
		struct inode *inode;
		struct ceph_cap *cap, *prev = NULL;
		struct ceph_vino vino;
		/*
		 * iterate_session_caps() skips inodes that are being
		 * deleted, we need to wait until deletions are complete.
		 * __wait_on_freeing_inode() is designed for the job,
		 * but it is not exported, so use lookup inode function
		 * to access it.
		 */
		while (!list_empty(&session->s_caps)) {
			cap = list_entry(session->s_caps.next,
					 struct ceph_cap, session_caps);
			if (cap == prev)
				break;
			prev = cap;
			vino = cap->ci->i_vino;
			spin_unlock(&session->s_cap_lock);

			inode = ceph_find_inode(sb, vino);
			iput(inode);

			spin_lock(&session->s_cap_lock);
		}
	}

	// drop cap expires and unlock s_cap_lock
	detach_cap_releases(session, &dispose);

	BUG_ON(session->s_nr_caps > 0);
	BUG_ON(!list_empty(&session->s_cap_flushing));
	spin_unlock(&session->s_cap_lock);
	dispose_cap_releases(session->s_mdsc, &dispose);
}

enum {
	RECONNECT,
	RENEWCAPS,
	FORCE_RO,
};

/*
 * wake up any threads waiting on this session's caps.  if the cap is
 * old (didn't get renewed on the client reconnect), remove it now.
 *
 * caller must hold s_mutex.
 */
static int wake_up_session_cb(struct inode *inode, struct ceph_cap *cap,
			      void *arg)
{
	struct ceph_inode_info *ci = ceph_inode(inode);
	unsigned long ev = (unsigned long)arg;

	if (ev == RECONNECT) {
		spin_lock(&ci->i_ceph_lock);
		ci->i_wanted_max_size = 0;
		ci->i_requested_max_size = 0;
		spin_unlock(&ci->i_ceph_lock);
	} else if (ev == RENEWCAPS) {
		if (cap->cap_gen < atomic_read(&cap->session->s_cap_gen)) {
			/* mds did not re-issue stale cap */
			spin_lock(&ci->i_ceph_lock);
			cap->issued = cap->implemented = CEPH_CAP_PIN;
			spin_unlock(&ci->i_ceph_lock);
		}
	} else if (ev == FORCE_RO) {
	}
	wake_up_all(&ci->i_cap_wq);
	return 0;
}

static void wake_up_session_caps(struct ceph_mds_session *session, int ev)
{
	dout("wake_up_session_caps %p mds%d\n", session, session->s_mds);
	ceph_iterate_session_caps(session, wake_up_session_cb,
				  (void *)(unsigned long)ev);
}

/*
 * Send periodic message to MDS renewing all currently held caps.  The
 * ack will reset the expiration for all caps from this session.
 *
 * caller holds s_mutex
 */
static int send_renew_caps(struct ceph_mds_client *mdsc,
			   struct ceph_mds_session *session)
{
	struct ceph_msg *msg;
	int state;

	if (time_after_eq(jiffies, session->s_cap_ttl) &&
	    time_after_eq(session->s_cap_ttl, session->s_renew_requested))
		pr_info("mds%d caps stale\n", session->s_mds);
	session->s_renew_requested = jiffies;

	/* do not try to renew caps until a recovering mds has reconnected
	 * with its clients. */
	state = ceph_mdsmap_get_state(mdsc->mdsmap, session->s_mds);
	if (state < CEPH_MDS_STATE_RECONNECT) {
		dout("send_renew_caps ignoring mds%d (%s)\n",
		     session->s_mds, ceph_mds_state_name(state));
		return 0;
	}

	dout("send_renew_caps to mds%d (%s)\n", session->s_mds,
		ceph_mds_state_name(state));
	msg = ceph_create_session_msg(CEPH_SESSION_REQUEST_RENEWCAPS,
				      ++session->s_renew_seq);
	if (!msg)
		return -ENOMEM;
	ceph_con_send(&session->s_con, msg);
	return 0;
}

static int send_flushmsg_ack(struct ceph_mds_client *mdsc,
			     struct ceph_mds_session *session, u64 seq)
{
	struct ceph_msg *msg;

	dout("send_flushmsg_ack to mds%d (%s)s seq %lld\n",
	     session->s_mds, ceph_session_state_name(session->s_state), seq);
	msg = ceph_create_session_msg(CEPH_SESSION_FLUSHMSG_ACK, seq);
	if (!msg)
		return -ENOMEM;
	ceph_con_send(&session->s_con, msg);
	return 0;
}


/*
 * Note new cap ttl, and any transition from stale -> not stale (fresh?).
 *
 * Called under session->s_mutex
 */
static void renewed_caps(struct ceph_mds_client *mdsc,
			 struct ceph_mds_session *session, int is_renew)
{
	int was_stale;
	int wake = 0;

	spin_lock(&session->s_cap_lock);
	was_stale = is_renew && time_after_eq(jiffies, session->s_cap_ttl);

	session->s_cap_ttl = session->s_renew_requested +
		mdsc->mdsmap->m_session_timeout*HZ;

	if (was_stale) {
		if (time_before(jiffies, session->s_cap_ttl)) {
			pr_info("mds%d caps renewed\n", session->s_mds);
			wake = 1;
		} else {
			pr_info("mds%d caps still stale\n", session->s_mds);
		}
	}
	dout("renewed_caps mds%d ttl now %lu, was %s, now %s\n",
	     session->s_mds, session->s_cap_ttl, was_stale ? "stale" : "fresh",
	     time_before(jiffies, session->s_cap_ttl) ? "stale" : "fresh");
	spin_unlock(&session->s_cap_lock);

	if (wake)
		wake_up_session_caps(session, RENEWCAPS);
}

/*
 * send a session close request
 */
static int request_close_session(struct ceph_mds_session *session)
{
	struct ceph_msg *msg;

	dout("request_close_session mds%d state %s seq %lld\n",
	     session->s_mds, ceph_session_state_name(session->s_state),
	     session->s_seq);
	msg = ceph_create_session_msg(CEPH_SESSION_REQUEST_CLOSE,
				      session->s_seq);
	if (!msg)
		return -ENOMEM;
	ceph_con_send(&session->s_con, msg);
	return 1;
}

/*
 * Called with s_mutex held.
 */
static int __close_session(struct ceph_mds_client *mdsc,
			 struct ceph_mds_session *session)
{
	if (session->s_state >= CEPH_MDS_SESSION_CLOSING)
		return 0;
	session->s_state = CEPH_MDS_SESSION_CLOSING;
	return request_close_session(session);
}

static bool drop_negative_children(struct dentry *dentry)
{
	struct dentry *child;
	bool all_negative = true;

	if (!d_is_dir(dentry))
		goto out;

	spin_lock(&dentry->d_lock);
	list_for_each_entry(child, &dentry->d_subdirs, d_child) {
		if (d_really_is_positive(child)) {
			all_negative = false;
			break;
		}
	}
	spin_unlock(&dentry->d_lock);

	if (all_negative)
		shrink_dcache_parent(dentry);
out:
	return all_negative;
}

/*
 * Trim old(er) caps.
 *
 * Because we can't cache an inode without one or more caps, we do
 * this indirectly: if a cap is unused, we prune its aliases, at which
 * point the inode will hopefully get dropped to.
 *
 * Yes, this is a bit sloppy.  Our only real goal here is to respond to
 * memory pressure from the MDS, though, so it needn't be perfect.
 */
static int trim_caps_cb(struct inode *inode, struct ceph_cap *cap, void *arg)
{
	int *remaining = arg;
	struct ceph_inode_info *ci = ceph_inode(inode);
	int used, wanted, oissued, mine;

	if (*remaining <= 0)
		return -1;

	spin_lock(&ci->i_ceph_lock);
	mine = cap->issued | cap->implemented;
	used = __ceph_caps_used(ci);
	wanted = __ceph_caps_file_wanted(ci);
	oissued = __ceph_caps_issued_other(ci, cap);

	dout("trim_caps_cb %p cap %p mine %s oissued %s used %s wanted %s\n",
	     inode, cap, ceph_cap_string(mine), ceph_cap_string(oissued),
	     ceph_cap_string(used), ceph_cap_string(wanted));
	if (cap == ci->i_auth_cap) {
		if (ci->i_dirty_caps || ci->i_flushing_caps ||
		    !list_empty(&ci->i_cap_snaps))
			goto out;
		if ((used | wanted) & CEPH_CAP_ANY_WR)
			goto out;
		/* Note: it's possible that i_filelock_ref becomes non-zero
		 * after dropping auth caps. It doesn't hurt because reply
		 * of lock mds request will re-add auth caps. */
		if (atomic_read(&ci->i_filelock_ref) > 0)
			goto out;
	}
	/* The inode has cached pages, but it's no longer used.
	 * we can safely drop it */
	if (S_ISREG(inode->i_mode) &&
	    wanted == 0 && used == CEPH_CAP_FILE_CACHE &&
	    !(oissued & CEPH_CAP_FILE_CACHE)) {
	  used = 0;
	  oissued = 0;
	}
	if ((used | wanted) & ~oissued & mine)
		goto out;   /* we need these caps */

	if (oissued) {
		/* we aren't the only cap.. just remove us */
		ceph_remove_cap(cap, true);
		(*remaining)--;
	} else {
		struct dentry *dentry;
		/* try dropping referring dentries */
		spin_unlock(&ci->i_ceph_lock);
		dentry = d_find_any_alias(inode);
		if (dentry && drop_negative_children(dentry)) {
			int count;
			dput(dentry);
			d_prune_aliases(inode);
			count = atomic_read(&inode->i_count);
			if (count == 1)
				(*remaining)--;
			dout("trim_caps_cb %p cap %p pruned, count now %d\n",
			     inode, cap, count);
		} else {
			dput(dentry);
		}
		return 0;
	}

out:
	spin_unlock(&ci->i_ceph_lock);
	return 0;
}

/*
 * Trim session cap count down to some max number.
 */
int ceph_trim_caps(struct ceph_mds_client *mdsc,
		   struct ceph_mds_session *session,
		   int max_caps)
{
	int trim_caps = session->s_nr_caps - max_caps;

	dout("trim_caps mds%d start: %d / %d, trim %d\n",
	     session->s_mds, session->s_nr_caps, max_caps, trim_caps);
	if (trim_caps > 0) {
		int remaining = trim_caps;

		ceph_iterate_session_caps(session, trim_caps_cb, &remaining);
		dout("trim_caps mds%d done: %d / %d, trimmed %d\n",
		     session->s_mds, session->s_nr_caps, max_caps,
			trim_caps - remaining);
	}

	ceph_flush_cap_releases(mdsc, session);
	return 0;
}

static int check_caps_flush(struct ceph_mds_client *mdsc,
			    u64 want_flush_tid)
{
	int ret = 1;

	spin_lock(&mdsc->cap_dirty_lock);
	if (!list_empty(&mdsc->cap_flush_list)) {
		struct ceph_cap_flush *cf =
			list_first_entry(&mdsc->cap_flush_list,
					 struct ceph_cap_flush, g_list);
		if (cf->tid <= want_flush_tid) {
			dout("check_caps_flush still flushing tid "
			     "%llu <= %llu\n", cf->tid, want_flush_tid);
			ret = 0;
		}
	}
	spin_unlock(&mdsc->cap_dirty_lock);
	return ret;
}

/*
 * flush all dirty inode data to disk.
 *
 * returns true if we've flushed through want_flush_tid
 */
static void wait_caps_flush(struct ceph_mds_client *mdsc,
			    u64 want_flush_tid)
{
	dout("check_caps_flush want %llu\n", want_flush_tid);

	wait_event(mdsc->cap_flushing_wq,
		   check_caps_flush(mdsc, want_flush_tid));

	dout("check_caps_flush ok, flushed thru %llu\n", want_flush_tid);
}

/*
 * called under s_mutex
 */
static void ceph_send_cap_releases(struct ceph_mds_client *mdsc,
				   struct ceph_mds_session *session)
{
	struct ceph_msg *msg = NULL;
	struct ceph_mds_cap_release *head;
	struct ceph_mds_cap_item *item;
	struct ceph_osd_client *osdc = &mdsc->fsc->client->osdc;
	struct ceph_cap *cap;
	LIST_HEAD(tmp_list);
	int num_cap_releases;
	__le32	barrier, *cap_barrier;

	down_read(&osdc->lock);
	barrier = cpu_to_le32(osdc->epoch_barrier);
	up_read(&osdc->lock);

	spin_lock(&session->s_cap_lock);
again:
	list_splice_init(&session->s_cap_releases, &tmp_list);
	num_cap_releases = session->s_num_cap_releases;
	session->s_num_cap_releases = 0;
	spin_unlock(&session->s_cap_lock);

	while (!list_empty(&tmp_list)) {
		if (!msg) {
			msg = ceph_msg_new(CEPH_MSG_CLIENT_CAPRELEASE,
					PAGE_SIZE, GFP_NOFS, false);
			if (!msg)
				goto out_err;
			head = msg->front.iov_base;
			head->num = cpu_to_le32(0);
			msg->front.iov_len = sizeof(*head);

			msg->hdr.version = cpu_to_le16(2);
			msg->hdr.compat_version = cpu_to_le16(1);
		}

		cap = list_first_entry(&tmp_list, struct ceph_cap,
					session_caps);
		list_del(&cap->session_caps);
		num_cap_releases--;

		head = msg->front.iov_base;
		put_unaligned_le32(get_unaligned_le32(&head->num) + 1,
				   &head->num);
		item = msg->front.iov_base + msg->front.iov_len;
		item->ino = cpu_to_le64(cap->cap_ino);
		item->cap_id = cpu_to_le64(cap->cap_id);
		item->migrate_seq = cpu_to_le32(cap->mseq);
		item->seq = cpu_to_le32(cap->issue_seq);
		msg->front.iov_len += sizeof(*item);

		ceph_put_cap(mdsc, cap);

		if (le32_to_cpu(head->num) == CEPH_CAPS_PER_RELEASE) {
			// Append cap_barrier field
			cap_barrier = msg->front.iov_base + msg->front.iov_len;
			*cap_barrier = barrier;
			msg->front.iov_len += sizeof(*cap_barrier);

			msg->hdr.front_len = cpu_to_le32(msg->front.iov_len);
			dout("send_cap_releases mds%d %p\n", session->s_mds, msg);
			ceph_con_send(&session->s_con, msg);
			msg = NULL;
		}
	}

	BUG_ON(num_cap_releases != 0);

	spin_lock(&session->s_cap_lock);
	if (!list_empty(&session->s_cap_releases))
		goto again;
	spin_unlock(&session->s_cap_lock);

	if (msg) {
		// Append cap_barrier field
		cap_barrier = msg->front.iov_base + msg->front.iov_len;
		*cap_barrier = barrier;
		msg->front.iov_len += sizeof(*cap_barrier);

		msg->hdr.front_len = cpu_to_le32(msg->front.iov_len);
		dout("send_cap_releases mds%d %p\n", session->s_mds, msg);
		ceph_con_send(&session->s_con, msg);
	}
	return;
out_err:
	pr_err("send_cap_releases mds%d, failed to allocate message\n",
		session->s_mds);
	spin_lock(&session->s_cap_lock);
	list_splice(&tmp_list, &session->s_cap_releases);
	session->s_num_cap_releases += num_cap_releases;
	spin_unlock(&session->s_cap_lock);
}

static void ceph_cap_release_work(struct work_struct *work)
{
	struct ceph_mds_session *session =
		container_of(work, struct ceph_mds_session, s_cap_release_work);

	mutex_lock(&session->s_mutex);
	if (session->s_state == CEPH_MDS_SESSION_OPEN ||
	    session->s_state == CEPH_MDS_SESSION_HUNG)
		ceph_send_cap_releases(session->s_mdsc, session);
	mutex_unlock(&session->s_mutex);
	ceph_put_mds_session(session);
}

void ceph_flush_cap_releases(struct ceph_mds_client *mdsc,
		             struct ceph_mds_session *session)
{
	if (mdsc->stopping)
		return;

	ceph_get_mds_session(session);
	if (queue_work(mdsc->fsc->cap_wq,
		       &session->s_cap_release_work)) {
		dout("cap release work queued\n");
	} else {
		ceph_put_mds_session(session);
		dout("failed to queue cap release work\n");
	}
}

/*
 * caller holds session->s_cap_lock
 */
void __ceph_queue_cap_release(struct ceph_mds_session *session,
			      struct ceph_cap *cap)
{
	list_add_tail(&cap->session_caps, &session->s_cap_releases);
	session->s_num_cap_releases++;

	if (!(session->s_num_cap_releases % CEPH_CAPS_PER_RELEASE))
		ceph_flush_cap_releases(session->s_mdsc, session);
}

static void ceph_cap_reclaim_work(struct work_struct *work)
{
	struct ceph_mds_client *mdsc =
		container_of(work, struct ceph_mds_client, cap_reclaim_work);
	int ret = ceph_trim_dentries(mdsc);
	if (ret == -EAGAIN)
		ceph_queue_cap_reclaim_work(mdsc);
}

void ceph_queue_cap_reclaim_work(struct ceph_mds_client *mdsc)
{
	if (mdsc->stopping)
		return;

        if (queue_work(mdsc->fsc->cap_wq, &mdsc->cap_reclaim_work)) {
                dout("caps reclaim work queued\n");
        } else {
                dout("failed to queue caps release work\n");
        }
}

void ceph_reclaim_caps_nr(struct ceph_mds_client *mdsc, int nr)
{
	int val;
	if (!nr)
		return;
	val = atomic_add_return(nr, &mdsc->cap_reclaim_pending);
	if ((val % CEPH_CAPS_PER_RELEASE) < nr) {
		atomic_set(&mdsc->cap_reclaim_pending, 0);
		ceph_queue_cap_reclaim_work(mdsc);
	}
}

/*
 * requests
 */

int ceph_alloc_readdir_reply_buffer(struct ceph_mds_request *req,
				    struct inode *dir)
{
	struct ceph_inode_info *ci = ceph_inode(dir);
	struct ceph_mds_reply_info_parsed *rinfo = &req->r_reply_info;
	struct ceph_mount_options *opt = req->r_mdsc->fsc->mount_options;
	size_t size = sizeof(struct ceph_mds_reply_dir_entry);
	unsigned int num_entries;
	int order;

	spin_lock(&ci->i_ceph_lock);
	num_entries = ci->i_files + ci->i_subdirs;
	spin_unlock(&ci->i_ceph_lock);
	num_entries = max(num_entries, 1U);
	num_entries = min(num_entries, opt->max_readdir);

	order = get_order(size * num_entries);
	while (order >= 0) {
		rinfo->dir_entries = (void*)__get_free_pages(GFP_KERNEL |
							     __GFP_NOWARN,
							     order);
		if (rinfo->dir_entries)
			break;
		order--;
	}
	if (!rinfo->dir_entries)
		return -ENOMEM;

	num_entries = (PAGE_SIZE << order) / size;
	num_entries = min(num_entries, opt->max_readdir);

	rinfo->dir_buf_size = PAGE_SIZE << order;
	req->r_num_caps = num_entries + 1;
	req->r_args.readdir.max_entries = cpu_to_le32(num_entries);
	req->r_args.readdir.max_bytes = cpu_to_le32(opt->max_readdir_bytes);
	return 0;
}

/*
 * Create an mds request.
 */
struct ceph_mds_request *
ceph_mdsc_create_request(struct ceph_mds_client *mdsc, int op, int mode)
{
	struct ceph_mds_request *req;

	req = kmem_cache_zalloc(ceph_mds_request_cachep, GFP_NOFS);
	if (!req)
		return ERR_PTR(-ENOMEM);

	mutex_init(&req->r_fill_mutex);
	req->r_mdsc = mdsc;
	req->r_started = jiffies;
	req->r_start_latency = ktime_get();
	req->r_resend_mds = -1;
	INIT_LIST_HEAD(&req->r_unsafe_dir_item);
	INIT_LIST_HEAD(&req->r_unsafe_target_item);
	req->r_fmode = -1;
	kref_init(&req->r_kref);
	RB_CLEAR_NODE(&req->r_node);
	INIT_LIST_HEAD(&req->r_wait);
	init_completion(&req->r_completion);
	init_completion(&req->r_safe_completion);
	INIT_LIST_HEAD(&req->r_unsafe_item);

	ktime_get_coarse_real_ts64(&req->r_stamp);

	req->r_op = op;
	req->r_direct_mode = mode;
	return req;
}

/*
 * return oldest (lowest) request, tid in request tree, 0 if none.
 *
 * called under mdsc->mutex.
 */
static struct ceph_mds_request *__get_oldest_req(struct ceph_mds_client *mdsc)
{
	if (RB_EMPTY_ROOT(&mdsc->request_tree))
		return NULL;
	return rb_entry(rb_first(&mdsc->request_tree),
			struct ceph_mds_request, r_node);
}

static inline  u64 __get_oldest_tid(struct ceph_mds_client *mdsc)
{
	return mdsc->oldest_tid;
}

/*
 * Build a dentry's path.  Allocate on heap; caller must kfree.  Based
 * on build_path_from_dentry in fs/cifs/dir.c.
 *
 * If @stop_on_nosnap, generate path relative to the first non-snapped
 * inode.
 *
 * Encode hidden .snap dirs as a double /, i.e.
 *   foo/.snap/bar -> foo//bar
 */
char *ceph_mdsc_build_path(struct dentry *dentry, int *plen, u64 *pbase,
			   int stop_on_nosnap)
{
	struct dentry *temp;
	char *path;
	int pos;
	unsigned seq;
	u64 base;

	if (!dentry)
		return ERR_PTR(-EINVAL);

	path = __getname();
	if (!path)
		return ERR_PTR(-ENOMEM);
retry:
	pos = PATH_MAX - 1;
	path[pos] = '\0';

	seq = read_seqbegin(&rename_lock);
	rcu_read_lock();
	temp = dentry;
	for (;;) {
		struct inode *inode;

		spin_lock(&temp->d_lock);
		inode = d_inode(temp);
		if (inode && ceph_snap(inode) == CEPH_SNAPDIR) {
			dout("build_path path+%d: %p SNAPDIR\n",
			     pos, temp);
		} else if (stop_on_nosnap && inode && dentry != temp &&
			   ceph_snap(inode) == CEPH_NOSNAP) {
			spin_unlock(&temp->d_lock);
			pos++; /* get rid of any prepended '/' */
			break;
		} else {
			pos -= temp->d_name.len;
			if (pos < 0) {
				spin_unlock(&temp->d_lock);
				break;
			}
			memcpy(path + pos, temp->d_name.name, temp->d_name.len);
		}
		spin_unlock(&temp->d_lock);
		temp = READ_ONCE(temp->d_parent);

		/* Are we at the root? */
		if (IS_ROOT(temp))
			break;

		/* Are we out of buffer? */
		if (--pos < 0)
			break;

		path[pos] = '/';
	}
	base = ceph_ino(d_inode(temp));
	rcu_read_unlock();

	if (read_seqretry(&rename_lock, seq))
		goto retry;

	if (pos < 0) {
		/*
		 * A rename didn't occur, but somehow we didn't end up where
		 * we thought we would. Throw a warning and try again.
		 */
		pr_warn("build_path did not end path lookup where "
			"expected, pos is %d\n", pos);
		goto retry;
	}

	*pbase = base;
	*plen = PATH_MAX - 1 - pos;
	dout("build_path on %p %d built %llx '%.*s'\n",
	     dentry, d_count(dentry), base, *plen, path + pos);
	return path + pos;
}

static int build_dentry_path(struct dentry *dentry, struct inode *dir,
			     const char **ppath, int *ppathlen, u64 *pino,
			     bool *pfreepath, bool parent_locked)
{
	char *path;

	rcu_read_lock();
	if (!dir)
		dir = d_inode_rcu(dentry->d_parent);
	if (dir && parent_locked && ceph_snap(dir) == CEPH_NOSNAP) {
		*pino = ceph_ino(dir);
		rcu_read_unlock();
		*ppath = dentry->d_name.name;
		*ppathlen = dentry->d_name.len;
		return 0;
	}
	rcu_read_unlock();
	path = ceph_mdsc_build_path(dentry, ppathlen, pino, 1);
	if (IS_ERR(path))
		return PTR_ERR(path);
	*ppath = path;
	*pfreepath = true;
	return 0;
}

static int build_inode_path(struct inode *inode,
			    const char **ppath, int *ppathlen, u64 *pino,
			    bool *pfreepath)
{
	struct dentry *dentry;
	char *path;

	if (ceph_snap(inode) == CEPH_NOSNAP) {
		*pino = ceph_ino(inode);
		*ppathlen = 0;
		return 0;
	}
	dentry = d_find_alias(inode);
	path = ceph_mdsc_build_path(dentry, ppathlen, pino, 1);
	dput(dentry);
	if (IS_ERR(path))
		return PTR_ERR(path);
	*ppath = path;
	*pfreepath = true;
	return 0;
}

/*
 * request arguments may be specified via an inode *, a dentry *, or
 * an explicit ino+path.
 */
static int set_request_path_attr(struct inode *rinode, struct dentry *rdentry,
				  struct inode *rdiri, const char *rpath,
				  u64 rino, const char **ppath, int *pathlen,
				  u64 *ino, bool *freepath, bool parent_locked)
{
	int r = 0;

	if (rinode) {
		r = build_inode_path(rinode, ppath, pathlen, ino, freepath);
		dout(" inode %p %llx.%llx\n", rinode, ceph_ino(rinode),
		     ceph_snap(rinode));
	} else if (rdentry) {
		r = build_dentry_path(rdentry, rdiri, ppath, pathlen, ino,
					freepath, parent_locked);
		dout(" dentry %p %llx/%.*s\n", rdentry, *ino, *pathlen,
		     *ppath);
	} else if (rpath || rino) {
		*ino = rino;
		*ppath = rpath;
		*pathlen = rpath ? strlen(rpath) : 0;
		dout(" path %.*s\n", *pathlen, rpath);
	}

	return r;
}

static void encode_timestamp_and_gids(void **p,
				      const struct ceph_mds_request *req)
{
	struct ceph_timespec ts;
	int i;

	ceph_encode_timespec64(&ts, &req->r_stamp);
	ceph_encode_copy(p, &ts, sizeof(ts));

	/* gid_list */
	ceph_encode_32(p, req->r_cred->group_info->ngroups);
	for (i = 0; i < req->r_cred->group_info->ngroups; i++)
		ceph_encode_64(p, from_kgid(&init_user_ns,
					    req->r_cred->group_info->gid[i]));
}

/*
 * called under mdsc->mutex
 */
static struct ceph_msg *create_request_message(struct ceph_mds_session *session,
					       struct ceph_mds_request *req,
					       bool drop_cap_releases)
{
	int mds = session->s_mds;
	struct ceph_mds_client *mdsc = session->s_mdsc;
	struct ceph_msg *msg;
	struct ceph_mds_request_head_old *head;
	const char *path1 = NULL;
	const char *path2 = NULL;
	u64 ino1 = 0, ino2 = 0;
	int pathlen1 = 0, pathlen2 = 0;
	bool freepath1 = false, freepath2 = false;
	int len;
	u16 releases;
	void *p, *end;
	int ret;
	bool legacy = !(session->s_con.peer_features & CEPH_FEATURE_FS_BTIME);

	ret = set_request_path_attr(req->r_inode, req->r_dentry,
			      req->r_parent, req->r_path1, req->r_ino1.ino,
			      &path1, &pathlen1, &ino1, &freepath1,
			      test_bit(CEPH_MDS_R_PARENT_LOCKED,
					&req->r_req_flags));
	if (ret < 0) {
		msg = ERR_PTR(ret);
		goto out;
	}

	/* If r_old_dentry is set, then assume that its parent is locked */
	ret = set_request_path_attr(NULL, req->r_old_dentry,
			      req->r_old_dentry_dir,
			      req->r_path2, req->r_ino2.ino,
			      &path2, &pathlen2, &ino2, &freepath2, true);
	if (ret < 0) {
		msg = ERR_PTR(ret);
		goto out_free1;
	}

	len = legacy ? sizeof(*head) : sizeof(struct ceph_mds_request_head);
	len += pathlen1 + pathlen2 + 2*(1 + sizeof(u32) + sizeof(u64)) +
		sizeof(struct ceph_timespec);
	len += sizeof(u32) + (sizeof(u64) * req->r_cred->group_info->ngroups);

	/* calculate (max) length for cap releases */
	len += sizeof(struct ceph_mds_request_release) *
		(!!req->r_inode_drop + !!req->r_dentry_drop +
		 !!req->r_old_inode_drop + !!req->r_old_dentry_drop);

	if (req->r_dentry_drop)
		len += pathlen1;
	if (req->r_old_dentry_drop)
		len += pathlen2;

	msg = ceph_msg_new2(CEPH_MSG_CLIENT_REQUEST, len, 1, GFP_NOFS, false);
	if (!msg) {
		msg = ERR_PTR(-ENOMEM);
		goto out_free2;
	}

	msg->hdr.tid = cpu_to_le64(req->r_tid);

	/*
	 * The old ceph_mds_request_head didn't contain a version field, and
	 * one was added when we moved the message version from 3->4.
	 */
	if (legacy) {
		msg->hdr.version = cpu_to_le16(3);
		head = msg->front.iov_base;
		p = msg->front.iov_base + sizeof(*head);
	} else {
		struct ceph_mds_request_head *new_head = msg->front.iov_base;

		msg->hdr.version = cpu_to_le16(4);
		new_head->version = cpu_to_le16(CEPH_MDS_REQUEST_HEAD_VERSION);
		head = (struct ceph_mds_request_head_old *)&new_head->oldest_client_tid;
		p = msg->front.iov_base + sizeof(*new_head);
	}

	end = msg->front.iov_base + msg->front.iov_len;

	head->mdsmap_epoch = cpu_to_le32(mdsc->mdsmap->m_epoch);
	head->op = cpu_to_le32(req->r_op);
	head->caller_uid = cpu_to_le32(from_kuid(&init_user_ns,
						 req->r_cred->fsuid));
	head->caller_gid = cpu_to_le32(from_kgid(&init_user_ns,
						 req->r_cred->fsgid));
	head->ino = cpu_to_le64(req->r_deleg_ino);
	head->args = req->r_args;

	ceph_encode_filepath(&p, end, ino1, path1);
	ceph_encode_filepath(&p, end, ino2, path2);

	/* make note of release offset, in case we need to replay */
	req->r_request_release_offset = p - msg->front.iov_base;

	/* cap releases */
	releases = 0;
	if (req->r_inode_drop)
		releases += ceph_encode_inode_release(&p,
		      req->r_inode ? req->r_inode : d_inode(req->r_dentry),
		      mds, req->r_inode_drop, req->r_inode_unless,
		      req->r_op == CEPH_MDS_OP_READDIR);
	if (req->r_dentry_drop)
		releases += ceph_encode_dentry_release(&p, req->r_dentry,
				req->r_parent, mds, req->r_dentry_drop,
				req->r_dentry_unless);
	if (req->r_old_dentry_drop)
		releases += ceph_encode_dentry_release(&p, req->r_old_dentry,
				req->r_old_dentry_dir, mds,
				req->r_old_dentry_drop,
				req->r_old_dentry_unless);
	if (req->r_old_inode_drop)
		releases += ceph_encode_inode_release(&p,
		      d_inode(req->r_old_dentry),
		      mds, req->r_old_inode_drop, req->r_old_inode_unless, 0);

	if (drop_cap_releases) {
		releases = 0;
		p = msg->front.iov_base + req->r_request_release_offset;
	}

	head->num_releases = cpu_to_le16(releases);

	encode_timestamp_and_gids(&p, req);

	if (WARN_ON_ONCE(p > end)) {
		ceph_msg_put(msg);
		msg = ERR_PTR(-ERANGE);
		goto out_free2;
	}

	msg->front.iov_len = p - msg->front.iov_base;
	msg->hdr.front_len = cpu_to_le32(msg->front.iov_len);

	if (req->r_pagelist) {
		struct ceph_pagelist *pagelist = req->r_pagelist;
		ceph_msg_data_add_pagelist(msg, pagelist);
		msg->hdr.data_len = cpu_to_le32(pagelist->length);
	} else {
		msg->hdr.data_len = 0;
	}

	msg->hdr.data_off = cpu_to_le16(0);

out_free2:
	if (freepath2)
		ceph_mdsc_free_path((char *)path2, pathlen2);
out_free1:
	if (freepath1)
		ceph_mdsc_free_path((char *)path1, pathlen1);
out:
	return msg;
}

/*
 * called under mdsc->mutex if error, under no mutex if
 * success.
 */
static void complete_request(struct ceph_mds_client *mdsc,
			     struct ceph_mds_request *req)
{
	req->r_end_latency = ktime_get();

	if (req->r_callback)
		req->r_callback(mdsc, req);
	complete_all(&req->r_completion);
}

static struct ceph_mds_request_head_old *
find_old_request_head(void *p, u64 features)
{
	bool legacy = !(features & CEPH_FEATURE_FS_BTIME);
	struct ceph_mds_request_head *new_head;

	if (legacy)
		return (struct ceph_mds_request_head_old *)p;
	new_head = (struct ceph_mds_request_head *)p;
	return (struct ceph_mds_request_head_old *)&new_head->oldest_client_tid;
}

/*
 * called under mdsc->mutex
 */
static int __prepare_send_request(struct ceph_mds_session *session,
				  struct ceph_mds_request *req,
				  bool drop_cap_releases)
{
	int mds = session->s_mds;
	struct ceph_mds_client *mdsc = session->s_mdsc;
	struct ceph_mds_request_head_old *rhead;
	struct ceph_msg *msg;
	int flags = 0;

	req->r_attempts++;
	if (req->r_inode) {
		struct ceph_cap *cap =
			ceph_get_cap_for_mds(ceph_inode(req->r_inode), mds);

		if (cap)
			req->r_sent_on_mseq = cap->mseq;
		else
			req->r_sent_on_mseq = -1;
	}
	dout("prepare_send_request %p tid %lld %s (attempt %d)\n", req,
	     req->r_tid, ceph_mds_op_name(req->r_op), req->r_attempts);

	if (test_bit(CEPH_MDS_R_GOT_UNSAFE, &req->r_req_flags)) {
		void *p;

		/*
		 * Replay.  Do not regenerate message (and rebuild
		 * paths, etc.); just use the original message.
		 * Rebuilding paths will break for renames because
		 * d_move mangles the src name.
		 */
		msg = req->r_request;
		rhead = find_old_request_head(msg->front.iov_base,
					      session->s_con.peer_features);

		flags = le32_to_cpu(rhead->flags);
		flags |= CEPH_MDS_FLAG_REPLAY;
		rhead->flags = cpu_to_le32(flags);

		if (req->r_target_inode)
			rhead->ino = cpu_to_le64(ceph_ino(req->r_target_inode));

		rhead->num_retry = req->r_attempts - 1;

		/* remove cap/dentry releases from message */
		rhead->num_releases = 0;

		p = msg->front.iov_base + req->r_request_release_offset;
		encode_timestamp_and_gids(&p, req);

		msg->front.iov_len = p - msg->front.iov_base;
		msg->hdr.front_len = cpu_to_le32(msg->front.iov_len);
		return 0;
	}

	if (req->r_request) {
		ceph_msg_put(req->r_request);
		req->r_request = NULL;
	}
	msg = create_request_message(session, req, drop_cap_releases);
	if (IS_ERR(msg)) {
		req->r_err = PTR_ERR(msg);
		return PTR_ERR(msg);
	}
	req->r_request = msg;

	rhead = find_old_request_head(msg->front.iov_base,
				      session->s_con.peer_features);
	rhead->oldest_client_tid = cpu_to_le64(__get_oldest_tid(mdsc));
	if (test_bit(CEPH_MDS_R_GOT_UNSAFE, &req->r_req_flags))
		flags |= CEPH_MDS_FLAG_REPLAY;
	if (test_bit(CEPH_MDS_R_ASYNC, &req->r_req_flags))
		flags |= CEPH_MDS_FLAG_ASYNC;
	if (req->r_parent)
		flags |= CEPH_MDS_FLAG_WANT_DENTRY;
	rhead->flags = cpu_to_le32(flags);
	rhead->num_fwd = req->r_num_fwd;
	rhead->num_retry = req->r_attempts - 1;

	dout(" r_parent = %p\n", req->r_parent);
	return 0;
}

/*
 * called under mdsc->mutex
 */
static int __send_request(struct ceph_mds_session *session,
			  struct ceph_mds_request *req,
			  bool drop_cap_releases)
{
	int err;

	err = __prepare_send_request(session, req, drop_cap_releases);
	if (!err) {
		ceph_msg_get(req->r_request);
		ceph_con_send(&session->s_con, req->r_request);
	}

	return err;
}

/*
 * send request, or put it on the appropriate wait list.
 */
static void __do_request(struct ceph_mds_client *mdsc,
			struct ceph_mds_request *req)
{
	struct ceph_mds_session *session = NULL;
	int mds = -1;
	int err = 0;
	bool random;

	if (req->r_err || test_bit(CEPH_MDS_R_GOT_RESULT, &req->r_req_flags)) {
		if (test_bit(CEPH_MDS_R_ABORTED, &req->r_req_flags))
			__unregister_request(mdsc, req);
		return;
	}

	if (req->r_timeout &&
	    time_after_eq(jiffies, req->r_started + req->r_timeout)) {
		dout("do_request timed out\n");
		err = -ETIMEDOUT;
		goto finish;
	}
	if (READ_ONCE(mdsc->fsc->mount_state) == CEPH_MOUNT_SHUTDOWN) {
		dout("do_request forced umount\n");
		err = -EIO;
		goto finish;
	}
	if (READ_ONCE(mdsc->fsc->mount_state) == CEPH_MOUNT_MOUNTING) {
		if (mdsc->mdsmap_err) {
			err = mdsc->mdsmap_err;
			dout("do_request mdsmap err %d\n", err);
			goto finish;
		}
		if (mdsc->mdsmap->m_epoch == 0) {
			dout("do_request no mdsmap, waiting for map\n");
			list_add(&req->r_wait, &mdsc->waiting_for_map);
			return;
		}
		if (!(mdsc->fsc->mount_options->flags &
		      CEPH_MOUNT_OPT_MOUNTWAIT) &&
		    !ceph_mdsmap_is_cluster_available(mdsc->mdsmap)) {
			err = -EHOSTUNREACH;
			goto finish;
		}
	}

	put_request_session(req);

	mds = __choose_mds(mdsc, req, &random);
	if (mds < 0 ||
	    ceph_mdsmap_get_state(mdsc->mdsmap, mds) < CEPH_MDS_STATE_ACTIVE) {
		if (test_bit(CEPH_MDS_R_ASYNC, &req->r_req_flags)) {
			err = -EJUKEBOX;
			goto finish;
		}
		dout("do_request no mds or not active, waiting for map\n");
		list_add(&req->r_wait, &mdsc->waiting_for_map);
		return;
	}

	/* get, open session */
	session = __ceph_lookup_mds_session(mdsc, mds);
	if (!session) {
		session = register_session(mdsc, mds);
		if (IS_ERR(session)) {
			err = PTR_ERR(session);
			goto finish;
		}
	}
	req->r_session = ceph_get_mds_session(session);

	dout("do_request mds%d session %p state %s\n", mds, session,
	     ceph_session_state_name(session->s_state));
	if (session->s_state != CEPH_MDS_SESSION_OPEN &&
	    session->s_state != CEPH_MDS_SESSION_HUNG) {
		/*
		 * We cannot queue async requests since the caps and delegated
		 * inodes are bound to the session. Just return -EJUKEBOX and
		 * let the caller retry a sync request in that case.
		 */
		if (test_bit(CEPH_MDS_R_ASYNC, &req->r_req_flags)) {
			err = -EJUKEBOX;
			goto out_session;
		}

		/*
		 * If the session has been REJECTED, then return a hard error,
		 * unless it's a CLEANRECOVER mount, in which case we'll queue
		 * it to the mdsc queue.
		 */
		if (session->s_state == CEPH_MDS_SESSION_REJECTED) {
			if (ceph_test_mount_opt(mdsc->fsc, CLEANRECOVER))
				list_add(&req->r_wait, &mdsc->waiting_for_map);
			else
				err = -EACCES;
			goto out_session;
		}

		if (session->s_state == CEPH_MDS_SESSION_NEW ||
		    session->s_state == CEPH_MDS_SESSION_CLOSING) {
			err = __open_session(mdsc, session);
			if (err)
				goto out_session;
			/* retry the same mds later */
			if (random)
				req->r_resend_mds = mds;
		}
		list_add(&req->r_wait, &session->s_waiting);
		goto out_session;
	}

	/* send request */
	req->r_resend_mds = -1;   /* forget any previous mds hint */

	if (req->r_request_started == 0)   /* note request start time */
		req->r_request_started = jiffies;

	err = __send_request(session, req, false);

out_session:
	ceph_put_mds_session(session);
finish:
	if (err) {
		dout("__do_request early error %d\n", err);
		req->r_err = err;
		complete_request(mdsc, req);
		__unregister_request(mdsc, req);
	}
	return;
}

/*
 * called under mdsc->mutex
 */
static void __wake_requests(struct ceph_mds_client *mdsc,
			    struct list_head *head)
{
	struct ceph_mds_request *req;
	LIST_HEAD(tmp_list);

	list_splice_init(head, &tmp_list);

	while (!list_empty(&tmp_list)) {
		req = list_entry(tmp_list.next,
				 struct ceph_mds_request, r_wait);
		list_del_init(&req->r_wait);
		dout(" wake request %p tid %llu\n", req, req->r_tid);
		__do_request(mdsc, req);
	}
}

/*
 * Wake up threads with requests pending for @mds, so that they can
 * resubmit their requests to a possibly different mds.
 */
static void kick_requests(struct ceph_mds_client *mdsc, int mds)
{
	struct ceph_mds_request *req;
	struct rb_node *p = rb_first(&mdsc->request_tree);

	dout("kick_requests mds%d\n", mds);
	while (p) {
		req = rb_entry(p, struct ceph_mds_request, r_node);
		p = rb_next(p);
		if (test_bit(CEPH_MDS_R_GOT_UNSAFE, &req->r_req_flags))
			continue;
		if (req->r_attempts > 0)
			continue; /* only new requests */
		if (req->r_session &&
		    req->r_session->s_mds == mds) {
			dout(" kicking tid %llu\n", req->r_tid);
			list_del_init(&req->r_wait);
			__do_request(mdsc, req);
		}
	}
}

int ceph_mdsc_submit_request(struct ceph_mds_client *mdsc, struct inode *dir,
			      struct ceph_mds_request *req)
{
	int err = 0;

	/* take CAP_PIN refs for r_inode, r_parent, r_old_dentry */
	if (req->r_inode)
		ceph_get_cap_refs(ceph_inode(req->r_inode), CEPH_CAP_PIN);
	if (req->r_parent) {
		struct ceph_inode_info *ci = ceph_inode(req->r_parent);
		int fmode = (req->r_op & CEPH_MDS_OP_WRITE) ?
			    CEPH_FILE_MODE_WR : CEPH_FILE_MODE_RD;
		spin_lock(&ci->i_ceph_lock);
		ceph_take_cap_refs(ci, CEPH_CAP_PIN, false);
		__ceph_touch_fmode(ci, mdsc, fmode);
		spin_unlock(&ci->i_ceph_lock);
	}
	if (req->r_old_dentry_dir)
		ceph_get_cap_refs(ceph_inode(req->r_old_dentry_dir),
				  CEPH_CAP_PIN);

	if (req->r_inode) {
		err = ceph_wait_on_async_create(req->r_inode);
		if (err) {
			dout("%s: wait for async create returned: %d\n",
			     __func__, err);
			return err;
		}
	}

	if (!err && req->r_old_inode) {
		err = ceph_wait_on_async_create(req->r_old_inode);
		if (err) {
			dout("%s: wait for async create returned: %d\n",
			     __func__, err);
			return err;
		}
	}

	dout("submit_request on %p for inode %p\n", req, dir);
	mutex_lock(&mdsc->mutex);
	__register_request(mdsc, req, dir);
	__do_request(mdsc, req);
	err = req->r_err;
	mutex_unlock(&mdsc->mutex);
	return err;
}

static int ceph_mdsc_wait_request(struct ceph_mds_client *mdsc,
				  struct ceph_mds_request *req)
{
	int err;

	/* wait */
	dout("do_request waiting\n");
	if (!req->r_timeout && req->r_wait_for_completion) {
		err = req->r_wait_for_completion(mdsc, req);
	} else {
		long timeleft = wait_for_completion_killable_timeout(
					&req->r_completion,
					ceph_timeout_jiffies(req->r_timeout));
		if (timeleft > 0)
			err = 0;
		else if (!timeleft)
			err = -ETIMEDOUT;  /* timed out */
		else
			err = timeleft;  /* killed */
	}
	dout("do_request waited, got %d\n", err);
	mutex_lock(&mdsc->mutex);

	/* only abort if we didn't race with a real reply */
	if (test_bit(CEPH_MDS_R_GOT_RESULT, &req->r_req_flags)) {
		err = le32_to_cpu(req->r_reply_info.head->result);
	} else if (err < 0) {
		dout("aborted request %lld with %d\n", req->r_tid, err);

		/*
		 * ensure we aren't running concurrently with
		 * ceph_fill_trace or ceph_readdir_prepopulate, which
		 * rely on locks (dir mutex) held by our caller.
		 */
		mutex_lock(&req->r_fill_mutex);
		req->r_err = err;
		set_bit(CEPH_MDS_R_ABORTED, &req->r_req_flags);
		mutex_unlock(&req->r_fill_mutex);

		if (req->r_parent &&
		    (req->r_op & CEPH_MDS_OP_WRITE))
			ceph_invalidate_dir_request(req);
	} else {
		err = req->r_err;
	}

	mutex_unlock(&mdsc->mutex);
	return err;
}

/*
 * Synchrously perform an mds request.  Take care of all of the
 * session setup, forwarding, retry details.
 */
int ceph_mdsc_do_request(struct ceph_mds_client *mdsc,
			 struct inode *dir,
			 struct ceph_mds_request *req)
{
	int err;

	dout("do_request on %p\n", req);

	/* issue */
	err = ceph_mdsc_submit_request(mdsc, dir, req);
	if (!err)
		err = ceph_mdsc_wait_request(mdsc, req);
	dout("do_request %p done, result %d\n", req, err);
	return err;
}

/*
 * Invalidate dir's completeness, dentry lease state on an aborted MDS
 * namespace request.
 */
void ceph_invalidate_dir_request(struct ceph_mds_request *req)
{
	struct inode *dir = req->r_parent;
	struct inode *old_dir = req->r_old_dentry_dir;

	dout("invalidate_dir_request %p %p (complete, lease(s))\n", dir, old_dir);

	ceph_dir_clear_complete(dir);
	if (old_dir)
		ceph_dir_clear_complete(old_dir);
	if (req->r_dentry)
		ceph_invalidate_dentry_lease(req->r_dentry);
	if (req->r_old_dentry)
		ceph_invalidate_dentry_lease(req->r_old_dentry);
}

/*
 * Handle mds reply.
 *
 * We take the session mutex and parse and process the reply immediately.
 * This preserves the logical ordering of replies, capabilities, etc., sent
 * by the MDS as they are applied to our local cache.
 */
static void handle_reply(struct ceph_mds_session *session, struct ceph_msg *msg)
{
	struct ceph_mds_client *mdsc = session->s_mdsc;
	struct ceph_mds_request *req;
	struct ceph_mds_reply_head *head = msg->front.iov_base;
	struct ceph_mds_reply_info_parsed *rinfo;  /* parsed reply info */
	struct ceph_snap_realm *realm;
	u64 tid;
	int err, result;
	int mds = session->s_mds;

	if (msg->front.iov_len < sizeof(*head)) {
		pr_err("mdsc_handle_reply got corrupt (short) reply\n");
		ceph_msg_dump(msg);
		return;
	}

	/* get request, session */
	tid = le64_to_cpu(msg->hdr.tid);
	mutex_lock(&mdsc->mutex);
	req = lookup_get_request(mdsc, tid);
	if (!req) {
		dout("handle_reply on unknown tid %llu\n", tid);
		mutex_unlock(&mdsc->mutex);
		return;
	}
	dout("handle_reply %p\n", req);

	/* correct session? */
	if (req->r_session != session) {
		pr_err("mdsc_handle_reply got %llu on session mds%d"
		       " not mds%d\n", tid, session->s_mds,
		       req->r_session ? req->r_session->s_mds : -1);
		mutex_unlock(&mdsc->mutex);
		goto out;
	}

	/* dup? */
	if ((test_bit(CEPH_MDS_R_GOT_UNSAFE, &req->r_req_flags) && !head->safe) ||
	    (test_bit(CEPH_MDS_R_GOT_SAFE, &req->r_req_flags) && head->safe)) {
		pr_warn("got a dup %s reply on %llu from mds%d\n",
			   head->safe ? "safe" : "unsafe", tid, mds);
		mutex_unlock(&mdsc->mutex);
		goto out;
	}
	if (test_bit(CEPH_MDS_R_GOT_SAFE, &req->r_req_flags)) {
		pr_warn("got unsafe after safe on %llu from mds%d\n",
			   tid, mds);
		mutex_unlock(&mdsc->mutex);
		goto out;
	}

	result = le32_to_cpu(head->result);

	/*
	 * Handle an ESTALE
	 * if we're not talking to the authority, send to them
	 * if the authority has changed while we weren't looking,
	 * send to new authority
	 * Otherwise we just have to return an ESTALE
	 */
	if (result == -ESTALE) {
		dout("got ESTALE on request %llu\n", req->r_tid);
		req->r_resend_mds = -1;
		if (req->r_direct_mode != USE_AUTH_MDS) {
			dout("not using auth, setting for that now\n");
			req->r_direct_mode = USE_AUTH_MDS;
			__do_request(mdsc, req);
			mutex_unlock(&mdsc->mutex);
			goto out;
		} else  {
			int mds = __choose_mds(mdsc, req, NULL);
			if (mds >= 0 && mds != req->r_session->s_mds) {
				dout("but auth changed, so resending\n");
				__do_request(mdsc, req);
				mutex_unlock(&mdsc->mutex);
				goto out;
			}
		}
		dout("have to return ESTALE on request %llu\n", req->r_tid);
	}


	if (head->safe) {
		set_bit(CEPH_MDS_R_GOT_SAFE, &req->r_req_flags);
		__unregister_request(mdsc, req);

		/* last request during umount? */
		if (mdsc->stopping && !__get_oldest_req(mdsc))
			complete_all(&mdsc->safe_umount_waiters);

		if (test_bit(CEPH_MDS_R_GOT_UNSAFE, &req->r_req_flags)) {
			/*
			 * We already handled the unsafe response, now do the
			 * cleanup.  No need to examine the response; the MDS
			 * doesn't include any result info in the safe
			 * response.  And even if it did, there is nothing
			 * useful we could do with a revised return value.
			 */
			dout("got safe reply %llu, mds%d\n", tid, mds);

			mutex_unlock(&mdsc->mutex);
			goto out;
		}
	} else {
		set_bit(CEPH_MDS_R_GOT_UNSAFE, &req->r_req_flags);
		list_add_tail(&req->r_unsafe_item, &req->r_session->s_unsafe);
	}

	dout("handle_reply tid %lld result %d\n", tid, result);
	rinfo = &req->r_reply_info;
	if (test_bit(CEPHFS_FEATURE_REPLY_ENCODING, &session->s_features))
		err = parse_reply_info(session, msg, rinfo, (u64)-1);
	else
		err = parse_reply_info(session, msg, rinfo, session->s_con.peer_features);
	mutex_unlock(&mdsc->mutex);

	/* Must find target inode outside of mutexes to avoid deadlocks */
	if ((err >= 0) && rinfo->head->is_target) {
		struct inode *in;
		struct ceph_vino tvino = {
			.ino  = le64_to_cpu(rinfo->targeti.in->ino),
			.snap = le64_to_cpu(rinfo->targeti.in->snapid)
		};

		in = ceph_get_inode(mdsc->fsc->sb, tvino);
		if (IS_ERR(in)) {
			err = PTR_ERR(in);
			mutex_lock(&session->s_mutex);
			goto out_err;
		}
		req->r_target_inode = in;
	}

	mutex_lock(&session->s_mutex);
	if (err < 0) {
		pr_err("mdsc_handle_reply got corrupt reply mds%d(tid:%lld)\n", mds, tid);
		ceph_msg_dump(msg);
		goto out_err;
	}

	/* snap trace */
	realm = NULL;
	if (rinfo->snapblob_len) {
		down_write(&mdsc->snap_rwsem);
		ceph_update_snap_trace(mdsc, rinfo->snapblob,
				rinfo->snapblob + rinfo->snapblob_len,
				le32_to_cpu(head->op) == CEPH_MDS_OP_RMSNAP,
				&realm);
		downgrade_write(&mdsc->snap_rwsem);
	} else {
		down_read(&mdsc->snap_rwsem);
	}

	/* insert trace into our cache */
	mutex_lock(&req->r_fill_mutex);
	current->journal_info = req;
	err = ceph_fill_trace(mdsc->fsc->sb, req);
	if (err == 0) {
		if (result == 0 && (req->r_op == CEPH_MDS_OP_READDIR ||
				    req->r_op == CEPH_MDS_OP_LSSNAP))
			ceph_readdir_prepopulate(req, req->r_session);
	}
	current->journal_info = NULL;
	mutex_unlock(&req->r_fill_mutex);

	up_read(&mdsc->snap_rwsem);
	if (realm)
		ceph_put_snap_realm(mdsc, realm);

	if (err == 0) {
		if (req->r_target_inode &&
		    test_bit(CEPH_MDS_R_GOT_UNSAFE, &req->r_req_flags)) {
			struct ceph_inode_info *ci =
				ceph_inode(req->r_target_inode);
			spin_lock(&ci->i_unsafe_lock);
			list_add_tail(&req->r_unsafe_target_item,
				      &ci->i_unsafe_iops);
			spin_unlock(&ci->i_unsafe_lock);
		}

		ceph_unreserve_caps(mdsc, &req->r_caps_reservation);
	}
out_err:
	mutex_lock(&mdsc->mutex);
	if (!test_bit(CEPH_MDS_R_ABORTED, &req->r_req_flags)) {
		if (err) {
			req->r_err = err;
		} else {
			req->r_reply =  ceph_msg_get(msg);
			set_bit(CEPH_MDS_R_GOT_RESULT, &req->r_req_flags);
		}
	} else {
		dout("reply arrived after request %lld was aborted\n", tid);
	}
	mutex_unlock(&mdsc->mutex);

	mutex_unlock(&session->s_mutex);

	/* kick calling process */
	complete_request(mdsc, req);

	ceph_update_metadata_metrics(&mdsc->metric, req->r_start_latency,
				     req->r_end_latency, err);
out:
	ceph_mdsc_put_request(req);
	return;
}



/*
 * handle mds notification that our request has been forwarded.
 */
static void handle_forward(struct ceph_mds_client *mdsc,
			   struct ceph_mds_session *session,
			   struct ceph_msg *msg)
{
	struct ceph_mds_request *req;
	u64 tid = le64_to_cpu(msg->hdr.tid);
	u32 next_mds;
	u32 fwd_seq;
	int err = -EINVAL;
	void *p = msg->front.iov_base;
	void *end = p + msg->front.iov_len;

	ceph_decode_need(&p, end, 2*sizeof(u32), bad);
	next_mds = ceph_decode_32(&p);
	fwd_seq = ceph_decode_32(&p);

	mutex_lock(&mdsc->mutex);
	req = lookup_get_request(mdsc, tid);
	if (!req) {
		dout("forward tid %llu to mds%d - req dne\n", tid, next_mds);
		goto out;  /* dup reply? */
	}

	if (test_bit(CEPH_MDS_R_ABORTED, &req->r_req_flags)) {
		dout("forward tid %llu aborted, unregistering\n", tid);
		__unregister_request(mdsc, req);
	} else if (fwd_seq <= req->r_num_fwd) {
		dout("forward tid %llu to mds%d - old seq %d <= %d\n",
		     tid, next_mds, req->r_num_fwd, fwd_seq);
	} else {
		/* resend. forward race not possible; mds would drop */
		dout("forward tid %llu to mds%d (we resend)\n", tid, next_mds);
		BUG_ON(req->r_err);
		BUG_ON(test_bit(CEPH_MDS_R_GOT_RESULT, &req->r_req_flags));
		req->r_attempts = 0;
		req->r_num_fwd = fwd_seq;
		req->r_resend_mds = next_mds;
		put_request_session(req);
		__do_request(mdsc, req);
	}
	ceph_mdsc_put_request(req);
out:
	mutex_unlock(&mdsc->mutex);
	return;

bad:
	pr_err("mdsc_handle_forward decode error err=%d\n", err);
}

static int __decode_session_metadata(void **p, void *end,
				     bool *blocklisted)
{
	/* map<string,string> */
	u32 n;
	bool err_str;
	ceph_decode_32_safe(p, end, n, bad);
	while (n-- > 0) {
		u32 len;
		ceph_decode_32_safe(p, end, len, bad);
		ceph_decode_need(p, end, len, bad);
		err_str = !strncmp(*p, "error_string", len);
		*p += len;
		ceph_decode_32_safe(p, end, len, bad);
		ceph_decode_need(p, end, len, bad);
		/*
		 * Match "blocklisted (blacklisted)" from newer MDSes,
		 * or "blacklisted" from older MDSes.
		 */
		if (err_str && strnstr(*p, "blacklisted", len))
			*blocklisted = true;
		*p += len;
	}
	return 0;
bad:
	return -1;
}

/*
 * handle a mds session control message
 */
static void handle_session(struct ceph_mds_session *session,
			   struct ceph_msg *msg)
{
	struct ceph_mds_client *mdsc = session->s_mdsc;
	int mds = session->s_mds;
	int msg_version = le16_to_cpu(msg->hdr.version);
	void *p = msg->front.iov_base;
	void *end = p + msg->front.iov_len;
	struct ceph_mds_session_head *h;
	u32 op;
	u64 seq, features = 0;
	int wake = 0;
	bool blocklisted = false;

	/* decode */
	ceph_decode_need(&p, end, sizeof(*h), bad);
	h = p;
	p += sizeof(*h);

	op = le32_to_cpu(h->op);
	seq = le64_to_cpu(h->seq);

	if (msg_version >= 3) {
		u32 len;
		/* version >= 2 and < 5, decode metadata, skip otherwise
		 * as it's handled via flags.
		 */
		if (msg_version >= 5)
			ceph_decode_skip_map(&p, end, string, string, bad);
		else if (__decode_session_metadata(&p, end, &blocklisted) < 0)
			goto bad;

		/* version >= 3, feature bits */
		ceph_decode_32_safe(&p, end, len, bad);
		if (len) {
			ceph_decode_64_safe(&p, end, features, bad);
			p += len - sizeof(features);
		}
	}

	if (msg_version >= 5) {
		u32 flags;
		/* version >= 4, struct_v, struct_cv, len, metric_spec */
	        ceph_decode_skip_n(&p, end, 2 + sizeof(u32) * 2, bad);
		/* version >= 5, flags   */
                ceph_decode_32_safe(&p, end, flags, bad);
		if (flags & CEPH_SESSION_BLOCKLISTED) {
		        pr_warn("mds%d session blocklisted\n", session->s_mds);
			blocklisted = true;
		}
	}

	mutex_lock(&mdsc->mutex);
	if (op == CEPH_SESSION_CLOSE) {
		ceph_get_mds_session(session);
		__unregister_session(mdsc, session);
	}
	/* FIXME: this ttl calculation is generous */
	session->s_ttl = jiffies + HZ*mdsc->mdsmap->m_session_autoclose;
	mutex_unlock(&mdsc->mutex);

	mutex_lock(&session->s_mutex);

	dout("handle_session mds%d %s %p state %s seq %llu\n",
	     mds, ceph_session_op_name(op), session,
	     ceph_session_state_name(session->s_state), seq);

	if (session->s_state == CEPH_MDS_SESSION_HUNG) {
		session->s_state = CEPH_MDS_SESSION_OPEN;
		pr_info("mds%d came back\n", session->s_mds);
	}

	switch (op) {
	case CEPH_SESSION_OPEN:
		if (session->s_state == CEPH_MDS_SESSION_RECONNECTING)
			pr_info("mds%d reconnect success\n", session->s_mds);
		session->s_state = CEPH_MDS_SESSION_OPEN;
		session->s_features = features;
		renewed_caps(mdsc, session, 0);
		if (test_bit(CEPHFS_FEATURE_METRIC_COLLECT, &session->s_features))
			metric_schedule_delayed(&mdsc->metric);
		wake = 1;
		if (mdsc->stopping)
			__close_session(mdsc, session);
		break;

	case CEPH_SESSION_RENEWCAPS:
		if (session->s_renew_seq == seq)
			renewed_caps(mdsc, session, 1);
		break;

	case CEPH_SESSION_CLOSE:
		if (session->s_state == CEPH_MDS_SESSION_RECONNECTING)
			pr_info("mds%d reconnect denied\n", session->s_mds);
		session->s_state = CEPH_MDS_SESSION_CLOSED;
		cleanup_session_requests(mdsc, session);
		remove_session_caps(session);
		wake = 2; /* for good measure */
		wake_up_all(&mdsc->session_close_wq);
		break;

	case CEPH_SESSION_STALE:
		pr_info("mds%d caps went stale, renewing\n",
			session->s_mds);
		atomic_inc(&session->s_cap_gen);
		session->s_cap_ttl = jiffies - 1;
		send_renew_caps(mdsc, session);
		break;

	case CEPH_SESSION_RECALL_STATE:
		ceph_trim_caps(mdsc, session, le32_to_cpu(h->max_caps));
		break;

	case CEPH_SESSION_FLUSHMSG:
		send_flushmsg_ack(mdsc, session, seq);
		break;

	case CEPH_SESSION_FORCE_RO:
		dout("force_session_readonly %p\n", session);
		spin_lock(&session->s_cap_lock);
		session->s_readonly = true;
		spin_unlock(&session->s_cap_lock);
		wake_up_session_caps(session, FORCE_RO);
		break;

	case CEPH_SESSION_REJECT:
		WARN_ON(session->s_state != CEPH_MDS_SESSION_OPENING);
		pr_info("mds%d rejected session\n", session->s_mds);
		session->s_state = CEPH_MDS_SESSION_REJECTED;
		cleanup_session_requests(mdsc, session);
		remove_session_caps(session);
		if (blocklisted)
			mdsc->fsc->blocklisted = true;
		wake = 2; /* for good measure */
		break;

	default:
		pr_err("mdsc_handle_session bad op %d mds%d\n", op, mds);
		WARN_ON(1);
	}

	mutex_unlock(&session->s_mutex);
	if (wake) {
		mutex_lock(&mdsc->mutex);
		__wake_requests(mdsc, &session->s_waiting);
		if (wake == 2)
			kick_requests(mdsc, mds);
		mutex_unlock(&mdsc->mutex);
	}
	if (op == CEPH_SESSION_CLOSE)
		ceph_put_mds_session(session);
	return;

bad:
	pr_err("mdsc_handle_session corrupt message mds%d len %d\n", mds,
	       (int)msg->front.iov_len);
	ceph_msg_dump(msg);
	return;
}

void ceph_mdsc_release_dir_caps(struct ceph_mds_request *req)
{
	int dcaps;

	dcaps = xchg(&req->r_dir_caps, 0);
	if (dcaps) {
		dout("releasing r_dir_caps=%s\n", ceph_cap_string(dcaps));
		ceph_put_cap_refs(ceph_inode(req->r_parent), dcaps);
	}
}

void ceph_mdsc_release_dir_caps_no_check(struct ceph_mds_request *req)
{
	int dcaps;

	dcaps = xchg(&req->r_dir_caps, 0);
	if (dcaps) {
		dout("releasing r_dir_caps=%s\n", ceph_cap_string(dcaps));
		ceph_put_cap_refs_no_check_caps(ceph_inode(req->r_parent),
						dcaps);
	}
}

/*
 * called under session->mutex.
 */
static void replay_unsafe_requests(struct ceph_mds_client *mdsc,
				   struct ceph_mds_session *session)
{
	struct ceph_mds_request *req, *nreq;
	struct rb_node *p;

	dout("replay_unsafe_requests mds%d\n", session->s_mds);

	mutex_lock(&mdsc->mutex);
	list_for_each_entry_safe(req, nreq, &session->s_unsafe, r_unsafe_item)
		__send_request(session, req, true);

	/*
	 * also re-send old requests when MDS enters reconnect stage. So that MDS
	 * can process completed request in clientreplay stage.
	 */
	p = rb_first(&mdsc->request_tree);
	while (p) {
		req = rb_entry(p, struct ceph_mds_request, r_node);
		p = rb_next(p);
		if (test_bit(CEPH_MDS_R_GOT_UNSAFE, &req->r_req_flags))
			continue;
		if (req->r_attempts == 0)
			continue; /* only old requests */
		if (!req->r_session)
			continue;
		if (req->r_session->s_mds != session->s_mds)
			continue;

		ceph_mdsc_release_dir_caps_no_check(req);

		__send_request(session, req, true);
	}
	mutex_unlock(&mdsc->mutex);
}

static int send_reconnect_partial(struct ceph_reconnect_state *recon_state)
{
	struct ceph_msg *reply;
	struct ceph_pagelist *_pagelist;
	struct page *page;
	__le32 *addr;
	int err = -ENOMEM;

	if (!recon_state->allow_multi)
		return -ENOSPC;

	/* can't handle message that contains both caps and realm */
	BUG_ON(!recon_state->nr_caps == !recon_state->nr_realms);

	/* pre-allocate new pagelist */
	_pagelist = ceph_pagelist_alloc(GFP_NOFS);
	if (!_pagelist)
		return -ENOMEM;

	reply = ceph_msg_new2(CEPH_MSG_CLIENT_RECONNECT, 0, 1, GFP_NOFS, false);
	if (!reply)
		goto fail_msg;

	/* placeholder for nr_caps */
	err = ceph_pagelist_encode_32(_pagelist, 0);
	if (err < 0)
		goto fail;

	if (recon_state->nr_caps) {
		/* currently encoding caps */
		err = ceph_pagelist_encode_32(recon_state->pagelist, 0);
		if (err)
			goto fail;
	} else {
		/* placeholder for nr_realms (currently encoding relams) */
		err = ceph_pagelist_encode_32(_pagelist, 0);
		if (err < 0)
			goto fail;
	}

	err = ceph_pagelist_encode_8(recon_state->pagelist, 1);
	if (err)
		goto fail;

	page = list_first_entry(&recon_state->pagelist->head, struct page, lru);
	addr = kmap_atomic(page);
	if (recon_state->nr_caps) {
		/* currently encoding caps */
		*addr = cpu_to_le32(recon_state->nr_caps);
	} else {
		/* currently encoding relams */
		*(addr + 1) = cpu_to_le32(recon_state->nr_realms);
	}
	kunmap_atomic(addr);

	reply->hdr.version = cpu_to_le16(5);
	reply->hdr.compat_version = cpu_to_le16(4);

	reply->hdr.data_len = cpu_to_le32(recon_state->pagelist->length);
	ceph_msg_data_add_pagelist(reply, recon_state->pagelist);

	ceph_con_send(&recon_state->session->s_con, reply);
	ceph_pagelist_release(recon_state->pagelist);

	recon_state->pagelist = _pagelist;
	recon_state->nr_caps = 0;
	recon_state->nr_realms = 0;
	recon_state->msg_version = 5;
	return 0;
fail:
	ceph_msg_put(reply);
fail_msg:
	ceph_pagelist_release(_pagelist);
	return err;
}

static struct dentry* d_find_primary(struct inode *inode)
{
	struct dentry *alias, *dn = NULL;

	if (hlist_empty(&inode->i_dentry))
		return NULL;

	spin_lock(&inode->i_lock);
	if (hlist_empty(&inode->i_dentry))
		goto out_unlock;

	if (S_ISDIR(inode->i_mode)) {
		alias = hlist_entry(inode->i_dentry.first, struct dentry, d_u.d_alias);
		if (!IS_ROOT(alias))
			dn = dget(alias);
		goto out_unlock;
	}

	hlist_for_each_entry(alias, &inode->i_dentry, d_u.d_alias) {
		spin_lock(&alias->d_lock);
		if (!d_unhashed(alias) &&
		    (ceph_dentry(alias)->flags & CEPH_DENTRY_PRIMARY_LINK)) {
			dn = dget_dlock(alias);
		}
		spin_unlock(&alias->d_lock);
		if (dn)
			break;
	}
out_unlock:
	spin_unlock(&inode->i_lock);
	return dn;
}

/*
 * Encode information about a cap for a reconnect with the MDS.
 */
static int reconnect_caps_cb(struct inode *inode, struct ceph_cap *cap,
			  void *arg)
{
	union {
		struct ceph_mds_cap_reconnect v2;
		struct ceph_mds_cap_reconnect_v1 v1;
	} rec;
	struct ceph_inode_info *ci = cap->ci;
	struct ceph_reconnect_state *recon_state = arg;
	struct ceph_pagelist *pagelist = recon_state->pagelist;
	struct dentry *dentry;
	char *path;
	int pathlen = 0, err;
	u64 pathbase;
	u64 snap_follows;

	dout(" adding %p ino %llx.%llx cap %p %lld %s\n",
	     inode, ceph_vinop(inode), cap, cap->cap_id,
	     ceph_cap_string(cap->issued));

	dentry = d_find_primary(inode);
	if (dentry) {
		/* set pathbase to parent dir when msg_version >= 2 */
		path = ceph_mdsc_build_path(dentry, &pathlen, &pathbase,
					    recon_state->msg_version >= 2);
		dput(dentry);
		if (IS_ERR(path)) {
			err = PTR_ERR(path);
			goto out_err;
		}
	} else {
		path = NULL;
		pathbase = 0;
	}

	spin_lock(&ci->i_ceph_lock);
	cap->seq = 0;        /* reset cap seq */
	cap->issue_seq = 0;  /* and issue_seq */
	cap->mseq = 0;       /* and migrate_seq */
	cap->cap_gen = atomic_read(&cap->session->s_cap_gen);

	/* These are lost when the session goes away */
	if (S_ISDIR(inode->i_mode)) {
		if (cap->issued & CEPH_CAP_DIR_CREATE) {
			ceph_put_string(rcu_dereference_raw(ci->i_cached_layout.pool_ns));
			memset(&ci->i_cached_layout, 0, sizeof(ci->i_cached_layout));
		}
		cap->issued &= ~CEPH_CAP_ANY_DIR_OPS;
	}

	if (recon_state->msg_version >= 2) {
		rec.v2.cap_id = cpu_to_le64(cap->cap_id);
		rec.v2.wanted = cpu_to_le32(__ceph_caps_wanted(ci));
		rec.v2.issued = cpu_to_le32(cap->issued);
		rec.v2.snaprealm = cpu_to_le64(ci->i_snap_realm->ino);
		rec.v2.pathbase = cpu_to_le64(pathbase);
		rec.v2.flock_len = (__force __le32)
			((ci->i_ceph_flags & CEPH_I_ERROR_FILELOCK) ? 0 : 1);
	} else {
		rec.v1.cap_id = cpu_to_le64(cap->cap_id);
		rec.v1.wanted = cpu_to_le32(__ceph_caps_wanted(ci));
		rec.v1.issued = cpu_to_le32(cap->issued);
		rec.v1.size = cpu_to_le64(i_size_read(inode));
		ceph_encode_timespec64(&rec.v1.mtime, &inode->i_mtime);
		ceph_encode_timespec64(&rec.v1.atime, &inode->i_atime);
		rec.v1.snaprealm = cpu_to_le64(ci->i_snap_realm->ino);
		rec.v1.pathbase = cpu_to_le64(pathbase);
	}

	if (list_empty(&ci->i_cap_snaps)) {
		snap_follows = ci->i_head_snapc ? ci->i_head_snapc->seq : 0;
	} else {
		struct ceph_cap_snap *capsnap =
			list_first_entry(&ci->i_cap_snaps,
					 struct ceph_cap_snap, ci_item);
		snap_follows = capsnap->follows;
	}
	spin_unlock(&ci->i_ceph_lock);

	if (recon_state->msg_version >= 2) {
		int num_fcntl_locks, num_flock_locks;
		struct ceph_filelock *flocks = NULL;
		size_t struct_len, total_len = sizeof(u64);
		u8 struct_v = 0;

encode_again:
		if (rec.v2.flock_len) {
			ceph_count_locks(inode, &num_fcntl_locks, &num_flock_locks);
		} else {
			num_fcntl_locks = 0;
			num_flock_locks = 0;
		}
		if (num_fcntl_locks + num_flock_locks > 0) {
			flocks = kmalloc_array(num_fcntl_locks + num_flock_locks,
					       sizeof(struct ceph_filelock),
					       GFP_NOFS);
			if (!flocks) {
				err = -ENOMEM;
				goto out_err;
			}
			err = ceph_encode_locks_to_buffer(inode, flocks,
							  num_fcntl_locks,
							  num_flock_locks);
			if (err) {
				kfree(flocks);
				flocks = NULL;
				if (err == -ENOSPC)
					goto encode_again;
				goto out_err;
			}
		} else {
			kfree(flocks);
			flocks = NULL;
		}

		if (recon_state->msg_version >= 3) {
			/* version, compat_version and struct_len */
			total_len += 2 * sizeof(u8) + sizeof(u32);
			struct_v = 2;
		}
		/*
		 * number of encoded locks is stable, so copy to pagelist
		 */
		struct_len = 2 * sizeof(u32) +
			    (num_fcntl_locks + num_flock_locks) *
			    sizeof(struct ceph_filelock);
		rec.v2.flock_len = cpu_to_le32(struct_len);

		struct_len += sizeof(u32) + pathlen + sizeof(rec.v2);

		if (struct_v >= 2)
			struct_len += sizeof(u64); /* snap_follows */

		total_len += struct_len;

		if (pagelist->length + total_len > RECONNECT_MAX_SIZE) {
			err = send_reconnect_partial(recon_state);
			if (err)
				goto out_freeflocks;
			pagelist = recon_state->pagelist;
		}

		err = ceph_pagelist_reserve(pagelist, total_len);
		if (err)
			goto out_freeflocks;

		ceph_pagelist_encode_64(pagelist, ceph_ino(inode));
		if (recon_state->msg_version >= 3) {
			ceph_pagelist_encode_8(pagelist, struct_v);
			ceph_pagelist_encode_8(pagelist, 1);
			ceph_pagelist_encode_32(pagelist, struct_len);
		}
		ceph_pagelist_encode_string(pagelist, path, pathlen);
		ceph_pagelist_append(pagelist, &rec, sizeof(rec.v2));
		ceph_locks_to_pagelist(flocks, pagelist,
				       num_fcntl_locks, num_flock_locks);
		if (struct_v >= 2)
			ceph_pagelist_encode_64(pagelist, snap_follows);
out_freeflocks:
		kfree(flocks);
	} else {
		err = ceph_pagelist_reserve(pagelist,
					    sizeof(u64) + sizeof(u32) +
					    pathlen + sizeof(rec.v1));
		if (err)
			goto out_err;

		ceph_pagelist_encode_64(pagelist, ceph_ino(inode));
		ceph_pagelist_encode_string(pagelist, path, pathlen);
		ceph_pagelist_append(pagelist, &rec, sizeof(rec.v1));
	}

out_err:
	ceph_mdsc_free_path(path, pathlen);
	if (!err)
		recon_state->nr_caps++;
	return err;
}

static int encode_snap_realms(struct ceph_mds_client *mdsc,
			      struct ceph_reconnect_state *recon_state)
{
	struct rb_node *p;
	struct ceph_pagelist *pagelist = recon_state->pagelist;
	int err = 0;

	if (recon_state->msg_version >= 4) {
		err = ceph_pagelist_encode_32(pagelist, mdsc->num_snap_realms);
		if (err < 0)
			goto fail;
	}

	/*
	 * snaprealms.  we provide mds with the ino, seq (version), and
	 * parent for all of our realms.  If the mds has any newer info,
	 * it will tell us.
	 */
	for (p = rb_first(&mdsc->snap_realms); p; p = rb_next(p)) {
		struct ceph_snap_realm *realm =
		       rb_entry(p, struct ceph_snap_realm, node);
		struct ceph_mds_snaprealm_reconnect sr_rec;

		if (recon_state->msg_version >= 4) {
			size_t need = sizeof(u8) * 2 + sizeof(u32) +
				      sizeof(sr_rec);

			if (pagelist->length + need > RECONNECT_MAX_SIZE) {
				err = send_reconnect_partial(recon_state);
				if (err)
					goto fail;
				pagelist = recon_state->pagelist;
			}

			err = ceph_pagelist_reserve(pagelist, need);
			if (err)
				goto fail;

			ceph_pagelist_encode_8(pagelist, 1);
			ceph_pagelist_encode_8(pagelist, 1);
			ceph_pagelist_encode_32(pagelist, sizeof(sr_rec));
		}

		dout(" adding snap realm %llx seq %lld parent %llx\n",
		     realm->ino, realm->seq, realm->parent_ino);
		sr_rec.ino = cpu_to_le64(realm->ino);
		sr_rec.seq = cpu_to_le64(realm->seq);
		sr_rec.parent = cpu_to_le64(realm->parent_ino);

		err = ceph_pagelist_append(pagelist, &sr_rec, sizeof(sr_rec));
		if (err)
			goto fail;

		recon_state->nr_realms++;
	}
fail:
	return err;
}


/*
 * If an MDS fails and recovers, clients need to reconnect in order to
 * reestablish shared state.  This includes all caps issued through
 * this session _and_ the snap_realm hierarchy.  Because it's not
 * clear which snap realms the mds cares about, we send everything we
 * know about.. that ensures we'll then get any new info the
 * recovering MDS might have.
 *
 * This is a relatively heavyweight operation, but it's rare.
 */
static void send_mds_reconnect(struct ceph_mds_client *mdsc,
			       struct ceph_mds_session *session)
{
	struct ceph_msg *reply;
	int mds = session->s_mds;
	int err = -ENOMEM;
	struct ceph_reconnect_state recon_state = {
		.session = session,
	};
	LIST_HEAD(dispose);

	pr_info("mds%d reconnect start\n", mds);

	recon_state.pagelist = ceph_pagelist_alloc(GFP_NOFS);
	if (!recon_state.pagelist)
		goto fail_nopagelist;

	reply = ceph_msg_new2(CEPH_MSG_CLIENT_RECONNECT, 0, 1, GFP_NOFS, false);
	if (!reply)
		goto fail_nomsg;

	xa_destroy(&session->s_delegated_inos);

	mutex_lock(&session->s_mutex);
	session->s_state = CEPH_MDS_SESSION_RECONNECTING;
	session->s_seq = 0;

	dout("session %p state %s\n", session,
	     ceph_session_state_name(session->s_state));

	atomic_inc(&session->s_cap_gen);

	spin_lock(&session->s_cap_lock);
	/* don't know if session is readonly */
	session->s_readonly = 0;
	/*
	 * notify __ceph_remove_cap() that we are composing cap reconnect.
	 * If a cap get released before being added to the cap reconnect,
	 * __ceph_remove_cap() should skip queuing cap release.
	 */
	session->s_cap_reconnect = 1;
	/* drop old cap expires; we're about to reestablish that state */
	detach_cap_releases(session, &dispose);
	spin_unlock(&session->s_cap_lock);
	dispose_cap_releases(mdsc, &dispose);

	/* trim unused caps to reduce MDS's cache rejoin time */
	if (mdsc->fsc->sb->s_root)
		shrink_dcache_parent(mdsc->fsc->sb->s_root);

	ceph_con_close(&session->s_con);
	ceph_con_open(&session->s_con,
		      CEPH_ENTITY_TYPE_MDS, mds,
		      ceph_mdsmap_get_addr(mdsc->mdsmap, mds));

	/* replay unsafe requests */
	replay_unsafe_requests(mdsc, session);

	ceph_early_kick_flushing_caps(mdsc, session);

	down_read(&mdsc->snap_rwsem);

	/* placeholder for nr_caps */
	err = ceph_pagelist_encode_32(recon_state.pagelist, 0);
	if (err)
		goto fail;

	if (test_bit(CEPHFS_FEATURE_MULTI_RECONNECT, &session->s_features)) {
		recon_state.msg_version = 3;
		recon_state.allow_multi = true;
	} else if (session->s_con.peer_features & CEPH_FEATURE_MDSENC) {
		recon_state.msg_version = 3;
	} else {
		recon_state.msg_version = 2;
	}
	/* trsaverse this session's caps */
	err = ceph_iterate_session_caps(session, reconnect_caps_cb, &recon_state);

	spin_lock(&session->s_cap_lock);
	session->s_cap_reconnect = 0;
	spin_unlock(&session->s_cap_lock);

	if (err < 0)
		goto fail;

	/* check if all realms can be encoded into current message */
	if (mdsc->num_snap_realms) {
		size_t total_len =
			recon_state.pagelist->length +
			mdsc->num_snap_realms *
			sizeof(struct ceph_mds_snaprealm_reconnect);
		if (recon_state.msg_version >= 4) {
			/* number of realms */
			total_len += sizeof(u32);
			/* version, compat_version and struct_len */
			total_len += mdsc->num_snap_realms *
				     (2 * sizeof(u8) + sizeof(u32));
		}
		if (total_len > RECONNECT_MAX_SIZE) {
			if (!recon_state.allow_multi) {
				err = -ENOSPC;
				goto fail;
			}
			if (recon_state.nr_caps) {
				err = send_reconnect_partial(&recon_state);
				if (err)
					goto fail;
			}
			recon_state.msg_version = 5;
		}
	}

	err = encode_snap_realms(mdsc, &recon_state);
	if (err < 0)
		goto fail;

	if (recon_state.msg_version >= 5) {
		err = ceph_pagelist_encode_8(recon_state.pagelist, 0);
		if (err < 0)
			goto fail;
	}

	if (recon_state.nr_caps || recon_state.nr_realms) {
		struct page *page =
			list_first_entry(&recon_state.pagelist->head,
					struct page, lru);
		__le32 *addr = kmap_atomic(page);
		if (recon_state.nr_caps) {
			WARN_ON(recon_state.nr_realms != mdsc->num_snap_realms);
			*addr = cpu_to_le32(recon_state.nr_caps);
		} else if (recon_state.msg_version >= 4) {
			*(addr + 1) = cpu_to_le32(recon_state.nr_realms);
		}
		kunmap_atomic(addr);
	}

	reply->hdr.version = cpu_to_le16(recon_state.msg_version);
	if (recon_state.msg_version >= 4)
		reply->hdr.compat_version = cpu_to_le16(4);

	reply->hdr.data_len = cpu_to_le32(recon_state.pagelist->length);
	ceph_msg_data_add_pagelist(reply, recon_state.pagelist);

	ceph_con_send(&session->s_con, reply);

	mutex_unlock(&session->s_mutex);

	mutex_lock(&mdsc->mutex);
	__wake_requests(mdsc, &session->s_waiting);
	mutex_unlock(&mdsc->mutex);

	up_read(&mdsc->snap_rwsem);
	ceph_pagelist_release(recon_state.pagelist);
	return;

fail:
	ceph_msg_put(reply);
	up_read(&mdsc->snap_rwsem);
	mutex_unlock(&session->s_mutex);
fail_nomsg:
	ceph_pagelist_release(recon_state.pagelist);
fail_nopagelist:
	pr_err("error %d preparing reconnect for mds%d\n", err, mds);
	return;
}


/*
 * compare old and new mdsmaps, kicking requests
 * and closing out old connections as necessary
 *
 * called under mdsc->mutex.
 */
static void check_new_map(struct ceph_mds_client *mdsc,
			  struct ceph_mdsmap *newmap,
			  struct ceph_mdsmap *oldmap)
{
	int i, j, err;
	int oldstate, newstate;
	struct ceph_mds_session *s;
	unsigned long targets[DIV_ROUND_UP(CEPH_MAX_MDS, sizeof(unsigned long))] = {0};

	dout("check_new_map new %u old %u\n",
	     newmap->m_epoch, oldmap->m_epoch);

	if (newmap->m_info) {
		for (i = 0; i < newmap->possible_max_rank; i++) {
			for (j = 0; j < newmap->m_info[i].num_export_targets; j++)
				set_bit(newmap->m_info[i].export_targets[j], targets);
		}
	}

	for (i = 0; i < oldmap->possible_max_rank && i < mdsc->max_sessions; i++) {
		if (!mdsc->sessions[i])
			continue;
		s = mdsc->sessions[i];
		oldstate = ceph_mdsmap_get_state(oldmap, i);
		newstate = ceph_mdsmap_get_state(newmap, i);

		dout("check_new_map mds%d state %s%s -> %s%s (session %s)\n",
		     i, ceph_mds_state_name(oldstate),
		     ceph_mdsmap_is_laggy(oldmap, i) ? " (laggy)" : "",
		     ceph_mds_state_name(newstate),
		     ceph_mdsmap_is_laggy(newmap, i) ? " (laggy)" : "",
		     ceph_session_state_name(s->s_state));

		if (i >= newmap->possible_max_rank) {
			/* force close session for stopped mds */
			ceph_get_mds_session(s);
			__unregister_session(mdsc, s);
			__wake_requests(mdsc, &s->s_waiting);
			mutex_unlock(&mdsc->mutex);

			mutex_lock(&s->s_mutex);
			cleanup_session_requests(mdsc, s);
			remove_session_caps(s);
			mutex_unlock(&s->s_mutex);

			ceph_put_mds_session(s);

			mutex_lock(&mdsc->mutex);
			kick_requests(mdsc, i);
			continue;
		}

		if (memcmp(ceph_mdsmap_get_addr(oldmap, i),
			   ceph_mdsmap_get_addr(newmap, i),
			   sizeof(struct ceph_entity_addr))) {
			/* just close it */
			mutex_unlock(&mdsc->mutex);
			mutex_lock(&s->s_mutex);
			mutex_lock(&mdsc->mutex);
			ceph_con_close(&s->s_con);
			mutex_unlock(&s->s_mutex);
			s->s_state = CEPH_MDS_SESSION_RESTARTING;
		} else if (oldstate == newstate) {
			continue;  /* nothing new with this mds */
		}

		/*
		 * send reconnect?
		 */
		if (s->s_state == CEPH_MDS_SESSION_RESTARTING &&
		    newstate >= CEPH_MDS_STATE_RECONNECT) {
			mutex_unlock(&mdsc->mutex);
			clear_bit(i, targets);
			send_mds_reconnect(mdsc, s);
			mutex_lock(&mdsc->mutex);
		}

		/*
		 * kick request on any mds that has gone active.
		 */
		if (oldstate < CEPH_MDS_STATE_ACTIVE &&
		    newstate >= CEPH_MDS_STATE_ACTIVE) {
			if (oldstate != CEPH_MDS_STATE_CREATING &&
			    oldstate != CEPH_MDS_STATE_STARTING)
				pr_info("mds%d recovery completed\n", s->s_mds);
			kick_requests(mdsc, i);
			mutex_unlock(&mdsc->mutex);
			mutex_lock(&s->s_mutex);
			mutex_lock(&mdsc->mutex);
			ceph_kick_flushing_caps(mdsc, s);
			mutex_unlock(&s->s_mutex);
			wake_up_session_caps(s, RECONNECT);
		}
	}

	/*
	 * Only open and reconnect sessions that don't exist yet.
	 */
	for (i = 0; i < newmap->possible_max_rank; i++) {
		/*
		 * In case the import MDS is crashed just after
		 * the EImportStart journal is flushed, so when
		 * a standby MDS takes over it and is replaying
		 * the EImportStart journal the new MDS daemon
		 * will wait the client to reconnect it, but the
		 * client may never register/open the session yet.
		 *
		 * Will try to reconnect that MDS daemon if the
		 * rank number is in the export targets array and
		 * is the up:reconnect state.
		 */
		newstate = ceph_mdsmap_get_state(newmap, i);
		if (!test_bit(i, targets) || newstate != CEPH_MDS_STATE_RECONNECT)
			continue;

		/*
		 * The session maybe registered and opened by some
		 * requests which were choosing random MDSes during
		 * the mdsc->mutex's unlock/lock gap below in rare
		 * case. But the related MDS daemon will just queue
		 * that requests and be still waiting for the client's
		 * reconnection request in up:reconnect state.
		 */
		s = __ceph_lookup_mds_session(mdsc, i);
		if (likely(!s)) {
			s = __open_export_target_session(mdsc, i);
			if (IS_ERR(s)) {
				err = PTR_ERR(s);
				pr_err("failed to open export target session, err %d\n",
				       err);
				continue;
			}
		}
		dout("send reconnect to export target mds.%d\n", i);
		mutex_unlock(&mdsc->mutex);
		send_mds_reconnect(mdsc, s);
		ceph_put_mds_session(s);
		mutex_lock(&mdsc->mutex);
	}

	for (i = 0; i < newmap->possible_max_rank && i < mdsc->max_sessions; i++) {
		s = mdsc->sessions[i];
		if (!s)
			continue;
		if (!ceph_mdsmap_is_laggy(newmap, i))
			continue;
		if (s->s_state == CEPH_MDS_SESSION_OPEN ||
		    s->s_state == CEPH_MDS_SESSION_HUNG ||
		    s->s_state == CEPH_MDS_SESSION_CLOSING) {
			dout(" connecting to export targets of laggy mds%d\n",
			     i);
			__open_export_target_sessions(mdsc, s);
		}
	}
}



/*
 * leases
 */

/*
 * caller must hold session s_mutex, dentry->d_lock
 */
void __ceph_mdsc_drop_dentry_lease(struct dentry *dentry)
{
	struct ceph_dentry_info *di = ceph_dentry(dentry);

	ceph_put_mds_session(di->lease_session);
	di->lease_session = NULL;
}

static void handle_lease(struct ceph_mds_client *mdsc,
			 struct ceph_mds_session *session,
			 struct ceph_msg *msg)
{
	struct super_block *sb = mdsc->fsc->sb;
	struct inode *inode;
	struct dentry *parent, *dentry;
	struct ceph_dentry_info *di;
	int mds = session->s_mds;
	struct ceph_mds_lease *h = msg->front.iov_base;
	u32 seq;
	struct ceph_vino vino;
	struct qstr dname;
	int release = 0;

	dout("handle_lease from mds%d\n", mds);

	/* decode */
	if (msg->front.iov_len < sizeof(*h) + sizeof(u32))
		goto bad;
	vino.ino = le64_to_cpu(h->ino);
	vino.snap = CEPH_NOSNAP;
	seq = le32_to_cpu(h->seq);
	dname.len = get_unaligned_le32(h + 1);
	if (msg->front.iov_len < sizeof(*h) + sizeof(u32) + dname.len)
		goto bad;
	dname.name = (void *)(h + 1) + sizeof(u32);

	/* lookup inode */
	inode = ceph_find_inode(sb, vino);
	dout("handle_lease %s, ino %llx %p %.*s\n",
	     ceph_lease_op_name(h->action), vino.ino, inode,
	     dname.len, dname.name);

	mutex_lock(&session->s_mutex);
	inc_session_sequence(session);

	if (!inode) {
		dout("handle_lease no inode %llx\n", vino.ino);
		goto release;
	}

	/* dentry */
	parent = d_find_alias(inode);
	if (!parent) {
		dout("no parent dentry on inode %p\n", inode);
		WARN_ON(1);
		goto release;  /* hrm... */
	}
	dname.hash = full_name_hash(parent, dname.name, dname.len);
	dentry = d_lookup(parent, &dname);
	dput(parent);
	if (!dentry)
		goto release;

	spin_lock(&dentry->d_lock);
	di = ceph_dentry(dentry);
	switch (h->action) {
	case CEPH_MDS_LEASE_REVOKE:
		if (di->lease_session == session) {
			if (ceph_seq_cmp(di->lease_seq, seq) > 0)
				h->seq = cpu_to_le32(di->lease_seq);
			__ceph_mdsc_drop_dentry_lease(dentry);
		}
		release = 1;
		break;

	case CEPH_MDS_LEASE_RENEW:
		if (di->lease_session == session &&
		    di->lease_gen == atomic_read(&session->s_cap_gen) &&
		    di->lease_renew_from &&
		    di->lease_renew_after == 0) {
			unsigned long duration =
				msecs_to_jiffies(le32_to_cpu(h->duration_ms));

			di->lease_seq = seq;
			di->time = di->lease_renew_from + duration;
			di->lease_renew_after = di->lease_renew_from +
				(duration >> 1);
			di->lease_renew_from = 0;
		}
		break;
	}
	spin_unlock(&dentry->d_lock);
	dput(dentry);

	if (!release)
		goto out;

release:
	/* let's just reuse the same message */
	h->action = CEPH_MDS_LEASE_REVOKE_ACK;
	ceph_msg_get(msg);
	ceph_con_send(&session->s_con, msg);

out:
	mutex_unlock(&session->s_mutex);
	iput(inode);
	return;

bad:
	pr_err("corrupt lease message\n");
	ceph_msg_dump(msg);
}

void ceph_mdsc_lease_send_msg(struct ceph_mds_session *session,
			      struct dentry *dentry, char action,
			      u32 seq)
{
	struct ceph_msg *msg;
	struct ceph_mds_lease *lease;
	struct inode *dir;
	int len = sizeof(*lease) + sizeof(u32) + NAME_MAX;

	dout("lease_send_msg identry %p %s to mds%d\n",
	     dentry, ceph_lease_op_name(action), session->s_mds);

	msg = ceph_msg_new(CEPH_MSG_CLIENT_LEASE, len, GFP_NOFS, false);
	if (!msg)
		return;
	lease = msg->front.iov_base;
	lease->action = action;
	lease->seq = cpu_to_le32(seq);

	spin_lock(&dentry->d_lock);
	dir = d_inode(dentry->d_parent);
	lease->ino = cpu_to_le64(ceph_ino(dir));
	lease->first = lease->last = cpu_to_le64(ceph_snap(dir));

	put_unaligned_le32(dentry->d_name.len, lease + 1);
	memcpy((void *)(lease + 1) + 4,
	       dentry->d_name.name, dentry->d_name.len);
	spin_unlock(&dentry->d_lock);
	/*
	 * if this is a preemptive lease RELEASE, no need to
	 * flush request stream, since the actual request will
	 * soon follow.
	 */
	msg->more_to_follow = (action == CEPH_MDS_LEASE_RELEASE);

	ceph_con_send(&session->s_con, msg);
}

/*
 * lock unlock the session, to wait ongoing session activities
 */
static void lock_unlock_session(struct ceph_mds_session *s)
{
	mutex_lock(&s->s_mutex);
	mutex_unlock(&s->s_mutex);
}

static void maybe_recover_session(struct ceph_mds_client *mdsc)
{
	struct ceph_fs_client *fsc = mdsc->fsc;

	if (!ceph_test_mount_opt(fsc, CLEANRECOVER))
		return;

	if (READ_ONCE(fsc->mount_state) != CEPH_MOUNT_MOUNTED)
		return;

	if (!READ_ONCE(fsc->blocklisted))
		return;

	pr_info("auto reconnect after blocklisted\n");
	ceph_force_reconnect(fsc->sb);
}

bool check_session_state(struct ceph_mds_session *s)
{
	struct ceph_fs_client *fsc = s->s_mdsc->fsc;

	switch (s->s_state) {
	case CEPH_MDS_SESSION_OPEN:
		if (s->s_ttl && time_after(jiffies, s->s_ttl)) {
			s->s_state = CEPH_MDS_SESSION_HUNG;
			pr_info("mds%d hung\n", s->s_mds);
		}
		break;
	case CEPH_MDS_SESSION_CLOSING:
		/* Should never reach this when not force unmounting */
		WARN_ON_ONCE(s->s_ttl &&
			     READ_ONCE(fsc->mount_state) != CEPH_MOUNT_SHUTDOWN);
		fallthrough;
	case CEPH_MDS_SESSION_NEW:
	case CEPH_MDS_SESSION_RESTARTING:
	case CEPH_MDS_SESSION_CLOSED:
	case CEPH_MDS_SESSION_REJECTED:
		return false;
	}

	return true;
}

/*
 * If the sequence is incremented while we're waiting on a REQUEST_CLOSE reply,
 * then we need to retransmit that request.
 */
void inc_session_sequence(struct ceph_mds_session *s)
{
	lockdep_assert_held(&s->s_mutex);

	s->s_seq++;

	if (s->s_state == CEPH_MDS_SESSION_CLOSING) {
		int ret;

		dout("resending session close request for mds%d\n", s->s_mds);
		ret = request_close_session(s);
		if (ret < 0)
			pr_err("unable to close session to mds%d: %d\n",
			       s->s_mds, ret);
	}
}

/*
 * delayed work -- periodically trim expired leases, renew caps with mds.  If
 * the @delay parameter is set to 0 or if it's more than 5 secs, the default
 * workqueue delay value of 5 secs will be used.
 */
static void schedule_delayed(struct ceph_mds_client *mdsc, unsigned long delay)
{
	unsigned long max_delay = HZ * 5;

	/* 5 secs default delay */
	if (!delay || (delay > max_delay))
		delay = max_delay;
	schedule_delayed_work(&mdsc->delayed_work,
			      round_jiffies_relative(delay));
}

static void delayed_work(struct work_struct *work)
{
	struct ceph_mds_client *mdsc =
		container_of(work, struct ceph_mds_client, delayed_work.work);
	unsigned long delay;
	int renew_interval;
	int renew_caps;
	int i;

	dout("mdsc delayed_work\n");

	if (mdsc->stopping)
		return;

	mutex_lock(&mdsc->mutex);
	renew_interval = mdsc->mdsmap->m_session_timeout >> 2;
	renew_caps = time_after_eq(jiffies, HZ*renew_interval +
				   mdsc->last_renew_caps);
	if (renew_caps)
		mdsc->last_renew_caps = jiffies;

	for (i = 0; i < mdsc->max_sessions; i++) {
		struct ceph_mds_session *s = __ceph_lookup_mds_session(mdsc, i);
		if (!s)
			continue;

		if (!check_session_state(s)) {
			ceph_put_mds_session(s);
			continue;
		}
		mutex_unlock(&mdsc->mutex);

		mutex_lock(&s->s_mutex);
		if (renew_caps)
			send_renew_caps(mdsc, s);
		else
			ceph_con_keepalive(&s->s_con);
		if (s->s_state == CEPH_MDS_SESSION_OPEN ||
		    s->s_state == CEPH_MDS_SESSION_HUNG)
			ceph_send_cap_releases(mdsc, s);
		mutex_unlock(&s->s_mutex);
		ceph_put_mds_session(s);

		mutex_lock(&mdsc->mutex);
	}
	mutex_unlock(&mdsc->mutex);

	delay = ceph_check_delayed_caps(mdsc);

	ceph_queue_cap_reclaim_work(mdsc);

	ceph_trim_snapid_map(mdsc);

	maybe_recover_session(mdsc);

	schedule_delayed(mdsc, delay);
}

int ceph_mdsc_init(struct ceph_fs_client *fsc)

{
	struct ceph_mds_client *mdsc;
	int err;

	mdsc = kzalloc(sizeof(struct ceph_mds_client), GFP_NOFS);
	if (!mdsc)
		return -ENOMEM;
	mdsc->fsc = fsc;
	mutex_init(&mdsc->mutex);
	mdsc->mdsmap = kzalloc(sizeof(*mdsc->mdsmap), GFP_NOFS);
	if (!mdsc->mdsmap) {
		err = -ENOMEM;
		goto err_mdsc;
	}

	init_completion(&mdsc->safe_umount_waiters);
	init_waitqueue_head(&mdsc->session_close_wq);
	INIT_LIST_HEAD(&mdsc->waiting_for_map);
	mdsc->quotarealms_inodes = RB_ROOT;
	mutex_init(&mdsc->quotarealms_inodes_mutex);
	init_rwsem(&mdsc->snap_rwsem);
	mdsc->snap_realms = RB_ROOT;
	INIT_LIST_HEAD(&mdsc->snap_empty);
	spin_lock_init(&mdsc->snap_empty_lock);
	mdsc->request_tree = RB_ROOT;
	INIT_DELAYED_WORK(&mdsc->delayed_work, delayed_work);
	mdsc->last_renew_caps = jiffies;
	INIT_LIST_HEAD(&mdsc->cap_delay_list);
	INIT_LIST_HEAD(&mdsc->cap_wait_list);
	spin_lock_init(&mdsc->cap_delay_lock);
	INIT_LIST_HEAD(&mdsc->snap_flush_list);
	spin_lock_init(&mdsc->snap_flush_lock);
	mdsc->last_cap_flush_tid = 1;
	INIT_LIST_HEAD(&mdsc->cap_flush_list);
	INIT_LIST_HEAD(&mdsc->cap_dirty_migrating);
	spin_lock_init(&mdsc->cap_dirty_lock);
	init_waitqueue_head(&mdsc->cap_flushing_wq);
	INIT_WORK(&mdsc->cap_reclaim_work, ceph_cap_reclaim_work);
	err = ceph_metric_init(&mdsc->metric);
	if (err)
		goto err_mdsmap;

	spin_lock_init(&mdsc->dentry_list_lock);
	INIT_LIST_HEAD(&mdsc->dentry_leases);
	INIT_LIST_HEAD(&mdsc->dentry_dir_leases);

	ceph_caps_init(mdsc);
	ceph_adjust_caps_max_min(mdsc, fsc->mount_options);

	spin_lock_init(&mdsc->snapid_map_lock);
	mdsc->snapid_map_tree = RB_ROOT;
	INIT_LIST_HEAD(&mdsc->snapid_map_lru);

	init_rwsem(&mdsc->pool_perm_rwsem);
	mdsc->pool_perm_tree = RB_ROOT;

	strscpy(mdsc->nodename, utsname()->nodename,
		sizeof(mdsc->nodename));

	fsc->mdsc = mdsc;
	return 0;

err_mdsmap:
	kfree(mdsc->mdsmap);
err_mdsc:
	kfree(mdsc);
	return err;
}

/*
 * Wait for safe replies on open mds requests.  If we time out, drop
 * all requests from the tree to avoid dangling dentry refs.
 */
static void wait_requests(struct ceph_mds_client *mdsc)
{
	struct ceph_options *opts = mdsc->fsc->client->options;
	struct ceph_mds_request *req;

	mutex_lock(&mdsc->mutex);
	if (__get_oldest_req(mdsc)) {
		mutex_unlock(&mdsc->mutex);

		dout("wait_requests waiting for requests\n");
		wait_for_completion_timeout(&mdsc->safe_umount_waiters,
				    ceph_timeout_jiffies(opts->mount_timeout));

		/* tear down remaining requests */
		mutex_lock(&mdsc->mutex);
		while ((req = __get_oldest_req(mdsc))) {
			dout("wait_requests timed out on tid %llu\n",
			     req->r_tid);
			list_del_init(&req->r_wait);
			__unregister_request(mdsc, req);
		}
	}
	mutex_unlock(&mdsc->mutex);
	dout("wait_requests done\n");
}

void send_flush_mdlog(struct ceph_mds_session *s)
{
	struct ceph_msg *msg;

	/*
	 * Pre-luminous MDS crashes when it sees an unknown session request
	 */
	if (!CEPH_HAVE_FEATURE(s->s_con.peer_features, SERVER_LUMINOUS))
		return;

	mutex_lock(&s->s_mutex);
	dout("request mdlog flush to mds%d (%s)s seq %lld\n", s->s_mds,
	     ceph_session_state_name(s->s_state), s->s_seq);
	msg = ceph_create_session_msg(CEPH_SESSION_REQUEST_FLUSH_MDLOG,
				      s->s_seq);
	if (!msg) {
		pr_err("failed to request mdlog flush to mds%d (%s) seq %lld\n",
		       s->s_mds, ceph_session_state_name(s->s_state), s->s_seq);
	} else {
		ceph_con_send(&s->s_con, msg);
	}
	mutex_unlock(&s->s_mutex);
}

/*
 * called before mount is ro, and before dentries are torn down.
 * (hmm, does this still race with new lookups?)
 */
void ceph_mdsc_pre_umount(struct ceph_mds_client *mdsc)
{
	dout("pre_umount\n");
	mdsc->stopping = 1;

	ceph_mdsc_iterate_sessions(mdsc, send_flush_mdlog, true);
	ceph_mdsc_iterate_sessions(mdsc, lock_unlock_session, false);
	ceph_flush_dirty_caps(mdsc);
	wait_requests(mdsc);

	/*
	 * wait for reply handlers to drop their request refs and
	 * their inode/dcache refs
	 */
	ceph_msgr_flush();

	ceph_cleanup_quotarealms_inodes(mdsc);
}

/*
 * wait for all write mds requests to flush.
 */
static void wait_unsafe_requests(struct ceph_mds_client *mdsc, u64 want_tid)
{
	struct ceph_mds_request *req = NULL, *nextreq;
	struct rb_node *n;

	mutex_lock(&mdsc->mutex);
	dout("wait_unsafe_requests want %lld\n", want_tid);
restart:
	req = __get_oldest_req(mdsc);
	while (req && req->r_tid <= want_tid) {
		/* find next request */
		n = rb_next(&req->r_node);
		if (n)
			nextreq = rb_entry(n, struct ceph_mds_request, r_node);
		else
			nextreq = NULL;
		if (req->r_op != CEPH_MDS_OP_SETFILELOCK &&
		    (req->r_op & CEPH_MDS_OP_WRITE)) {
			/* write op */
			ceph_mdsc_get_request(req);
			if (nextreq)
				ceph_mdsc_get_request(nextreq);
			mutex_unlock(&mdsc->mutex);
			dout("wait_unsafe_requests  wait on %llu (want %llu)\n",
			     req->r_tid, want_tid);
			wait_for_completion(&req->r_safe_completion);
			mutex_lock(&mdsc->mutex);
			ceph_mdsc_put_request(req);
			if (!nextreq)
				break;  /* next dne before, so we're done! */
			if (RB_EMPTY_NODE(&nextreq->r_node)) {
				/* next request was removed from tree */
				ceph_mdsc_put_request(nextreq);
				goto restart;
			}
			ceph_mdsc_put_request(nextreq);  /* won't go away */
		}
		req = nextreq;
	}
	mutex_unlock(&mdsc->mutex);
	dout("wait_unsafe_requests done\n");
}

void ceph_mdsc_sync(struct ceph_mds_client *mdsc)
{
	u64 want_tid, want_flush;

	if (READ_ONCE(mdsc->fsc->mount_state) >= CEPH_MOUNT_SHUTDOWN)
		return;

	dout("sync\n");
	mutex_lock(&mdsc->mutex);
	want_tid = mdsc->last_tid;
	mutex_unlock(&mdsc->mutex);

	ceph_flush_dirty_caps(mdsc);
	spin_lock(&mdsc->cap_dirty_lock);
	want_flush = mdsc->last_cap_flush_tid;
	if (!list_empty(&mdsc->cap_flush_list)) {
		struct ceph_cap_flush *cf =
			list_last_entry(&mdsc->cap_flush_list,
					struct ceph_cap_flush, g_list);
		cf->wake = true;
	}
	spin_unlock(&mdsc->cap_dirty_lock);

	dout("sync want tid %lld flush_seq %lld\n",
	     want_tid, want_flush);

	wait_unsafe_requests(mdsc, want_tid);
	wait_caps_flush(mdsc, want_flush);
}

/*
 * true if all sessions are closed, or we force unmount
 */
static bool done_closing_sessions(struct ceph_mds_client *mdsc, int skipped)
{
	if (READ_ONCE(mdsc->fsc->mount_state) == CEPH_MOUNT_SHUTDOWN)
		return true;
	return atomic_read(&mdsc->num_sessions) <= skipped;
}

/*
 * called after sb is ro.
 */
void ceph_mdsc_close_sessions(struct ceph_mds_client *mdsc)
{
	struct ceph_options *opts = mdsc->fsc->client->options;
	struct ceph_mds_session *session;
	int i;
	int skipped = 0;

	dout("close_sessions\n");

	/* close sessions */
	mutex_lock(&mdsc->mutex);
	for (i = 0; i < mdsc->max_sessions; i++) {
		session = __ceph_lookup_mds_session(mdsc, i);
		if (!session)
			continue;
		mutex_unlock(&mdsc->mutex);
		mutex_lock(&session->s_mutex);
		if (__close_session(mdsc, session) <= 0)
			skipped++;
		mutex_unlock(&session->s_mutex);
		ceph_put_mds_session(session);
		mutex_lock(&mdsc->mutex);
	}
	mutex_unlock(&mdsc->mutex);

	dout("waiting for sessions to close\n");
	wait_event_timeout(mdsc->session_close_wq,
			   done_closing_sessions(mdsc, skipped),
			   ceph_timeout_jiffies(opts->mount_timeout));

	/* tear down remaining sessions */
	mutex_lock(&mdsc->mutex);
	for (i = 0; i < mdsc->max_sessions; i++) {
		if (mdsc->sessions[i]) {
			session = ceph_get_mds_session(mdsc->sessions[i]);
			__unregister_session(mdsc, session);
			mutex_unlock(&mdsc->mutex);
			mutex_lock(&session->s_mutex);
			remove_session_caps(session);
			mutex_unlock(&session->s_mutex);
			ceph_put_mds_session(session);
			mutex_lock(&mdsc->mutex);
		}
	}
	WARN_ON(!list_empty(&mdsc->cap_delay_list));
	mutex_unlock(&mdsc->mutex);

	ceph_cleanup_snapid_map(mdsc);
	ceph_cleanup_empty_realms(mdsc);

	cancel_work_sync(&mdsc->cap_reclaim_work);
	cancel_delayed_work_sync(&mdsc->delayed_work); /* cancel timer */

	dout("stopped\n");
}

void ceph_mdsc_force_umount(struct ceph_mds_client *mdsc)
{
	struct ceph_mds_session *session;
	int mds;

	dout("force umount\n");

	mutex_lock(&mdsc->mutex);
	for (mds = 0; mds < mdsc->max_sessions; mds++) {
		session = __ceph_lookup_mds_session(mdsc, mds);
		if (!session)
			continue;

		if (session->s_state == CEPH_MDS_SESSION_REJECTED)
			__unregister_session(mdsc, session);
		__wake_requests(mdsc, &session->s_waiting);
		mutex_unlock(&mdsc->mutex);

		mutex_lock(&session->s_mutex);
		__close_session(mdsc, session);
		if (session->s_state == CEPH_MDS_SESSION_CLOSING) {
			cleanup_session_requests(mdsc, session);
			remove_session_caps(session);
		}
		mutex_unlock(&session->s_mutex);
		ceph_put_mds_session(session);

		mutex_lock(&mdsc->mutex);
		kick_requests(mdsc, mds);
	}
	__wake_requests(mdsc, &mdsc->waiting_for_map);
	mutex_unlock(&mdsc->mutex);
}

static void ceph_mdsc_stop(struct ceph_mds_client *mdsc)
{
	dout("stop\n");
	/*
	 * Make sure the delayed work stopped before releasing
	 * the resources.
	 *
	 * Because the cancel_delayed_work_sync() will only
	 * guarantee that the work finishes executing. But the
	 * delayed work will re-arm itself again after that.
	 */
	flush_delayed_work(&mdsc->delayed_work);

	if (mdsc->mdsmap)
		ceph_mdsmap_destroy(mdsc->mdsmap);
	kfree(mdsc->sessions);
	ceph_caps_finalize(mdsc);
	ceph_pool_perm_destroy(mdsc);
}

void ceph_mdsc_destroy(struct ceph_fs_client *fsc)
{
	struct ceph_mds_client *mdsc = fsc->mdsc;
	dout("mdsc_destroy %p\n", mdsc);

	if (!mdsc)
		return;

	/* flush out any connection work with references to us */
	ceph_msgr_flush();

	ceph_mdsc_stop(mdsc);

	ceph_metric_destroy(&mdsc->metric);

	fsc->mdsc = NULL;
	kfree(mdsc);
	dout("mdsc_destroy %p done\n", mdsc);
}

void ceph_mdsc_handle_fsmap(struct ceph_mds_client *mdsc, struct ceph_msg *msg)
{
	struct ceph_fs_client *fsc = mdsc->fsc;
	const char *mds_namespace = fsc->mount_options->mds_namespace;
	void *p = msg->front.iov_base;
	void *end = p + msg->front.iov_len;
	u32 epoch;
	u32 num_fs;
	u32 mount_fscid = (u32)-1;
	int err = -EINVAL;

	ceph_decode_need(&p, end, sizeof(u32), bad);
	epoch = ceph_decode_32(&p);

	dout("handle_fsmap epoch %u\n", epoch);

	/* struct_v, struct_cv, map_len, epoch, legacy_client_fscid */
	ceph_decode_skip_n(&p, end, 2 + sizeof(u32) * 3, bad);

	ceph_decode_32_safe(&p, end, num_fs, bad);
	while (num_fs-- > 0) {
		void *info_p, *info_end;
		u32 info_len;
		u32 fscid, namelen;

		ceph_decode_need(&p, end, 2 + sizeof(u32), bad);
		p += 2;		// info_v, info_cv
		info_len = ceph_decode_32(&p);
		ceph_decode_need(&p, end, info_len, bad);
		info_p = p;
		info_end = p + info_len;
		p = info_end;

		ceph_decode_need(&info_p, info_end, sizeof(u32) * 2, bad);
		fscid = ceph_decode_32(&info_p);
		namelen = ceph_decode_32(&info_p);
		ceph_decode_need(&info_p, info_end, namelen, bad);

		if (mds_namespace &&
		    strlen(mds_namespace) == namelen &&
		    !strncmp(mds_namespace, (char *)info_p, namelen)) {
			mount_fscid = fscid;
			break;
		}
	}

	ceph_monc_got_map(&fsc->client->monc, CEPH_SUB_FSMAP, epoch);
	if (mount_fscid != (u32)-1) {
		fsc->client->monc.fs_cluster_id = mount_fscid;
		ceph_monc_want_map(&fsc->client->monc, CEPH_SUB_MDSMAP,
				   0, true);
		ceph_monc_renew_subs(&fsc->client->monc);
	} else {
		err = -ENOENT;
		goto err_out;
	}
	return;

bad:
	pr_err("error decoding fsmap %d. Shutting down mount.\n", err);
	ceph_umount_begin(mdsc->fsc->sb);
err_out:
	mutex_lock(&mdsc->mutex);
	mdsc->mdsmap_err = err;
	__wake_requests(mdsc, &mdsc->waiting_for_map);
	mutex_unlock(&mdsc->mutex);
}

/*
 * handle mds map update.
 */
void ceph_mdsc_handle_mdsmap(struct ceph_mds_client *mdsc, struct ceph_msg *msg)
{
	u32 epoch;
	u32 maplen;
	void *p = msg->front.iov_base;
	void *end = p + msg->front.iov_len;
	struct ceph_mdsmap *newmap, *oldmap;
	struct ceph_fsid fsid;
	int err = -EINVAL;

	ceph_decode_need(&p, end, sizeof(fsid)+2*sizeof(u32), bad);
	ceph_decode_copy(&p, &fsid, sizeof(fsid));
	if (ceph_check_fsid(mdsc->fsc->client, &fsid) < 0)
		return;
	epoch = ceph_decode_32(&p);
	maplen = ceph_decode_32(&p);
	dout("handle_map epoch %u len %d\n", epoch, (int)maplen);

	/* do we need it? */
	mutex_lock(&mdsc->mutex);
	if (mdsc->mdsmap && epoch <= mdsc->mdsmap->m_epoch) {
		dout("handle_map epoch %u <= our %u\n",
		     epoch, mdsc->mdsmap->m_epoch);
		mutex_unlock(&mdsc->mutex);
		return;
	}

	newmap = ceph_mdsmap_decode(&p, end, ceph_msgr2(mdsc->fsc->client));
	if (IS_ERR(newmap)) {
		err = PTR_ERR(newmap);
		goto bad_unlock;
	}

	/* swap into place */
	if (mdsc->mdsmap) {
		oldmap = mdsc->mdsmap;
		mdsc->mdsmap = newmap;
		check_new_map(mdsc, newmap, oldmap);
		ceph_mdsmap_destroy(oldmap);
	} else {
		mdsc->mdsmap = newmap;  /* first mds map */
	}
	mdsc->fsc->max_file_size = min((loff_t)mdsc->mdsmap->m_max_file_size,
					MAX_LFS_FILESIZE);

	__wake_requests(mdsc, &mdsc->waiting_for_map);
	ceph_monc_got_map(&mdsc->fsc->client->monc, CEPH_SUB_MDSMAP,
			  mdsc->mdsmap->m_epoch);

	mutex_unlock(&mdsc->mutex);
	schedule_delayed(mdsc, 0);
	return;

bad_unlock:
	mutex_unlock(&mdsc->mutex);
bad:
	pr_err("error decoding mdsmap %d. Shutting down mount.\n", err);
	ceph_umount_begin(mdsc->fsc->sb);
	return;
}

static struct ceph_connection *mds_get_con(struct ceph_connection *con)
{
	struct ceph_mds_session *s = con->private;

	if (ceph_get_mds_session(s))
		return con;
	return NULL;
}

static void mds_put_con(struct ceph_connection *con)
{
	struct ceph_mds_session *s = con->private;

	ceph_put_mds_session(s);
}

/*
 * if the client is unresponsive for long enough, the mds will kill
 * the session entirely.
 */
static void mds_peer_reset(struct ceph_connection *con)
{
	struct ceph_mds_session *s = con->private;
	struct ceph_mds_client *mdsc = s->s_mdsc;

	pr_warn("mds%d closed our session\n", s->s_mds);
	send_mds_reconnect(mdsc, s);
}

static void mds_dispatch(struct ceph_connection *con, struct ceph_msg *msg)
{
	struct ceph_mds_session *s = con->private;
	struct ceph_mds_client *mdsc = s->s_mdsc;
	int type = le16_to_cpu(msg->hdr.type);

	mutex_lock(&mdsc->mutex);
	if (__verify_registered_session(mdsc, s) < 0) {
		mutex_unlock(&mdsc->mutex);
		goto out;
	}
	mutex_unlock(&mdsc->mutex);

	switch (type) {
	case CEPH_MSG_MDS_MAP:
		ceph_mdsc_handle_mdsmap(mdsc, msg);
		break;
	case CEPH_MSG_FS_MAP_USER:
		ceph_mdsc_handle_fsmap(mdsc, msg);
		break;
	case CEPH_MSG_CLIENT_SESSION:
		handle_session(s, msg);
		break;
	case CEPH_MSG_CLIENT_REPLY:
		handle_reply(s, msg);
		break;
	case CEPH_MSG_CLIENT_REQUEST_FORWARD:
		handle_forward(mdsc, s, msg);
		break;
	case CEPH_MSG_CLIENT_CAPS:
		ceph_handle_caps(s, msg);
		break;
	case CEPH_MSG_CLIENT_SNAP:
		ceph_handle_snap(mdsc, s, msg);
		break;
	case CEPH_MSG_CLIENT_LEASE:
		handle_lease(mdsc, s, msg);
		break;
	case CEPH_MSG_CLIENT_QUOTA:
		ceph_handle_quota(mdsc, s, msg);
		break;

	default:
		pr_err("received unknown message type %d %s\n", type,
		       ceph_msg_type_name(type));
	}
out:
	ceph_msg_put(msg);
}

/*
 * authentication
 */

/*
 * Note: returned pointer is the address of a structure that's
 * managed separately.  Caller must *not* attempt to free it.
 */
static struct ceph_auth_handshake *
mds_get_authorizer(struct ceph_connection *con, int *proto, int force_new)
{
	struct ceph_mds_session *s = con->private;
	struct ceph_mds_client *mdsc = s->s_mdsc;
	struct ceph_auth_client *ac = mdsc->fsc->client->monc.auth;
	struct ceph_auth_handshake *auth = &s->s_auth;
	int ret;

	ret = __ceph_auth_get_authorizer(ac, auth, CEPH_ENTITY_TYPE_MDS,
					 force_new, proto, NULL, NULL);
	if (ret)
		return ERR_PTR(ret);

	return auth;
}

static int mds_add_authorizer_challenge(struct ceph_connection *con,
				    void *challenge_buf, int challenge_buf_len)
{
	struct ceph_mds_session *s = con->private;
	struct ceph_mds_client *mdsc = s->s_mdsc;
	struct ceph_auth_client *ac = mdsc->fsc->client->monc.auth;

	return ceph_auth_add_authorizer_challenge(ac, s->s_auth.authorizer,
					    challenge_buf, challenge_buf_len);
}

static int mds_verify_authorizer_reply(struct ceph_connection *con)
{
	struct ceph_mds_session *s = con->private;
	struct ceph_mds_client *mdsc = s->s_mdsc;
	struct ceph_auth_client *ac = mdsc->fsc->client->monc.auth;
	struct ceph_auth_handshake *auth = &s->s_auth;

	return ceph_auth_verify_authorizer_reply(ac, auth->authorizer,
		auth->authorizer_reply_buf, auth->authorizer_reply_buf_len,
		NULL, NULL, NULL, NULL);
}

static int mds_invalidate_authorizer(struct ceph_connection *con)
{
	struct ceph_mds_session *s = con->private;
	struct ceph_mds_client *mdsc = s->s_mdsc;
	struct ceph_auth_client *ac = mdsc->fsc->client->monc.auth;

	ceph_auth_invalidate_authorizer(ac, CEPH_ENTITY_TYPE_MDS);

	return ceph_monc_validate_auth(&mdsc->fsc->client->monc);
}

static int mds_get_auth_request(struct ceph_connection *con,
				void *buf, int *buf_len,
				void **authorizer, int *authorizer_len)
{
	struct ceph_mds_session *s = con->private;
	struct ceph_auth_client *ac = s->s_mdsc->fsc->client->monc.auth;
	struct ceph_auth_handshake *auth = &s->s_auth;
	int ret;

	ret = ceph_auth_get_authorizer(ac, auth, CEPH_ENTITY_TYPE_MDS,
				       buf, buf_len);
	if (ret)
		return ret;

	*authorizer = auth->authorizer_buf;
	*authorizer_len = auth->authorizer_buf_len;
	return 0;
}

static int mds_handle_auth_reply_more(struct ceph_connection *con,
				      void *reply, int reply_len,
				      void *buf, int *buf_len,
				      void **authorizer, int *authorizer_len)
{
	struct ceph_mds_session *s = con->private;
	struct ceph_auth_client *ac = s->s_mdsc->fsc->client->monc.auth;
	struct ceph_auth_handshake *auth = &s->s_auth;
	int ret;

	ret = ceph_auth_handle_svc_reply_more(ac, auth, reply, reply_len,
					      buf, buf_len);
	if (ret)
		return ret;

	*authorizer = auth->authorizer_buf;
	*authorizer_len = auth->authorizer_buf_len;
	return 0;
}

static int mds_handle_auth_done(struct ceph_connection *con,
				u64 global_id, void *reply, int reply_len,
				u8 *session_key, int *session_key_len,
				u8 *con_secret, int *con_secret_len)
{
	struct ceph_mds_session *s = con->private;
	struct ceph_auth_client *ac = s->s_mdsc->fsc->client->monc.auth;
	struct ceph_auth_handshake *auth = &s->s_auth;

	return ceph_auth_handle_svc_reply_done(ac, auth, reply, reply_len,
					       session_key, session_key_len,
					       con_secret, con_secret_len);
}

static int mds_handle_auth_bad_method(struct ceph_connection *con,
				      int used_proto, int result,
				      const int *allowed_protos, int proto_cnt,
				      const int *allowed_modes, int mode_cnt)
{
	struct ceph_mds_session *s = con->private;
	struct ceph_mon_client *monc = &s->s_mdsc->fsc->client->monc;
	int ret;

	if (ceph_auth_handle_bad_authorizer(monc->auth, CEPH_ENTITY_TYPE_MDS,
					    used_proto, result,
					    allowed_protos, proto_cnt,
					    allowed_modes, mode_cnt)) {
		ret = ceph_monc_validate_auth(monc);
		if (ret)
			return ret;
	}

	return -EACCES;
}

static struct ceph_msg *mds_alloc_msg(struct ceph_connection *con,
				struct ceph_msg_header *hdr, int *skip)
{
	struct ceph_msg *msg;
	int type = (int) le16_to_cpu(hdr->type);
	int front_len = (int) le32_to_cpu(hdr->front_len);

	if (con->in_msg)
		return con->in_msg;

	*skip = 0;
	msg = ceph_msg_new(type, front_len, GFP_NOFS, false);
	if (!msg) {
		pr_err("unable to allocate msg type %d len %d\n",
		       type, front_len);
		return NULL;
	}

	return msg;
}

static int mds_sign_message(struct ceph_msg *msg)
{
       struct ceph_mds_session *s = msg->con->private;
       struct ceph_auth_handshake *auth = &s->s_auth;

       return ceph_auth_sign_message(auth, msg);
}

static int mds_check_message_signature(struct ceph_msg *msg)
{
       struct ceph_mds_session *s = msg->con->private;
       struct ceph_auth_handshake *auth = &s->s_auth;

       return ceph_auth_check_message_signature(auth, msg);
}

static const struct ceph_connection_operations mds_con_ops = {
	.get = mds_get_con,
	.put = mds_put_con,
	.alloc_msg = mds_alloc_msg,
	.dispatch = mds_dispatch,
	.peer_reset = mds_peer_reset,
	.get_authorizer = mds_get_authorizer,
	.add_authorizer_challenge = mds_add_authorizer_challenge,
	.verify_authorizer_reply = mds_verify_authorizer_reply,
	.invalidate_authorizer = mds_invalidate_authorizer,
	.sign_message = mds_sign_message,
	.check_message_signature = mds_check_message_signature,
	.get_auth_request = mds_get_auth_request,
	.handle_auth_reply_more = mds_handle_auth_reply_more,
	.handle_auth_done = mds_handle_auth_done,
	.handle_auth_bad_method = mds_handle_auth_bad_method,
};

/* eof */<|MERGE_RESOLUTION|>--- conflicted
+++ resolved
@@ -1590,139 +1590,23 @@
 	return ret;
 }
 
-static int remove_capsnaps(struct ceph_mds_client *mdsc, struct inode *inode)
-{
-	struct ceph_inode_info *ci = ceph_inode(inode);
-	struct ceph_cap_snap *capsnap;
-	int capsnap_release = 0;
-
-	lockdep_assert_held(&ci->i_ceph_lock);
-
-	dout("removing capsnaps, ci is %p, inode is %p\n", ci, inode);
-
-	while (!list_empty(&ci->i_cap_snaps)) {
-		capsnap = list_first_entry(&ci->i_cap_snaps,
-					   struct ceph_cap_snap, ci_item);
-		__ceph_remove_capsnap(inode, capsnap, NULL, NULL);
-		ceph_put_snap_context(capsnap->context);
-		ceph_put_cap_snap(capsnap);
-		capsnap_release++;
-	}
-	wake_up_all(&ci->i_cap_wq);
-	wake_up_all(&mdsc->cap_flushing_wq);
-	return capsnap_release;
-}
-
 static int remove_session_caps_cb(struct inode *inode, struct ceph_cap *cap,
 				  void *arg)
 {
-<<<<<<< HEAD
-	struct ceph_fs_client *fsc = (struct ceph_fs_client *)arg;
-	struct ceph_mds_client *mdsc = fsc->mdsc;
-=======
->>>>>>> df0cc57e
 	struct ceph_inode_info *ci = ceph_inode(inode);
 	bool invalidate = false;
-<<<<<<< HEAD
-	int capsnap_release = 0;
-=======
 	int iputs;
->>>>>>> df0cc57e
 
 	dout("removing cap %p, ci is %p, inode is %p\n",
 	     cap, ci, &ci->vfs_inode);
 	spin_lock(&ci->i_ceph_lock);
-<<<<<<< HEAD
-	__ceph_remove_cap(cap, false);
-	if (!ci->i_auth_cap) {
-		struct ceph_cap_flush *cf;
-
-		if (READ_ONCE(fsc->mount_state) >= CEPH_MOUNT_SHUTDOWN) {
-			if (inode->i_data.nrpages > 0)
-				invalidate = true;
-			if (ci->i_wrbuffer_ref > 0)
-				mapping_set_error(&inode->i_data, -EIO);
-		}
-
-		while (!list_empty(&ci->i_cap_flush_list)) {
-			cf = list_first_entry(&ci->i_cap_flush_list,
-					      struct ceph_cap_flush, i_list);
-			list_move(&cf->i_list, &to_remove);
-		}
-
-		spin_lock(&mdsc->cap_dirty_lock);
-
-		list_for_each_entry(cf, &to_remove, i_list)
-			list_del_init(&cf->g_list);
-
-		if (!list_empty(&ci->i_dirty_item)) {
-			pr_warn_ratelimited(
-				" dropping dirty %s state for %p %lld\n",
-				ceph_cap_string(ci->i_dirty_caps),
-				inode, ceph_ino(inode));
-			ci->i_dirty_caps = 0;
-			list_del_init(&ci->i_dirty_item);
-			dirty_dropped = true;
-		}
-		if (!list_empty(&ci->i_flushing_item)) {
-			pr_warn_ratelimited(
-				" dropping dirty+flushing %s state for %p %lld\n",
-				ceph_cap_string(ci->i_flushing_caps),
-				inode, ceph_ino(inode));
-			ci->i_flushing_caps = 0;
-			list_del_init(&ci->i_flushing_item);
-			mdsc->num_cap_flushing--;
-			dirty_dropped = true;
-		}
-		spin_unlock(&mdsc->cap_dirty_lock);
-
-		if (dirty_dropped) {
-			mapping_set_error(inode->i_mapping, -EIO);
-
-			if (ci->i_wrbuffer_ref_head == 0 &&
-			    ci->i_wr_ref == 0 &&
-			    ci->i_dirty_caps == 0 &&
-			    ci->i_flushing_caps == 0) {
-				ceph_put_snap_context(ci->i_head_snapc);
-				ci->i_head_snapc = NULL;
-			}
-		}
-
-		if (atomic_read(&ci->i_filelock_ref) > 0) {
-			/* make further file lock syscall return -EIO */
-			ci->i_ceph_flags |= CEPH_I_ERROR_FILELOCK;
-			pr_warn_ratelimited(" dropping file locks for %p %lld\n",
-					    inode, ceph_ino(inode));
-		}
-
-		if (!ci->i_dirty_caps && ci->i_prealloc_cap_flush) {
-			list_add(&ci->i_prealloc_cap_flush->i_list, &to_remove);
-			ci->i_prealloc_cap_flush = NULL;
-		}
-
-		if (!list_empty(&ci->i_cap_snaps))
-			capsnap_release = remove_capsnaps(mdsc, inode);
-	}
-	spin_unlock(&ci->i_ceph_lock);
-	while (!list_empty(&to_remove)) {
-		struct ceph_cap_flush *cf;
-		cf = list_first_entry(&to_remove,
-				      struct ceph_cap_flush, i_list);
-		list_del_init(&cf->i_list);
-		if (!cf->is_capsnap)
-			ceph_free_cap_flush(cf);
-	}
-=======
 	iputs = ceph_purge_inode_cap(inode, cap, &invalidate);
 	spin_unlock(&ci->i_ceph_lock);
->>>>>>> df0cc57e
 
 	wake_up_all(&ci->i_cap_wq);
 	if (invalidate)
 		ceph_queue_invalidate(inode);
 	while (iputs--)
-		iput(inode);
-	while (capsnap_release--)
 		iput(inode);
 	return 0;
 }
