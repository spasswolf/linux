--- conflicted
+++ resolved
@@ -2597,19 +2597,7 @@
 
 static inline unsigned start_dir_add(struct inode *dir)
 {
-<<<<<<< HEAD
-	/*
-	 * The caller holds a spinlock (dentry::d_lock). On !PREEMPT_RT
-	 * kernels spin_lock() implicitly disables preemption, but not on
-	 * PREEMPT_RT.  So for RT it has to be done explicitly to protect
-	 * the sequence count write side critical section against a reader
-	 * or another writer preempting, which would result in a live lock.
-	 */
-	if (IS_ENABLED(CONFIG_PREEMPT_RT))
-		preempt_disable();
-=======
 	preempt_disable_nested();
->>>>>>> 7365df19
 	for (;;) {
 		unsigned n = dir->i_dir_seq;
 		if (!(n & 1) && cmpxchg(&dir->i_dir_seq, n, n + 1) == n)
@@ -2622,12 +2610,7 @@
 			       wait_queue_head_t *d_wait)
 {
 	smp_store_release(&dir->i_dir_seq, n + 2);
-<<<<<<< HEAD
-	if (IS_ENABLED(CONFIG_PREEMPT_RT))
-		preempt_enable();
-=======
 	preempt_enable_nested();
->>>>>>> 7365df19
 	wake_up_all(d_wait);
 }
 
