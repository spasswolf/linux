--- conflicted
+++ resolved
@@ -106,13 +106,9 @@
 	MSTP331,
 	MSTP323, MSTP322, MSTP321,
 	MSTP114,
-<<<<<<< HEAD
 	MSTP100,
-	MSTP026, MSTP025, MSTP024, MSTP023, MSTP022, MSTP021,
-=======
 	MSTP030,
 	MSTP029, MSTP028, MSTP027, MSTP026, MSTP025, MSTP024, MSTP023, MSTP022, MSTP021,
->>>>>>> 018222f5
 	MSTP016, MSTP015,
 	MSTP007,
 	MSTP_NR };
@@ -123,14 +119,11 @@
 	[MSTP322] = SH_CLK_MSTP32(&p_clk, MSTPCR3, 22, 0), /* SDHI1 */
 	[MSTP321] = SH_CLK_MSTP32(&p_clk, MSTPCR3, 21, 0), /* SDHI2 */
 	[MSTP114] = SH_CLK_MSTP32(&p_clk, MSTPCR1, 14, 0), /* Ether */
-<<<<<<< HEAD
 	[MSTP100] = SH_CLK_MSTP32(&p_clk, MSTPCR1,  0, 0), /* USB0/1 */
-=======
 	[MSTP030] = SH_CLK_MSTP32(&p_clk, MSTPCR0, 30, 0), /* I2C0 */
 	[MSTP029] = SH_CLK_MSTP32(&p_clk, MSTPCR0, 29, 0), /* I2C1 */
 	[MSTP028] = SH_CLK_MSTP32(&p_clk, MSTPCR0, 28, 0), /* I2C2 */
 	[MSTP027] = SH_CLK_MSTP32(&p_clk, MSTPCR0, 27, 0), /* I2C3 */
->>>>>>> 018222f5
 	[MSTP026] = SH_CLK_MSTP32(&p_clk, MSTPCR0, 26, 0), /* SCIF0 */
 	[MSTP025] = SH_CLK_MSTP32(&p_clk, MSTPCR0, 25, 0), /* SCIF1 */
 	[MSTP024] = SH_CLK_MSTP32(&p_clk, MSTPCR0, 24, 0), /* SCIF2 */
@@ -153,15 +146,12 @@
 	CLKDEV_DEV_ID("sh_mobile_sdhi.1", &mstp_clks[MSTP322]), /* SDHI1 */
 	CLKDEV_DEV_ID("sh_mobile_sdhi.2", &mstp_clks[MSTP321]), /* SDHI2 */
 	CLKDEV_DEV_ID("sh-eth",	&mstp_clks[MSTP114]), /* Ether */
-<<<<<<< HEAD
 	CLKDEV_DEV_ID("ehci-platform", &mstp_clks[MSTP100]), /* USB EHCI port0/1 */
 	CLKDEV_DEV_ID("ohci-platform", &mstp_clks[MSTP100]), /* USB OHCI port0/1 */
-=======
 	CLKDEV_DEV_ID("i2c-rcar.0", &mstp_clks[MSTP030]), /* I2C0 */
 	CLKDEV_DEV_ID("i2c-rcar.1", &mstp_clks[MSTP029]), /* I2C1 */
 	CLKDEV_DEV_ID("i2c-rcar.2", &mstp_clks[MSTP028]), /* I2C2 */
 	CLKDEV_DEV_ID("i2c-rcar.3", &mstp_clks[MSTP027]), /* I2C3 */
->>>>>>> 018222f5
 	CLKDEV_DEV_ID("sh-sci.0", &mstp_clks[MSTP026]), /* SCIF0 */
 	CLKDEV_DEV_ID("sh-sci.1", &mstp_clks[MSTP025]), /* SCIF1 */
 	CLKDEV_DEV_ID("sh-sci.2", &mstp_clks[MSTP024]), /* SCIF2 */
