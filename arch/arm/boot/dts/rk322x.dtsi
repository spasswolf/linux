/*
 * This file is dual-licensed: you can use it either under the terms
 * of the GPL or the X11 license, at your option. Note that this dual
 * licensing only applies to this file, and not this project as a
 * whole.
 *
 *  a) This file is free software; you can redistribute it and/or
 *     modify it under the terms of the GNU General Public License as
 *     published by the Free Software Foundation; either version 2 of the
 *     License, or (at your option) any later version.
 *
 *     This file is distributed in the hope that it will be useful,
 *     but WITHOUT ANY WARRANTY; without even the implied warranty of
 *     MERCHANTABILITY or FITNESS FOR A PARTICULAR PURPOSE.  See the
 *     GNU General Public License for more details.
 *
 * Or, alternatively,
 *
 *  b) Permission is hereby granted, free of charge, to any person
 *     obtaining a copy of this software and associated documentation
 *     files (the "Software"), to deal in the Software without
 *     restriction, including without limitation the rights to use,
 *     copy, modify, merge, publish, distribute, sublicense, and/or
 *     sell copies of the Software, and to permit persons to whom the
 *     Software is furnished to do so, subject to the following
 *     conditions:
 *
 *     The above copyright notice and this permission notice shall be
 *     included in all copies or substantial portions of the Software.
 *
 *     THE SOFTWARE IS PROVIDED "AS IS", WITHOUT WARRANTY OF ANY KIND,
 *     EXPRESS OR IMPLIED, INCLUDING BUT NOT LIMITED TO THE WARRANTIES
 *     OF MERCHANTABILITY, FITNESS FOR A PARTICULAR PURPOSE AND
 *     NONINFRINGEMENT. IN NO EVENT SHALL THE AUTHORS OR COPYRIGHT
 *     HOLDERS BE LIABLE FOR ANY CLAIM, DAMAGES OR OTHER LIABILITY,
 *     WHETHER IN AN ACTION OF CONTRACT, TORT OR OTHERWISE, ARISING
 *     FROM, OUT OF OR IN CONNECTION WITH THE SOFTWARE OR THE USE OR
 *     OTHER DEALINGS IN THE SOFTWARE.
 */

#include <dt-bindings/gpio/gpio.h>
#include <dt-bindings/interrupt-controller/irq.h>
#include <dt-bindings/interrupt-controller/arm-gic.h>
#include <dt-bindings/pinctrl/rockchip.h>
#include <dt-bindings/clock/rk3228-cru.h>
#include <dt-bindings/thermal/thermal.h>

/ {
	#address-cells = <1>;
	#size-cells = <1>;

	interrupt-parent = <&gic>;

	aliases {
		serial0 = &uart0;
		serial1 = &uart1;
		serial2 = &uart2;
		spi0 = &spi0;
	};

	cpus {
		#address-cells = <1>;
		#size-cells = <0>;

		cpu0: cpu@f00 {
			device_type = "cpu";
			compatible = "arm,cortex-a7";
			reg = <0xf00>;
			resets = <&cru SRST_CORE0>;
			operating-points-v2 = <&cpu0_opp_table>;
			#cooling-cells = <2>; /* min followed by max */
			clock-latency = <40000>;
			clocks = <&cru ARMCLK>;
			enable-method = "psci";
		};

		cpu1: cpu@f01 {
			device_type = "cpu";
			compatible = "arm,cortex-a7";
			reg = <0xf01>;
			resets = <&cru SRST_CORE1>;
			operating-points-v2 = <&cpu0_opp_table>;
<<<<<<< HEAD
=======
			enable-method = "psci";
>>>>>>> bb176f67
		};

		cpu2: cpu@f02 {
			device_type = "cpu";
			compatible = "arm,cortex-a7";
			reg = <0xf02>;
			resets = <&cru SRST_CORE2>;
			operating-points-v2 = <&cpu0_opp_table>;
<<<<<<< HEAD
=======
			enable-method = "psci";
>>>>>>> bb176f67
		};

		cpu3: cpu@f03 {
			device_type = "cpu";
			compatible = "arm,cortex-a7";
			reg = <0xf03>;
			resets = <&cru SRST_CORE3>;
			operating-points-v2 = <&cpu0_opp_table>;
<<<<<<< HEAD
=======
			enable-method = "psci";
>>>>>>> bb176f67
		};
	};

	cpu0_opp_table: opp_table0 {
		compatible = "operating-points-v2";
		opp-shared;

		opp-408000000 {
			opp-hz = /bits/ 64 <408000000>;
			opp-microvolt = <950000>;
			clock-latency-ns = <40000>;
			opp-suspend;
		};
		opp-600000000 {
			opp-hz = /bits/ 64 <600000000>;
			opp-microvolt = <975000>;
		};
		opp-816000000 {
			opp-hz = /bits/ 64 <816000000>;
			opp-microvolt = <1000000>;
		};
		opp-1008000000 {
			opp-hz = /bits/ 64 <1008000000>;
			opp-microvolt = <1175000>;
		};
		opp-1200000000 {
			opp-hz = /bits/ 64 <1200000000>;
			opp-microvolt = <1275000>;
		};
	};

	amba {
		compatible = "simple-bus";
		#address-cells = <1>;
		#size-cells = <1>;
		ranges;

		pdma: pdma@110f0000 {
			compatible = "arm,pl330", "arm,primecell";
			reg = <0x110f0000 0x4000>;
			interrupts = <GIC_SPI 0 IRQ_TYPE_LEVEL_HIGH>,
				     <GIC_SPI 1 IRQ_TYPE_LEVEL_HIGH>;
			#dma-cells = <1>;
			clocks = <&cru ACLK_DMAC>;
			clock-names = "apb_pclk";
		};
	};

	arm-pmu {
		compatible = "arm,cortex-a7-pmu";
		interrupts = <GIC_SPI 76 IRQ_TYPE_LEVEL_HIGH>,
			     <GIC_SPI 77 IRQ_TYPE_LEVEL_HIGH>,
			     <GIC_SPI 78 IRQ_TYPE_LEVEL_HIGH>,
			     <GIC_SPI 79 IRQ_TYPE_LEVEL_HIGH>;
		interrupt-affinity = <&cpu0>, <&cpu1>, <&cpu2>, <&cpu3>;
	};

	psci {
		compatible = "arm,psci-1.0", "arm,psci-0.2";
		method = "smc";
	};

	timer {
		compatible = "arm,armv7-timer";
		arm,cpu-registers-not-fw-configured;
		interrupts = <GIC_PPI 13 (GIC_CPU_MASK_SIMPLE(4) | IRQ_TYPE_LEVEL_HIGH)>,
			     <GIC_PPI 14 (GIC_CPU_MASK_SIMPLE(4) | IRQ_TYPE_LEVEL_HIGH)>,
			     <GIC_PPI 11 (GIC_CPU_MASK_SIMPLE(4) | IRQ_TYPE_LEVEL_HIGH)>,
			     <GIC_PPI 10 (GIC_CPU_MASK_SIMPLE(4) | IRQ_TYPE_LEVEL_HIGH)>;
		clock-frequency = <24000000>;
	};

	xin24m: oscillator {
		compatible = "fixed-clock";
		clock-frequency = <24000000>;
		clock-output-names = "xin24m";
		#clock-cells = <0>;
	};

	i2s1: i2s1@100b0000 {
		compatible = "rockchip,rk3228-i2s", "rockchip,rk3066-i2s";
		reg = <0x100b0000 0x4000>;
		interrupts = <GIC_SPI 27 IRQ_TYPE_LEVEL_HIGH>;
		#address-cells = <1>;
		#size-cells = <0>;
		clock-names = "i2s_clk", "i2s_hclk";
		clocks = <&cru SCLK_I2S1>, <&cru HCLK_I2S1_8CH>;
		dmas = <&pdma 14>, <&pdma 15>;
		dma-names = "tx", "rx";
		pinctrl-names = "default";
		pinctrl-0 = <&i2s1_bus>;
		status = "disabled";
	};

	i2s0: i2s0@100c0000 {
		compatible = "rockchip,rk3228-i2s", "rockchip,rk3066-i2s";
		reg = <0x100c0000 0x4000>;
		interrupts = <GIC_SPI 26 IRQ_TYPE_LEVEL_HIGH>;
		#address-cells = <1>;
		#size-cells = <0>;
		clock-names = "i2s_clk", "i2s_hclk";
		clocks = <&cru SCLK_I2S0>, <&cru HCLK_I2S0_8CH>;
		dmas = <&pdma 11>, <&pdma 12>;
		dma-names = "tx", "rx";
		status = "disabled";
	};

	spdif: spdif@100d0000 {
		compatible = "rockchip,rk3228-spdif";
		reg = <0x100d0000 0x1000>;
		interrupts = <GIC_SPI 29 IRQ_TYPE_LEVEL_HIGH>;
		clocks = <&cru SCLK_SPDIF>, <&cru HCLK_SPDIF_8CH>;
		clock-names = "mclk", "hclk";
		dmas = <&pdma 10>;
		dma-names = "tx";
		pinctrl-names = "default";
		pinctrl-0 = <&spdif_tx>;
		status = "disabled";
	};

	i2s2: i2s2@100e0000 {
		compatible = "rockchip,rk3228-i2s", "rockchip,rk3066-i2s";
		reg = <0x100e0000 0x4000>;
		interrupts = <GIC_SPI 28 IRQ_TYPE_LEVEL_HIGH>;
		#address-cells = <1>;
		#size-cells = <0>;
		clock-names = "i2s_clk", "i2s_hclk";
		clocks = <&cru SCLK_I2S2>, <&cru HCLK_I2S2_2CH>;
		dmas = <&pdma 0>, <&pdma 1>;
		dma-names = "tx", "rx";
		status = "disabled";
	};

	grf: syscon@11000000 {
		compatible = "syscon", "simple-mfd";
		reg = <0x11000000 0x1000>;
		#address-cells = <1>;
		#size-cells = <1>;

<<<<<<< HEAD
=======
		io_domains: io-domains {
			compatible = "rockchip,rk3228-io-voltage-domain";
			status = "disabled";
		};

>>>>>>> bb176f67
		u2phy0: usb2-phy@760 {
			compatible = "rockchip,rk3228-usb2phy";
			reg = <0x0760 0x0c>;
			clocks = <&cru SCLK_OTGPHY0>;
			clock-names = "phyclk";
			clock-output-names = "usb480m_phy0";
			#clock-cells = <0>;
			status = "disabled";

			u2phy0_otg: otg-port {
				interrupts = <GIC_SPI 59 IRQ_TYPE_LEVEL_HIGH>,
					     <GIC_SPI 60 IRQ_TYPE_LEVEL_HIGH>,
					     <GIC_SPI 61 IRQ_TYPE_LEVEL_HIGH>;
				interrupt-names = "otg-bvalid", "otg-id",
						  "linestate";
				#phy-cells = <0>;
				status = "disabled";
			};

			u2phy0_host: host-port {
				interrupts = <GIC_SPI 62 IRQ_TYPE_LEVEL_HIGH>;
				interrupt-names = "linestate";
				#phy-cells = <0>;
				status = "disabled";
			};
		};

		u2phy1: usb2-phy@800 {
			compatible = "rockchip,rk3228-usb2phy";
			reg = <0x0800 0x0c>;
			clocks = <&cru SCLK_OTGPHY1>;
			clock-names = "phyclk";
			clock-output-names = "usb480m_phy1";
			#clock-cells = <0>;
			status = "disabled";

			u2phy1_otg: otg-port {
				interrupts = <GIC_SPI 68 IRQ_TYPE_LEVEL_HIGH>;
				interrupt-names = "linestate";
				#phy-cells = <0>;
				status = "disabled";
			};

			u2phy1_host: host-port {
				interrupts = <GIC_SPI 69 IRQ_TYPE_LEVEL_HIGH>;
				interrupt-names = "linestate";
				#phy-cells = <0>;
				status = "disabled";
			};
		};
	};

	uart0: serial@11010000 {
		compatible = "snps,dw-apb-uart";
		reg = <0x11010000 0x100>;
		interrupts = <GIC_SPI 55 IRQ_TYPE_LEVEL_HIGH>;
		clock-frequency = <24000000>;
		clocks = <&cru SCLK_UART0>, <&cru PCLK_UART0>;
		clock-names = "baudclk", "apb_pclk";
		pinctrl-names = "default";
		pinctrl-0 = <&uart0_xfer &uart0_cts &uart0_rts>;
		reg-shift = <2>;
		reg-io-width = <4>;
		status = "disabled";
	};

	uart1: serial@11020000 {
		compatible = "snps,dw-apb-uart";
		reg = <0x11020000 0x100>;
		interrupts = <GIC_SPI 56 IRQ_TYPE_LEVEL_HIGH>;
		clock-frequency = <24000000>;
		clocks = <&cru SCLK_UART1>, <&cru PCLK_UART1>;
		clock-names = "baudclk", "apb_pclk";
		pinctrl-names = "default";
		pinctrl-0 = <&uart1_xfer>;
		reg-shift = <2>;
		reg-io-width = <4>;
		status = "disabled";
	};

	uart2: serial@11030000 {
		compatible = "snps,dw-apb-uart";
		reg = <0x11030000 0x100>;
		interrupts = <GIC_SPI 57 IRQ_TYPE_LEVEL_HIGH>;
		clock-frequency = <24000000>;
		clocks = <&cru SCLK_UART2>, <&cru PCLK_UART2>;
		clock-names = "baudclk", "apb_pclk";
		pinctrl-names = "default";
		pinctrl-0 = <&uart2_xfer>;
		reg-shift = <2>;
		reg-io-width = <4>;
		status = "disabled";
	};

	efuse: efuse@11040000 {
		compatible = "rockchip,rk3228-efuse";
		reg = <0x11040000 0x20>;
		clocks = <&cru PCLK_EFUSE_256>;
		clock-names = "pclk_efuse";
		#address-cells = <1>;
		#size-cells = <1>;

		/* Data cells */
		efuse_id: id@7 {
			reg = <0x7 0x10>;
		};
		cpu_leakage: cpu_leakage@17 {
			reg = <0x17 0x1>;
		};
	};

	i2c0: i2c@11050000 {
		compatible = "rockchip,rk3228-i2c";
		reg = <0x11050000 0x1000>;
		interrupts = <GIC_SPI 36 IRQ_TYPE_LEVEL_HIGH>;
		#address-cells = <1>;
		#size-cells = <0>;
		clock-names = "i2c";
		clocks = <&cru PCLK_I2C0>;
		pinctrl-names = "default";
		pinctrl-0 = <&i2c0_xfer>;
		status = "disabled";
	};

	i2c1: i2c@11060000 {
		compatible = "rockchip,rk3228-i2c";
		reg = <0x11060000 0x1000>;
		interrupts = <GIC_SPI 37 IRQ_TYPE_LEVEL_HIGH>;
		#address-cells = <1>;
		#size-cells = <0>;
		clock-names = "i2c";
		clocks = <&cru PCLK_I2C1>;
		pinctrl-names = "default";
		pinctrl-0 = <&i2c1_xfer>;
		status = "disabled";
	};

	i2c2: i2c@11070000 {
		compatible = "rockchip,rk3228-i2c";
		reg = <0x11070000 0x1000>;
		interrupts = <GIC_SPI 38 IRQ_TYPE_LEVEL_HIGH>;
		#address-cells = <1>;
		#size-cells = <0>;
		clock-names = "i2c";
		clocks = <&cru PCLK_I2C2>;
		pinctrl-names = "default";
		pinctrl-0 = <&i2c2_xfer>;
		status = "disabled";
	};

	i2c3: i2c@11080000 {
		compatible = "rockchip,rk3228-i2c";
		reg = <0x11080000 0x1000>;
		interrupts = <GIC_SPI 39 IRQ_TYPE_LEVEL_HIGH>;
		#address-cells = <1>;
		#size-cells = <0>;
		clock-names = "i2c";
		clocks = <&cru PCLK_I2C3>;
		pinctrl-names = "default";
		pinctrl-0 = <&i2c3_xfer>;
		status = "disabled";
	};

<<<<<<< HEAD
=======
	spi0: spi@11090000 {
		compatible = "rockchip,rk3228-spi";
		reg = <0x11090000 0x1000>;
		interrupts = <GIC_SPI 49 IRQ_TYPE_LEVEL_HIGH>;
		#address-cells = <1>;
		#size-cells = <0>;
		clocks = <&cru SCLK_SPI0>, <&cru PCLK_SPI0>;
		clock-names = "spiclk", "apb_pclk";
		pinctrl-names = "default";
		pinctrl-0 = <&spi0_clk &spi0_tx &spi0_rx &spi0_cs0 &spi0_cs1>;
		status = "disabled";
	};

>>>>>>> bb176f67
	wdt: watchdog@110a0000 {
		compatible = "snps,dw-wdt";
		reg = <0x110a0000 0x100>;
		interrupts = <GIC_SPI 40 IRQ_TYPE_LEVEL_HIGH>;
		clocks = <&cru PCLK_CPU>;
		status = "disabled";
	};

	pwm0: pwm@110b0000 {
		compatible = "rockchip,rk3288-pwm";
		reg = <0x110b0000 0x10>;
		#pwm-cells = <3>;
		clocks = <&cru PCLK_PWM>;
		clock-names = "pwm";
		pinctrl-names = "default";
		pinctrl-0 = <&pwm0_pin>;
		status = "disabled";
	};

	pwm1: pwm@110b0010 {
		compatible = "rockchip,rk3288-pwm";
		reg = <0x110b0010 0x10>;
		#pwm-cells = <3>;
		clocks = <&cru PCLK_PWM>;
		clock-names = "pwm";
		pinctrl-names = "default";
		pinctrl-0 = <&pwm1_pin>;
		status = "disabled";
	};

	pwm2: pwm@110b0020 {
		compatible = "rockchip,rk3288-pwm";
		reg = <0x110b0020 0x10>;
		#pwm-cells = <3>;
		clocks = <&cru PCLK_PWM>;
		clock-names = "pwm";
		pinctrl-names = "default";
		pinctrl-0 = <&pwm2_pin>;
		status = "disabled";
	};

	pwm3: pwm@110b0030 {
		compatible = "rockchip,rk3288-pwm";
		reg = <0x110b0030 0x10>;
		#pwm-cells = <2>;
		clocks = <&cru PCLK_PWM>;
		clock-names = "pwm";
		pinctrl-names = "default";
		pinctrl-0 = <&pwm3_pin>;
		status = "disabled";
	};

	timer: timer@110c0000 {
		compatible = "rockchip,rk3228-timer", "rockchip,rk3288-timer";
		reg = <0x110c0000 0x20>;
		interrupts = <GIC_SPI 43 IRQ_TYPE_LEVEL_HIGH>;
		clocks = <&xin24m>, <&cru PCLK_TIMER>;
		clock-names = "timer", "pclk";
	};

	cru: clock-controller@110e0000 {
		compatible = "rockchip,rk3228-cru";
		reg = <0x110e0000 0x1000>;
		rockchip,grf = <&grf>;
		#clock-cells = <1>;
		#reset-cells = <1>;
		assigned-clocks =
			<&cru PLL_GPLL>, <&cru ARMCLK>,
			<&cru PLL_CPLL>, <&cru ACLK_PERI>,
			<&cru HCLK_PERI>, <&cru PCLK_PERI>,
			<&cru ACLK_CPU>, <&cru HCLK_CPU>,
			<&cru PCLK_CPU>;
		assigned-clock-rates =
			<594000000>, <816000000>,
			<500000000>, <150000000>,
			<150000000>, <75000000>,
			<150000000>, <150000000>,
			<75000000>;
	};

	thermal-zones {
		cpu_thermal: cpu-thermal {
			polling-delay-passive = <100>; /* milliseconds */
			polling-delay = <5000>; /* milliseconds */

			thermal-sensors = <&tsadc 0>;

			trips {
				cpu_alert0: cpu_alert0 {
					temperature = <70000>; /* millicelsius */
					hysteresis = <2000>; /* millicelsius */
					type = "passive";
				};
				cpu_alert1: cpu_alert1 {
					temperature = <75000>; /* millicelsius */
					hysteresis = <2000>; /* millicelsius */
					type = "passive";
				};
				cpu_crit: cpu_crit {
					temperature = <90000>; /* millicelsius */
					hysteresis = <2000>; /* millicelsius */
					type = "critical";
				};
			};

			cooling-maps {
				map0 {
					trip = <&cpu_alert0>;
					cooling-device =
						<&cpu0 THERMAL_NO_LIMIT 6>;
				};
				map1 {
					trip = <&cpu_alert1>;
					cooling-device =
						<&cpu0 THERMAL_NO_LIMIT THERMAL_NO_LIMIT>;
				};
			};
		};
	};

	tsadc: tsadc@11150000 {
		compatible = "rockchip,rk3228-tsadc";
		reg = <0x11150000 0x100>;
		interrupts = <GIC_SPI 58 IRQ_TYPE_LEVEL_HIGH>;
		clocks = <&cru SCLK_TSADC>, <&cru PCLK_TSADC>;
		clock-names = "tsadc", "apb_pclk";
		assigned-clocks = <&cru SCLK_TSADC>;
		assigned-clock-rates = <32768>;
		resets = <&cru SRST_TSADC>;
		reset-names = "tsadc-apb";
		pinctrl-names = "init", "default", "sleep";
		pinctrl-0 = <&otp_gpio>;
		pinctrl-1 = <&otp_out>;
		pinctrl-2 = <&otp_gpio>;
		#thermal-sensor-cells = <0>;
		rockchip,hw-tshut-temp = <95000>;
		status = "disabled";
	};

	vpu_mmu: iommu@20020800 {
		compatible = "rockchip,iommu";
		reg = <0x20020800 0x100>;
		interrupts = <GIC_SPI 10 IRQ_TYPE_LEVEL_HIGH>;
		interrupt-names = "vpu_mmu";
		iommu-cells = <0>;
		status = "disabled";
	};

	vdec_mmu: iommu@20030480 {
		compatible = "rockchip,iommu";
		reg = <0x20030480 0x40>, <0x200304c0 0x40>;
		interrupts = <GIC_SPI 8 IRQ_TYPE_LEVEL_HIGH>;
		interrupt-names = "vdec_mmu";
		iommu-cells = <0>;
		status = "disabled";
	};

	vop_mmu: iommu@20053f00 {
		compatible = "rockchip,iommu";
		reg = <0x20053f00 0x100>;
		interrupts = <GIC_SPI 32 IRQ_TYPE_LEVEL_HIGH>;
		interrupt-names = "vop_mmu";
		iommu-cells = <0>;
		status = "disabled";
	};

	iep_mmu: iommu@20070800 {
		compatible = "rockchip,iommu";
		reg = <0x20070800 0x100>;
		interrupts = <GIC_SPI 31 IRQ_TYPE_LEVEL_HIGH>;
		interrupt-names = "iep_mmu";
		iommu-cells = <0>;
		status = "disabled";
	};

	sdmmc: dwmmc@30000000 {
		compatible = "rockchip,rk3228-dw-mshc", "rockchip,rk3288-dw-mshc";
		reg = <0x30000000 0x4000>;
		interrupts = <GIC_SPI 12 IRQ_TYPE_LEVEL_HIGH>;
		clocks = <&cru HCLK_SDMMC>, <&cru SCLK_SDMMC>,
			 <&cru SCLK_SDMMC_DRV>, <&cru SCLK_SDMMC_SAMPLE>;
		clock-names = "biu", "ciu", "ciu_drv", "ciu_sample";
		fifo-depth = <0x100>;
		pinctrl-names = "default";
		pinctrl-0 = <&sdmmc_clk &sdmmc_cmd &sdmmc_bus4>;
		status = "disabled";
	};

	sdio: dwmmc@30010000 {
		compatible = "rockchip,rk3228-dw-mshc", "rockchip,rk3288-dw-mshc";
		reg = <0x30010000 0x4000>;
		interrupts = <GIC_SPI 13 IRQ_TYPE_LEVEL_HIGH>;
		clocks = <&cru HCLK_SDIO>, <&cru SCLK_SDIO>,
			 <&cru SCLK_SDIO_DRV>, <&cru SCLK_SDIO_SAMPLE>;
		clock-names = "biu", "ciu", "ciu_drv", "ciu_sample";
		fifo-depth = <0x100>;
		pinctrl-names = "default";
		pinctrl-0 = <&sdio_clk &sdio_cmd &sdio_bus4>;
		status = "disabled";
	};

	emmc: dwmmc@30020000 {
		compatible = "rockchip,rk3228-dw-mshc", "rockchip,rk3288-dw-mshc";
		reg = <0x30020000 0x4000>;
		interrupts = <GIC_SPI 14 IRQ_TYPE_LEVEL_HIGH>;
		clock-frequency = <37500000>;
		max-frequency = <37500000>;
		clocks = <&cru HCLK_EMMC>, <&cru SCLK_EMMC>,
			 <&cru SCLK_EMMC_DRV>, <&cru SCLK_EMMC_SAMPLE>;
		clock-names = "biu", "ciu", "ciu_drv", "ciu_sample";
		bus-width = <8>;
		default-sample-phase = <158>;
		fifo-depth = <0x100>;
		pinctrl-names = "default";
		pinctrl-0 = <&emmc_clk &emmc_cmd &emmc_bus8>;
		resets = <&cru SRST_EMMC>;
		reset-names = "reset";
		status = "disabled";
	};

	usb_otg: usb@30040000 {
		compatible = "rockchip,rk3228-usb", "rockchip,rk3066-usb",
			     "snps,dwc2";
		reg = <0x30040000 0x40000>;
		interrupts = <GIC_SPI 23 IRQ_TYPE_LEVEL_HIGH>;
		clocks = <&cru HCLK_OTG>;
		clock-names = "otg";
		dr_mode = "otg";
		g-np-tx-fifo-size = <16>;
		g-rx-fifo-size = <280>;
		g-tx-fifo-size = <256 128 128 64 32 16>;
		g-use-dma;
		phys = <&u2phy0_otg>;
		phy-names = "usb2-phy";
		status = "disabled";
	};

	usb_host0_ehci: usb@30080000 {
		compatible = "generic-ehci";
		reg = <0x30080000 0x20000>;
		interrupts = <GIC_SPI 16 IRQ_TYPE_LEVEL_HIGH>;
		clocks = <&cru HCLK_HOST0>, <&u2phy0>;
		clock-names = "usbhost", "utmi";
		phys = <&u2phy0_host>;
		phy-names = "usb";
		status = "disabled";
	};

	usb_host0_ohci: usb@300a0000 {
		compatible = "generic-ohci";
		reg = <0x300a0000 0x20000>;
		interrupts = <GIC_SPI 17 IRQ_TYPE_LEVEL_HIGH>;
		clocks = <&cru HCLK_HOST0>, <&u2phy0>;
		clock-names = "usbhost", "utmi";
		phys = <&u2phy0_host>;
		phy-names = "usb";
		status = "disabled";
	};

	usb_host1_ehci: usb@300c0000 {
		compatible = "generic-ehci";
		reg = <0x300c0000 0x20000>;
		interrupts = <GIC_SPI 19 IRQ_TYPE_LEVEL_HIGH>;
		clocks = <&cru HCLK_HOST1>, <&u2phy1>;
		clock-names = "usbhost", "utmi";
		phys = <&u2phy1_otg>;
		phy-names = "usb";
		status = "disabled";
	};

	usb_host1_ohci: usb@300e0000 {
		compatible = "generic-ohci";
		reg = <0x300e0000 0x20000>;
		interrupts = <GIC_SPI 20 IRQ_TYPE_LEVEL_HIGH>;
		clocks = <&cru HCLK_HOST1>, <&u2phy1>;
		clock-names = "usbhost", "utmi";
		phys = <&u2phy1_otg>;
		phy-names = "usb";
		status = "disabled";
	};

	usb_host2_ehci: usb@30100000 {
		compatible = "generic-ehci";
		reg = <0x30100000 0x20000>;
		interrupts = <GIC_SPI 66 IRQ_TYPE_LEVEL_HIGH>;
		clocks = <&cru HCLK_HOST2>, <&u2phy1>;
		phys = <&u2phy1_host>;
		phy-names = "usb";
		clock-names = "usbhost", "utmi";
		status = "disabled";
	};

	usb_host2_ohci: usb@30120000 {
		compatible = "generic-ohci";
		reg = <0x30120000 0x20000>;
		interrupts = <GIC_SPI 67 IRQ_TYPE_LEVEL_HIGH>;
		clocks = <&cru HCLK_HOST2>, <&u2phy1>;
		clock-names = "usbhost", "utmi";
		phys = <&u2phy1_host>;
		phy-names = "usb";
		status = "disabled";
	};

	gmac: ethernet@30200000 {
		compatible = "rockchip,rk3228-gmac";
		reg = <0x30200000 0x10000>;
		interrupts = <GIC_SPI 24 IRQ_TYPE_LEVEL_HIGH>;
		interrupt-names = "macirq";
		clocks = <&cru SCLK_MAC>, <&cru SCLK_MAC_RX>,
			<&cru SCLK_MAC_TX>, <&cru SCLK_MAC_REF>,
			<&cru SCLK_MAC_REFOUT>, <&cru ACLK_GMAC>,
			<&cru PCLK_GMAC>;
		clock-names = "stmmaceth", "mac_clk_rx",
			"mac_clk_tx", "clk_mac_ref",
			"clk_mac_refout", "aclk_mac",
			"pclk_mac";
		resets = <&cru SRST_GMAC>;
		reset-names = "stmmaceth";
		rockchip,grf = <&grf>;
		status = "disabled";
	};

	gic: interrupt-controller@32010000 {
		compatible = "arm,gic-400";
		interrupt-controller;
		#interrupt-cells = <3>;
		#address-cells = <0>;

		reg = <0x32011000 0x1000>,
		      <0x32012000 0x2000>,
		      <0x32014000 0x2000>,
		      <0x32016000 0x2000>;
		interrupts = <GIC_PPI 9 (GIC_CPU_MASK_SIMPLE(4) | IRQ_TYPE_LEVEL_HIGH)>;
	};

	pinctrl: pinctrl {
		compatible = "rockchip,rk3228-pinctrl";
		rockchip,grf = <&grf>;
		#address-cells = <1>;
		#size-cells = <1>;
		ranges;

		gpio0: gpio0@11110000 {
			compatible = "rockchip,gpio-bank";
			reg = <0x11110000 0x100>;
			interrupts = <GIC_SPI 51 IRQ_TYPE_LEVEL_HIGH>;
			clocks = <&cru PCLK_GPIO0>;

			gpio-controller;
			#gpio-cells = <2>;

			interrupt-controller;
			#interrupt-cells = <2>;
		};

		gpio1: gpio1@11120000 {
			compatible = "rockchip,gpio-bank";
			reg = <0x11120000 0x100>;
			interrupts = <GIC_SPI 52 IRQ_TYPE_LEVEL_HIGH>;
			clocks = <&cru PCLK_GPIO1>;

			gpio-controller;
			#gpio-cells = <2>;

			interrupt-controller;
			#interrupt-cells = <2>;
		};

		gpio2: gpio2@11130000 {
			compatible = "rockchip,gpio-bank";
			reg = <0x11130000 0x100>;
			interrupts = <GIC_SPI 53 IRQ_TYPE_LEVEL_HIGH>;
			clocks = <&cru PCLK_GPIO2>;

			gpio-controller;
			#gpio-cells = <2>;

			interrupt-controller;
			#interrupt-cells = <2>;
		};

		gpio3: gpio3@11140000 {
			compatible = "rockchip,gpio-bank";
			reg = <0x11140000 0x100>;
			interrupts = <GIC_SPI 54 IRQ_TYPE_LEVEL_HIGH>;
			clocks = <&cru PCLK_GPIO3>;

			gpio-controller;
			#gpio-cells = <2>;

			interrupt-controller;
			#interrupt-cells = <2>;
		};

		pcfg_pull_up: pcfg-pull-up {
			bias-pull-up;
		};

		pcfg_pull_down: pcfg-pull-down {
			bias-pull-down;
		};

		pcfg_pull_none: pcfg-pull-none {
			bias-disable;
		};

		pcfg_pull_none_drv_12ma: pcfg-pull-none-drv-12ma {
			drive-strength = <12>;
		};

		sdmmc {
			sdmmc_clk: sdmmc-clk {
				rockchip,pins = <1 RK_PC0 1 &pcfg_pull_none_drv_12ma>;
			};

			sdmmc_cmd: sdmmc-cmd {
				rockchip,pins = <1 RK_PB7 1 &pcfg_pull_none_drv_12ma>;
			};

			sdmmc_bus4: sdmmc-bus4 {
				rockchip,pins = <1 RK_PC2 1 &pcfg_pull_none_drv_12ma>,
						<1 RK_PC3 1 &pcfg_pull_none_drv_12ma>,
						<1 RK_PC4 1 &pcfg_pull_none_drv_12ma>,
						<1 RK_PC5 1 &pcfg_pull_none_drv_12ma>;
			};
		};

		sdio {
			sdio_clk: sdio-clk {
				rockchip,pins = <3 RK_PA0 1 &pcfg_pull_none_drv_12ma>;
			};

			sdio_cmd: sdio-cmd {
				rockchip,pins = <3 RK_PA1 1 &pcfg_pull_none_drv_12ma>;
			};

			sdio_bus4: sdio-bus4 {
				rockchip,pins = <3 RK_PA2 1 &pcfg_pull_none_drv_12ma>,
						<3 RK_PA3 1 &pcfg_pull_none_drv_12ma>,
						<3 RK_PA4 1 &pcfg_pull_none_drv_12ma>,
						<3 RK_PA5 1 &pcfg_pull_none_drv_12ma>;
			};
		};

		emmc {
			emmc_clk: emmc-clk {
				rockchip,pins = <2 7 RK_FUNC_2 &pcfg_pull_none>;
			};

			emmc_cmd: emmc-cmd {
				rockchip,pins = <1 22 RK_FUNC_2 &pcfg_pull_none>;
			};

			emmc_bus8: emmc-bus8 {
				rockchip,pins = <1 24 RK_FUNC_2 &pcfg_pull_none>,
						<1 25 RK_FUNC_2 &pcfg_pull_none>,
						<1 26 RK_FUNC_2 &pcfg_pull_none>,
						<1 27 RK_FUNC_2 &pcfg_pull_none>,
						<1 28 RK_FUNC_2 &pcfg_pull_none>,
						<1 29 RK_FUNC_2 &pcfg_pull_none>,
						<1 30 RK_FUNC_2 &pcfg_pull_none>,
						<1 31 RK_FUNC_2 &pcfg_pull_none>;
			};
		};

		gmac {
			rgmii_pins: rgmii-pins {
				rockchip,pins = <2 14 RK_FUNC_1 &pcfg_pull_none>,
						<2 12 RK_FUNC_1 &pcfg_pull_none>,
						<2 25 RK_FUNC_1 &pcfg_pull_none>,
						<2 19 RK_FUNC_1 &pcfg_pull_none_drv_12ma>,
						<2 18 RK_FUNC_1 &pcfg_pull_none_drv_12ma>,
						<2 22 RK_FUNC_1 &pcfg_pull_none_drv_12ma>,
						<2 23 RK_FUNC_1 &pcfg_pull_none_drv_12ma>,
						<2 9 RK_FUNC_1 &pcfg_pull_none_drv_12ma>,
						<2 13 RK_FUNC_1 &pcfg_pull_none_drv_12ma>,
						<2 17 RK_FUNC_1 &pcfg_pull_none>,
						<2 16 RK_FUNC_1 &pcfg_pull_none>,
						<2 21 RK_FUNC_2 &pcfg_pull_none>,
						<2 20 RK_FUNC_2 &pcfg_pull_none>,
						<2 11 RK_FUNC_1 &pcfg_pull_none>,
						<2 8 RK_FUNC_1 &pcfg_pull_none>;
			};

			rmii_pins: rmii-pins {
				rockchip,pins = <2 14 RK_FUNC_1 &pcfg_pull_none>,
						<2 12 RK_FUNC_1 &pcfg_pull_none>,
						<2 25 RK_FUNC_1 &pcfg_pull_none>,
						<2 19 RK_FUNC_1 &pcfg_pull_none_drv_12ma>,
						<2 18 RK_FUNC_1 &pcfg_pull_none_drv_12ma>,
						<2 13 RK_FUNC_1 &pcfg_pull_none_drv_12ma>,
						<2 17 RK_FUNC_1 &pcfg_pull_none>,
						<2 16 RK_FUNC_1 &pcfg_pull_none>,
						<2 8 RK_FUNC_1 &pcfg_pull_none>,
						<2 15 RK_FUNC_1 &pcfg_pull_none>;
			};

			phy_pins: phy-pins {
				rockchip,pins = <2 14 RK_FUNC_2 &pcfg_pull_none>,
						<2 8 RK_FUNC_2 &pcfg_pull_none>;
			};
		};

		i2c0 {
			i2c0_xfer: i2c0-xfer {
				rockchip,pins = <0 0 RK_FUNC_1 &pcfg_pull_none>,
						<0 1 RK_FUNC_1 &pcfg_pull_none>;
			};
		};

		i2c1 {
			i2c1_xfer: i2c1-xfer {
				rockchip,pins = <0 2 RK_FUNC_1 &pcfg_pull_none>,
						<0 3 RK_FUNC_1 &pcfg_pull_none>;
			};
		};

		i2c2 {
			i2c2_xfer: i2c2-xfer {
				rockchip,pins = <2 20 RK_FUNC_1 &pcfg_pull_none>,
						<2 21 RK_FUNC_1 &pcfg_pull_none>;
			};
		};

		i2c3 {
			i2c3_xfer: i2c3-xfer {
				rockchip,pins = <0 6 RK_FUNC_1 &pcfg_pull_none>,
						<0 7 RK_FUNC_1 &pcfg_pull_none>;
			};
		};

		spi-0 {
			spi0_clk: spi0-clk {
				rockchip,pins = <0 9 RK_FUNC_2 &pcfg_pull_up>;
			};
			spi0_cs0: spi0-cs0 {
				rockchip,pins = <0 14 RK_FUNC_2 &pcfg_pull_up>;
			};
			spi0_tx: spi0-tx {
				rockchip,pins = <0 11 RK_FUNC_2 &pcfg_pull_up>;
			};
			spi0_rx: spi0-rx {
				rockchip,pins = <0 13 RK_FUNC_2 &pcfg_pull_up>;
			};
			spi0_cs1: spi0-cs1 {
				rockchip,pins = <1 12 RK_FUNC_1 &pcfg_pull_up>;
			};
		};

		spi-1 {
			spi1_clk: spi1-clk {
				rockchip,pins = <0 23 RK_FUNC_2 &pcfg_pull_up>;
			};
			spi1_cs0: spi1-cs0 {
				rockchip,pins = <2 2 RK_FUNC_2 &pcfg_pull_up>;
			};
			spi1_rx: spi1-rx {
				rockchip,pins = <2 0 RK_FUNC_2 &pcfg_pull_up>;
			};
			spi1_tx: spi1-tx {
				rockchip,pins = <2 1 RK_FUNC_2 &pcfg_pull_up>;
			};
			spi1_cs1: spi1-cs1 {
				rockchip,pins = <2 3 RK_FUNC_2 &pcfg_pull_up>;
			};
		};

		i2s1 {
			i2s1_bus: i2s1-bus {
				rockchip,pins = <0 8 RK_FUNC_1 &pcfg_pull_none>,
						<0 9 RK_FUNC_1 &pcfg_pull_none>,
						<0 11 RK_FUNC_1 &pcfg_pull_none>,
						<0 12 RK_FUNC_1 &pcfg_pull_none>,
						<0 13 RK_FUNC_1 &pcfg_pull_none>,
						<0 14 RK_FUNC_1 &pcfg_pull_none>,
						<1 2 RK_FUNC_2 &pcfg_pull_none>,
						<1 4 RK_FUNC_2 &pcfg_pull_none>,
						<1 5 RK_FUNC_2 &pcfg_pull_none>;
			};
		};

		pwm0 {
			pwm0_pin: pwm0-pin {
				rockchip,pins = <3 21 RK_FUNC_1 &pcfg_pull_none>;
			};
		};

		pwm1 {
			pwm1_pin: pwm1-pin {
				rockchip,pins = <0 30 RK_FUNC_2 &pcfg_pull_none>;
			};
		};

		pwm2 {
			pwm2_pin: pwm2-pin {
				rockchip,pins = <1 12 RK_FUNC_2 &pcfg_pull_none>;
			};
		};

		pwm3 {
			pwm3_pin: pwm3-pin {
				rockchip,pins = <1 11 RK_FUNC_2 &pcfg_pull_none>;
			};
		};

		spdif {
			spdif_tx: spdif-tx {
				rockchip,pins = <3 31 RK_FUNC_2 &pcfg_pull_none>;
			};
		};

		tsadc {
			otp_gpio: otp-gpio {
				rockchip,pins = <0 24 RK_FUNC_GPIO &pcfg_pull_none>;
			};

			otp_out: otp-out {
				rockchip,pins = <0 24 RK_FUNC_2 &pcfg_pull_none>;
			};
		};

		uart0 {
			uart0_xfer: uart0-xfer {
				rockchip,pins = <2 26 RK_FUNC_1 &pcfg_pull_none>,
						<2 27 RK_FUNC_1 &pcfg_pull_none>;
			};

			uart0_cts: uart0-cts {
				rockchip,pins = <2 29 RK_FUNC_1 &pcfg_pull_none>;
			};

			uart0_rts: uart0-rts {
				rockchip,pins = <0 17 RK_FUNC_1 &pcfg_pull_none>;
			};
		};

		uart1 {
			uart1_xfer: uart1-xfer {
				rockchip,pins = <1 9 RK_FUNC_1 &pcfg_pull_none>,
						<1 10 RK_FUNC_1 &pcfg_pull_none>;
			};

			uart1_cts: uart1-cts {
				rockchip,pins = <1 8 RK_FUNC_1 &pcfg_pull_none>;
			};

			uart1_rts: uart1-rts {
				rockchip,pins = <1 11 RK_FUNC_1 &pcfg_pull_none>;
			};
		};

		uart2 {
			uart2_xfer: uart2-xfer {
				rockchip,pins = <1 18 RK_FUNC_2 &pcfg_pull_up>,
						<1 19 RK_FUNC_2 &pcfg_pull_none>;
			};

			uart21_xfer: uart21-xfer {
				rockchip,pins = <1 10 RK_FUNC_2 &pcfg_pull_up>,
						<1 9 RK_FUNC_2 &pcfg_pull_none>;
			};

			uart2_cts: uart2-cts {
				rockchip,pins = <0 25 RK_FUNC_1 &pcfg_pull_none>;
			};

			uart2_rts: uart2-rts {
				rockchip,pins = <0 24 RK_FUNC_1 &pcfg_pull_none>;
			};
		};
	};
};<|MERGE_RESOLUTION|>--- conflicted
+++ resolved
@@ -80,10 +80,7 @@
 			reg = <0xf01>;
 			resets = <&cru SRST_CORE1>;
 			operating-points-v2 = <&cpu0_opp_table>;
-<<<<<<< HEAD
-=======
 			enable-method = "psci";
->>>>>>> bb176f67
 		};
 
 		cpu2: cpu@f02 {
@@ -92,10 +89,7 @@
 			reg = <0xf02>;
 			resets = <&cru SRST_CORE2>;
 			operating-points-v2 = <&cpu0_opp_table>;
-<<<<<<< HEAD
-=======
 			enable-method = "psci";
->>>>>>> bb176f67
 		};
 
 		cpu3: cpu@f03 {
@@ -104,10 +98,7 @@
 			reg = <0xf03>;
 			resets = <&cru SRST_CORE3>;
 			operating-points-v2 = <&cpu0_opp_table>;
-<<<<<<< HEAD
-=======
 			enable-method = "psci";
->>>>>>> bb176f67
 		};
 	};
 
@@ -247,14 +238,11 @@
 		#address-cells = <1>;
 		#size-cells = <1>;
 
-<<<<<<< HEAD
-=======
 		io_domains: io-domains {
 			compatible = "rockchip,rk3228-io-voltage-domain";
 			status = "disabled";
 		};
 
->>>>>>> bb176f67
 		u2phy0: usb2-phy@760 {
 			compatible = "rockchip,rk3228-usb2phy";
 			reg = <0x0760 0x0c>;
@@ -418,8 +406,6 @@
 		status = "disabled";
 	};
 
-<<<<<<< HEAD
-=======
 	spi0: spi@11090000 {
 		compatible = "rockchip,rk3228-spi";
 		reg = <0x11090000 0x1000>;
@@ -433,7 +419,6 @@
 		status = "disabled";
 	};
 
->>>>>>> bb176f67
 	wdt: watchdog@110a0000 {
 		compatible = "snps,dw-wdt";
 		reg = <0x110a0000 0x100>;
