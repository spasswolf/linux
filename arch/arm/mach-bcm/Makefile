#
# Copyright (C) 2012-2013 Broadcom Corporation
#
# This program is free software; you can redistribute it and/or
# modify it under the terms of the GNU General Public License as
# published by the Free Software Foundation version 2.
#
# This program is distributed "as is" WITHOUT ANY WARRANTY of any
# kind, whether express or implied; without even the implied warranty
# of MERCHANTABILITY or FITNESS FOR A PARTICULAR PURPOSE.  See the
# GNU General Public License for more details.

<<<<<<< HEAD
obj-$(CONFIG_ARCH_BCM)		:= board_bcm281xx.o bcm_kona_smc.o bcm_kona_smc_asm.o kona.o
=======
obj-$(CONFIG_ARCH_BCM_MOBILE)	:= board_bcm281xx.o bcm_kona_smc.o bcm_kona_smc_asm.o kona.o
>>>>>>> d8ec26d7
plus_sec := $(call as-instr,.arch_extension sec,+sec)
AFLAGS_bcm_kona_smc_asm.o	:=-Wa,-march=armv7-a$(plus_sec)<|MERGE_RESOLUTION|>--- conflicted
+++ resolved
@@ -10,10 +10,6 @@
 # of MERCHANTABILITY or FITNESS FOR A PARTICULAR PURPOSE.  See the
 # GNU General Public License for more details.
 
-<<<<<<< HEAD
-obj-$(CONFIG_ARCH_BCM)		:= board_bcm281xx.o bcm_kona_smc.o bcm_kona_smc_asm.o kona.o
-=======
 obj-$(CONFIG_ARCH_BCM_MOBILE)	:= board_bcm281xx.o bcm_kona_smc.o bcm_kona_smc_asm.o kona.o
->>>>>>> d8ec26d7
 plus_sec := $(call as-instr,.arch_extension sec,+sec)
 AFLAGS_bcm_kona_smc_asm.o	:=-Wa,-march=armv7-a$(plus_sec)