# SPDX-License-Identifier: GPL-2.0-only
#
# For a description of the syntax of this configuration file,
# see Documentation/kbuild/kconfig-language.rst.
#

config 64BIT
	bool

config 32BIT
	bool

config RISCV
	def_bool y
	select ACPI_GENERIC_GSI if ACPI
	select ACPI_REDUCED_HARDWARE_ONLY if ACPI
	select ARCH_DMA_DEFAULT_COHERENT
	select ARCH_ENABLE_HUGEPAGE_MIGRATION if HUGETLB_PAGE && MIGRATION
	select ARCH_ENABLE_SPLIT_PMD_PTLOCK if PGTABLE_LEVELS > 2
	select ARCH_ENABLE_THP_MIGRATION if TRANSPARENT_HUGEPAGE
	select ARCH_HAS_BINFMT_FLAT
	select ARCH_HAS_CURRENT_STACK_POINTER
	select ARCH_HAS_DEBUG_VIRTUAL if MMU
	select ARCH_HAS_DEBUG_VM_PGTABLE
	select ARCH_HAS_DEBUG_WX
	select ARCH_HAS_FORTIFY_SOURCE
	select ARCH_HAS_GCOV_PROFILE_ALL
	select ARCH_HAS_GIGANTIC_PAGE
	select ARCH_HAS_KCOV
	select ARCH_HAS_MMIOWB
	select ARCH_HAS_NON_OVERLAPPING_ADDRESS_SPACE
	select ARCH_HAS_PMEM_API
	select ARCH_HAS_PTE_SPECIAL
	select ARCH_HAS_SET_DIRECT_MAP if MMU
	select ARCH_HAS_SET_MEMORY if MMU
	select ARCH_HAS_STRICT_KERNEL_RWX if MMU && !XIP_KERNEL
	select ARCH_HAS_STRICT_MODULE_RWX if MMU && !XIP_KERNEL
	select ARCH_HAS_TICK_BROADCAST if GENERIC_CLOCKEVENTS_BROADCAST
	select ARCH_HAS_UBSAN_SANITIZE_ALL
	select ARCH_HAS_VDSO_DATA
	select ARCH_OPTIONAL_KERNEL_RWX if ARCH_HAS_STRICT_KERNEL_RWX
	select ARCH_OPTIONAL_KERNEL_RWX_DEFAULT
	select ARCH_STACKWALK
	select ARCH_SUPPORTS_ATOMIC_RMW
	select ARCH_SUPPORTS_DEBUG_PAGEALLOC if MMU
	select ARCH_SUPPORTS_HUGETLBFS if MMU
	select ARCH_SUPPORTS_PAGE_TABLE_CHECK if MMU
	select ARCH_SUPPORTS_PER_VMA_LOCK if MMU
	select ARCH_USE_MEMTEST
	select ARCH_USE_QUEUED_RWLOCKS
	select ARCH_WANT_DEFAULT_TOPDOWN_MMAP_LAYOUT if MMU
	select ARCH_WANT_FRAME_POINTERS
	select ARCH_WANT_GENERAL_HUGETLB if !RISCV_ISA_SVNAPOT
	select ARCH_WANT_HUGE_PMD_SHARE if 64BIT
	select ARCH_WANT_LD_ORPHAN_WARN if !XIP_KERNEL
	select ARCH_WANT_OPTIMIZE_VMEMMAP
	select ARCH_WANTS_THP_SWAP if HAVE_ARCH_TRANSPARENT_HUGEPAGE
	select BINFMT_FLAT_NO_DATA_START_OFFSET if !MMU
	select BUILDTIME_TABLE_SORT if MMU
	select CLINT_TIMER if !MMU
	select CLONE_BACKWARDS
	select COMMON_CLK
	select CPU_PM if CPU_IDLE || HIBERNATION
	select EDAC_SUPPORT
	select GENERIC_ARCH_TOPOLOGY
	select GENERIC_ATOMIC64 if !64BIT
	select GENERIC_CLOCKEVENTS_BROADCAST if SMP
	select GENERIC_EARLY_IOREMAP
	select GENERIC_ENTRY
	select GENERIC_GETTIMEOFDAY if HAVE_GENERIC_VDSO
	select GENERIC_IDLE_POLL_SETUP
	select GENERIC_IOREMAP if MMU
	select GENERIC_IRQ_IPI if SMP
	select GENERIC_IRQ_IPI_MUX if SMP
	select GENERIC_IRQ_MULTI_HANDLER
	select GENERIC_IRQ_SHOW
	select GENERIC_IRQ_SHOW_LEVEL
	select GENERIC_LIB_DEVMEM_IS_ALLOWED
	select GENERIC_PCI_IOMAP
	select GENERIC_PTDUMP if MMU
	select GENERIC_SCHED_CLOCK
	select GENERIC_SMP_IDLE_THREAD
	select GENERIC_TIME_VSYSCALL if MMU && 64BIT
	select GENERIC_VDSO_TIME_NS if HAVE_GENERIC_VDSO
	select HARDIRQS_SW_RESEND
	select HAS_IOPORT if MMU
	select HAVE_ARCH_AUDITSYSCALL
	select HAVE_ARCH_HUGE_VMALLOC if HAVE_ARCH_HUGE_VMAP
	select HAVE_ARCH_HUGE_VMAP if MMU && 64BIT && !XIP_KERNEL
	select HAVE_ARCH_JUMP_LABEL if !XIP_KERNEL
	select HAVE_ARCH_JUMP_LABEL_RELATIVE if !XIP_KERNEL
	select HAVE_ARCH_KASAN if MMU && 64BIT
	select HAVE_ARCH_KASAN_VMALLOC if MMU && 64BIT
	select HAVE_ARCH_KFENCE if MMU && 64BIT
	select HAVE_ARCH_KGDB if !XIP_KERNEL
	select HAVE_ARCH_KGDB_QXFER_PKT
	select HAVE_ARCH_MMAP_RND_BITS if MMU
	select HAVE_ARCH_MMAP_RND_COMPAT_BITS if COMPAT
	select HAVE_ARCH_SECCOMP_FILTER
	select HAVE_ARCH_THREAD_STRUCT_WHITELIST
	select HAVE_ARCH_TRACEHOOK
	select HAVE_ARCH_TRANSPARENT_HUGEPAGE if 64BIT && MMU
	select HAVE_ARCH_VMAP_STACK if MMU && 64BIT
	select HAVE_ASM_MODVERSIONS
	select HAVE_CONTEXT_TRACKING_USER
	select HAVE_DEBUG_KMEMLEAK
	select HAVE_DMA_CONTIGUOUS if MMU
	select HAVE_DYNAMIC_FTRACE if !XIP_KERNEL && MMU && (CLANG_SUPPORTS_DYNAMIC_FTRACE || GCC_SUPPORTS_DYNAMIC_FTRACE)
	select HAVE_DYNAMIC_FTRACE_WITH_REGS if HAVE_DYNAMIC_FTRACE
	select HAVE_FTRACE_MCOUNT_RECORD if !XIP_KERNEL
	select HAVE_FUNCTION_GRAPH_TRACER
	select HAVE_FUNCTION_TRACER if !XIP_KERNEL && !PREEMPTION
	select HAVE_EBPF_JIT if MMU
	select HAVE_FUNCTION_ARG_ACCESS_API
	select HAVE_FUNCTION_ERROR_INJECTION
	select HAVE_GCC_PLUGINS
	select HAVE_GENERIC_VDSO if MMU && 64BIT
	select HAVE_IRQ_TIME_ACCOUNTING
	select HAVE_KPROBES if !XIP_KERNEL
	select HAVE_KPROBES_ON_FTRACE if !XIP_KERNEL
	select HAVE_KRETPROBES if !XIP_KERNEL
	# https://github.com/ClangBuiltLinux/linux/issues/1881
	select HAVE_LD_DEAD_CODE_DATA_ELIMINATION if !LD_IS_LLD
	select HAVE_MOVE_PMD
	select HAVE_MOVE_PUD
	select HAVE_PCI
	select HAVE_PERF_EVENTS
	select HAVE_PERF_REGS
	select HAVE_PERF_USER_STACK_DUMP
	select HAVE_POSIX_CPU_TIMERS_TASK_WORK
	select HAVE_REGS_AND_STACK_ACCESS_API
	select HAVE_RETHOOK if !XIP_KERNEL
	select HAVE_RSEQ
	select HAVE_STACKPROTECTOR
	select HAVE_SYSCALL_TRACEPOINTS
	select HOTPLUG_CORE_SYNC_DEAD if HOTPLUG_CPU
	select IRQ_DOMAIN
	select IRQ_FORCED_THREADING
	select KASAN_VMALLOC if KASAN
	select LOCK_MM_AND_FIND_VMA
	select MODULES_USE_ELF_RELA if MODULES
	select MODULE_SECTIONS if MODULES
	select OF
	select OF_EARLY_FLATTREE
	select OF_IRQ
	select PCI_DOMAINS_GENERIC if PCI
	select PCI_MSI if PCI
	select RISCV_ALTERNATIVE if !XIP_KERNEL
	select RISCV_INTC
	select RISCV_TIMER if RISCV_SBI
	select SIFIVE_PLIC
	select SPARSE_IRQ
	select SYSCTL_EXCEPTION_TRACE
	select THREAD_INFO_IN_TASK
	select TRACE_IRQFLAGS_SUPPORT
	select UACCESS_MEMCPY if !MMU
	select ZONE_DMA32 if 64BIT
<<<<<<< HEAD
	select HAVE_DYNAMIC_FTRACE if !XIP_KERNEL && MMU && (CLANG_SUPPORTS_DYNAMIC_FTRACE || GCC_SUPPORTS_DYNAMIC_FTRACE)
	select HAVE_DYNAMIC_FTRACE_WITH_REGS if HAVE_DYNAMIC_FTRACE
	select HAVE_FTRACE_MCOUNT_RECORD if !XIP_KERNEL
	select HAVE_FUNCTION_GRAPH_TRACER
	select HAVE_FUNCTION_GRAPH_RETVAL if HAVE_FUNCTION_GRAPH_TRACER
	select HAVE_FUNCTION_TRACER if !XIP_KERNEL && !PREEMPTION
=======
>>>>>>> 54cdede0

config CLANG_SUPPORTS_DYNAMIC_FTRACE
	def_bool CC_IS_CLANG
	# https://github.com/llvm/llvm-project/commit/6ab8927931851bb42b2c93a00801dc499d7d9b1e
	depends on CLANG_VERSION >= 130000
	# https://github.com/ClangBuiltLinux/linux/issues/1817
	depends on AS_IS_GNU || (AS_IS_LLVM && (LD_IS_LLD || LD_VERSION >= 23600))

config GCC_SUPPORTS_DYNAMIC_FTRACE
	def_bool CC_IS_GCC
	depends on $(cc-option,-fpatchable-function-entry=8)

config ARCH_MMAP_RND_BITS_MIN
	default 18 if 64BIT
	default 8

config ARCH_MMAP_RND_COMPAT_BITS_MIN
	default 8

# max bits determined by the following formula:
#  VA_BITS - PAGE_SHIFT - 3
config ARCH_MMAP_RND_BITS_MAX
	default 24 if 64BIT # SV39 based
	default 17

config ARCH_MMAP_RND_COMPAT_BITS_MAX
	default 17

# set if we run in machine mode, cleared if we run in supervisor mode
config RISCV_M_MODE
	bool
	default !MMU

# set if we are running in S-mode and can use SBI calls
config RISCV_SBI
	bool
	depends on !RISCV_M_MODE
	default y

config MMU
	bool "MMU-based Paged Memory Management Support"
	default y
	help
	  Select if you want MMU-based virtualised addressing space
	  support by paged memory management. If unsure, say 'Y'.

config PAGE_OFFSET
	hex
	default 0xC0000000 if 32BIT && MMU
	default 0x80000000 if !MMU
	default 0xff60000000000000 if 64BIT

config KASAN_SHADOW_OFFSET
	hex
	depends on KASAN_GENERIC
	default 0xdfffffff00000000 if 64BIT
	default 0xffffffff if 32BIT

config ARCH_FLATMEM_ENABLE
	def_bool !NUMA

config ARCH_SPARSEMEM_ENABLE
	def_bool y
	depends on MMU
	select SPARSEMEM_STATIC if 32BIT && SPARSEMEM
	select SPARSEMEM_VMEMMAP_ENABLE if 64BIT

config ARCH_SELECT_MEMORY_MODEL
	def_bool ARCH_SPARSEMEM_ENABLE

config ARCH_SUPPORTS_UPROBES
	def_bool y

config STACKTRACE_SUPPORT
	def_bool y

config GENERIC_BUG
	def_bool y
	depends on BUG
	select GENERIC_BUG_RELATIVE_POINTERS if 64BIT

config GENERIC_BUG_RELATIVE_POINTERS
	bool

config GENERIC_CALIBRATE_DELAY
	def_bool y

config GENERIC_CSUM
	def_bool y

config GENERIC_HWEIGHT
	def_bool y

config FIX_EARLYCON_MEM
	def_bool MMU

config PGTABLE_LEVELS
	int
	default 5 if 64BIT
	default 2

config LOCKDEP_SUPPORT
	def_bool y

config RISCV_DMA_NONCOHERENT
	bool
	select ARCH_HAS_DMA_PREP_COHERENT
	select ARCH_HAS_SETUP_DMA_OPS
	select ARCH_HAS_SYNC_DMA_FOR_CPU
	select ARCH_HAS_SYNC_DMA_FOR_DEVICE
	select DMA_DIRECT_REMAP

config AS_HAS_INSN
	def_bool $(as-instr,.insn r 51$(comma) 0$(comma) 0$(comma) t0$(comma) t0$(comma) zero)

config AS_HAS_OPTION_ARCH
	# https://reviews.llvm.org/D123515
	def_bool y
	depends on $(as-instr, .option arch$(comma) +m)
	depends on !$(as-instr, .option arch$(comma) -i)

source "arch/riscv/Kconfig.socs"
source "arch/riscv/Kconfig.errata"

menu "Platform type"

config NONPORTABLE
	bool "Allow configurations that result in non-portable kernels"
	help
	  RISC-V kernel binaries are compatible between all known systems
	  whenever possible, but there are some use cases that can only be
	  satisfied by configurations that result in kernel binaries that are
	  not portable between systems.

	  Selecting N does not guarantee kernels will be portable to all known
	  systems.  Selecting any of the options guarded by NONPORTABLE will
	  result in kernel binaries that are unlikely to be portable between
	  systems.

	  If unsure, say N.

choice
	prompt "Base ISA"
	default ARCH_RV64I
	help
	  This selects the base ISA that this kernel will target and must match
	  the target platform.

config ARCH_RV32I
	bool "RV32I"
	depends on NONPORTABLE
	select 32BIT
	select GENERIC_LIB_ASHLDI3
	select GENERIC_LIB_ASHRDI3
	select GENERIC_LIB_LSHRDI3
	select GENERIC_LIB_UCMPDI2

config ARCH_RV64I
	bool "RV64I"
	select 64BIT
	select ARCH_SUPPORTS_INT128 if CC_HAS_INT128
	select SWIOTLB if MMU

endchoice

# We must be able to map all physical memory into the kernel, but the compiler
# is still a bit more efficient when generating code if it's setup in a manner
# such that it can only map 2GiB of memory.
choice
	prompt "Kernel Code Model"
	default CMODEL_MEDLOW if 32BIT
	default CMODEL_MEDANY if 64BIT

	config CMODEL_MEDLOW
		bool "medium low code model"
	config CMODEL_MEDANY
		bool "medium any code model"
endchoice

config MODULE_SECTIONS
	bool
	select HAVE_MOD_ARCH_SPECIFIC

config SMP
	bool "Symmetric Multi-Processing"
	help
	  This enables support for systems with more than one CPU.  If
	  you say N here, the kernel will run on single and
	  multiprocessor machines, but will use only one CPU of a
	  multiprocessor machine. If you say Y here, the kernel will run
	  on many, but not all, single processor machines. On a single
	  processor machine, the kernel will run faster if you say N
	  here.

	  If you don't know what to do here, say N.

config SCHED_MC
	bool "Multi-core scheduler support"
	depends on SMP
	help
	  Multi-core scheduler support improves the CPU scheduler's decision
	  making when dealing with multi-core CPU chips at a cost of slightly
	  increased overhead in some places. If unsure say N here.

config NR_CPUS
	int "Maximum number of CPUs (2-512)"
	depends on SMP
	range 2 512 if !RISCV_SBI_V01
	range 2 32 if RISCV_SBI_V01 && 32BIT
	range 2 64 if RISCV_SBI_V01 && 64BIT
	default "32" if 32BIT
	default "64" if 64BIT

config HOTPLUG_CPU
	bool "Support for hot-pluggable CPUs"
	depends on SMP
	select GENERIC_IRQ_MIGRATION
	help

	  Say Y here to experiment with turning CPUs off and on.  CPUs
	  can be controlled through /sys/devices/system/cpu.

	  Say N if you want to disable CPU hotplug.

choice
	prompt "CPU Tuning"
	default TUNE_GENERIC

config TUNE_GENERIC
	bool "generic"

endchoice

# Common NUMA Features
config NUMA
	bool "NUMA Memory Allocation and Scheduler Support"
	depends on SMP && MMU
	select ARCH_SUPPORTS_NUMA_BALANCING
	select GENERIC_ARCH_NUMA
	select NEED_PER_CPU_EMBED_FIRST_CHUNK
	select OF_NUMA
	select USE_PERCPU_NUMA_NODE_ID
	help
	  Enable NUMA (Non-Uniform Memory Access) support.

	  The kernel will try to allocate memory used by a CPU on the
	  local memory of the CPU and add some more NUMA awareness to the kernel.

config NODES_SHIFT
	int "Maximum NUMA Nodes (as a power of 2)"
	range 1 10
	default "2"
	depends on NUMA
	help
	  Specify the maximum number of NUMA Nodes available on the target
	  system.  Increases memory reserved to accommodate various tables.

config RISCV_ALTERNATIVE
	bool
	depends on !XIP_KERNEL
	help
	  This Kconfig allows the kernel to automatically patch the
	  erratum or cpufeature required by the execution platform at run
	  time. The code patching overhead is minimal, as it's only done
	  once at boot and once on each module load.

config RISCV_ALTERNATIVE_EARLY
	bool
	depends on RISCV_ALTERNATIVE
	help
	  Allows early patching of the kernel for special errata

config RISCV_ISA_C
	bool "Emit compressed instructions when building Linux"
	default y
	help
	  Adds "C" to the ISA subsets that the toolchain is allowed to emit
	  when building Linux, which results in compressed instructions in the
	  Linux binary.

	  If you don't know what to do here, say Y.

config RISCV_ISA_SVNAPOT
	bool "Svnapot extension support for supervisor mode NAPOT pages"
	depends on 64BIT && MMU
	depends on RISCV_ALTERNATIVE
	default y
	help
	  Allow kernel to detect the Svnapot ISA-extension dynamically at boot
	  time and enable its usage.

	  The Svnapot extension is used to mark contiguous PTEs as a range
	  of contiguous virtual-to-physical translations for a naturally
	  aligned power-of-2 (NAPOT) granularity larger than the base 4KB page
	  size. When HUGETLBFS is also selected this option unconditionally
	  allocates some memory for each NAPOT page size supported by the kernel.
	  When optimizing for low memory consumption and for platforms without
	  the Svnapot extension, it may be better to say N here.

	  If you don't know what to do here, say Y.

config RISCV_ISA_SVPBMT
	bool "Svpbmt extension support for supervisor mode page-based memory types"
	depends on 64BIT && MMU
	depends on RISCV_ALTERNATIVE
	default y
	help
	   Adds support to dynamically detect the presence of the Svpbmt
	   ISA-extension (Supervisor-mode: page-based memory types) and
	   enable its usage.

	   The memory type for a page contains a combination of attributes
	   that indicate the cacheability, idempotency, and ordering
	   properties for access to that page.

	   The Svpbmt extension is only available on 64-bit cpus.

	   If you don't know what to do here, say Y.

config TOOLCHAIN_HAS_V
	bool
	default y
	depends on !64BIT || $(cc-option,-mabi=lp64 -march=rv64iv)
	depends on !32BIT || $(cc-option,-mabi=ilp32 -march=rv32iv)
	depends on LLD_VERSION >= 140000 || LD_VERSION >= 23800
	depends on AS_HAS_OPTION_ARCH

config RISCV_ISA_V
	bool "VECTOR extension support"
	depends on TOOLCHAIN_HAS_V
	depends on FPU
	select DYNAMIC_SIGFRAME
	default y
	help
	  Say N here if you want to disable all vector related procedure
	  in the kernel.

	  If you don't know what to do here, say Y.

config RISCV_ISA_V_DEFAULT_ENABLE
	bool "Enable userspace Vector by default"
	depends on RISCV_ISA_V
	default y
	help
	  Say Y here if you want to enable Vector in userspace by default.
	  Otherwise, userspace has to make explicit prctl() call to enable
	  Vector, or enable it via the sysctl interface.

	  If you don't know what to do here, say Y.

config TOOLCHAIN_HAS_ZBB
	bool
	default y
	depends on !64BIT || $(cc-option,-mabi=lp64 -march=rv64ima_zbb)
	depends on !32BIT || $(cc-option,-mabi=ilp32 -march=rv32ima_zbb)
	depends on LLD_VERSION >= 150000 || LD_VERSION >= 23900
	depends on AS_HAS_OPTION_ARCH

config RISCV_ISA_ZBB
	bool "Zbb extension support for bit manipulation instructions"
	depends on TOOLCHAIN_HAS_ZBB
	depends on MMU
	depends on RISCV_ALTERNATIVE
	default y
	help
	   Adds support to dynamically detect the presence of the ZBB
	   extension (basic bit manipulation) and enable its usage.

	   The Zbb extension provides instructions to accelerate a number
	   of bit-specific operations (count bit population, sign extending,
	   bitrotation, etc).

	   If you don't know what to do here, say Y.

config RISCV_ISA_ZICBOM
	bool "Zicbom extension support for non-coherent DMA operation"
	depends on MMU
	depends on RISCV_ALTERNATIVE
	default y
	select RISCV_DMA_NONCOHERENT
	help
	   Adds support to dynamically detect the presence of the ZICBOM
	   extension (Cache Block Management Operations) and enable its
	   usage.

	   The Zicbom extension can be used to handle for example
	   non-coherent DMA support on devices that need it.

	   If you don't know what to do here, say Y.

config RISCV_ISA_ZICBOZ
	bool "Zicboz extension support for faster zeroing of memory"
	depends on MMU
	depends on RISCV_ALTERNATIVE
	default y
	help
	   Enable the use of the Zicboz extension (cbo.zero instruction)
	   when available.

	   The Zicboz extension is used for faster zeroing of memory.

	   If you don't know what to do here, say Y.

config TOOLCHAIN_HAS_ZIHINTPAUSE
	bool
	default y
	depends on !64BIT || $(cc-option,-mabi=lp64 -march=rv64ima_zihintpause)
	depends on !32BIT || $(cc-option,-mabi=ilp32 -march=rv32ima_zihintpause)
	depends on LLD_VERSION >= 150000 || LD_VERSION >= 23600

config TOOLCHAIN_NEEDS_EXPLICIT_ZICSR_ZIFENCEI
	def_bool y
	# https://sourceware.org/git/?p=binutils-gdb.git;a=commit;h=aed44286efa8ae8717a77d94b51ac3614e2ca6dc
	depends on AS_IS_GNU && AS_VERSION >= 23800
	help
	  Newer binutils versions default to ISA spec version 20191213 which
	  moves some instructions from the I extension to the Zicsr and Zifencei
	  extensions.

config TOOLCHAIN_NEEDS_OLD_ISA_SPEC
	def_bool y
	depends on TOOLCHAIN_NEEDS_EXPLICIT_ZICSR_ZIFENCEI
	# https://github.com/llvm/llvm-project/commit/22e199e6afb1263c943c0c0d4498694e15bf8a16
	depends on CC_IS_CLANG && CLANG_VERSION < 170000
	help
	  Certain versions of clang do not support zicsr and zifencei via -march
	  but newer versions of binutils require it for the reasons noted in the
	  help text of CONFIG_TOOLCHAIN_NEEDS_EXPLICIT_ZICSR_ZIFENCEI. This
	  option causes an older ISA spec compatible with these older versions
	  of clang to be passed to GAS, which has the same result as passing zicsr
	  and zifencei to -march.

config FPU
	bool "FPU support"
	default y
	help
	  Say N here if you want to disable all floating-point related procedure
	  in the kernel.

	  If you don't know what to do here, say Y.

config IRQ_STACKS
	bool "Independent irq & softirq stacks" if EXPERT
	default y
	select HAVE_IRQ_EXIT_ON_IRQ_STACK
	select HAVE_SOFTIRQ_ON_OWN_STACK
	help
	  Add independent irq & softirq stacks for percpu to prevent kernel stack
	  overflows. We may save some memory footprint by disabling IRQ_STACKS.

config THREAD_SIZE_ORDER
	int "Kernel stack size (in power-of-two numbers of page size)" if VMAP_STACK && EXPERT
	range 0 4
	default 1 if 32BIT && !KASAN
	default 3 if 64BIT && KASAN
	default 2
	help
	  Specify the Pages of thread stack size (from 4KB to 64KB), which also
	  affects irq stack size, which is equal to thread stack size.

endmenu # "Platform type"

menu "Kernel features"

source "kernel/Kconfig.hz"

config RISCV_SBI_V01
	bool "SBI v0.1 support"
	depends on RISCV_SBI
	help
	  This config allows kernel to use SBI v0.1 APIs. This will be
	  deprecated in future once legacy M-mode software are no longer in use.

config RISCV_BOOT_SPINWAIT
	bool "Spinwait booting method"
	depends on SMP
	default y if RISCV_SBI_V01 || RISCV_M_MODE
	help
	  This enables support for booting Linux via spinwait method. In the
	  spinwait method, all cores randomly jump to Linux. One of the cores
	  gets chosen via lottery and all other keep spinning on a percpu
	  variable. This method cannot support CPU hotplug and sparse hartid
	  scheme. It should be only enabled for M-mode Linux or platforms relying
	  on older firmware without SBI HSM extension. All other platforms should
	  rely on ordered booting via SBI HSM extension which gets chosen
	  dynamically at runtime if the firmware supports it.

	  Since spinwait is incompatible with sparse hart IDs, it requires
	  NR_CPUS be large enough to contain the physical hart ID of the first
	  hart to enter Linux.

	  If unsure what to do here, say N.

config ARCH_SUPPORTS_KEXEC
	def_bool MMU

config ARCH_SELECTS_KEXEC
	def_bool y
	depends on KEXEC
	select HOTPLUG_CPU if SMP

config ARCH_SUPPORTS_KEXEC_FILE
	def_bool 64BIT && MMU

config ARCH_SELECTS_KEXEC_FILE
	def_bool y
	depends on KEXEC_FILE
	select HAVE_IMA_KEXEC if IMA
	select KEXEC_ELF

config ARCH_HAS_KEXEC_PURGATORY
	def_bool KEXEC_FILE
	depends on CRYPTO=y
	depends on CRYPTO_SHA256=y

config ARCH_SUPPORTS_CRASH_DUMP
	def_bool y

config COMPAT
	bool "Kernel support for 32-bit U-mode"
	default 64BIT
	depends on 64BIT && MMU
	help
	  This option enables support for a 32-bit U-mode running under a 64-bit
	  kernel at S-mode. riscv32-specific components such as system calls,
	  the user helper functions (vdso), signal rt_frame functions and the
	  ptrace interface are handled appropriately by the kernel.

	  If you want to execute 32-bit userspace applications, say Y.

config RELOCATABLE
	bool "Build a relocatable kernel"
	depends on MMU && 64BIT && !XIP_KERNEL
	help
          This builds a kernel as a Position Independent Executable (PIE),
          which retains all relocation metadata required to relocate the
          kernel binary at runtime to a different virtual address than the
          address it was linked at.
          Since RISCV uses the RELA relocation format, this requires a
          relocation pass at runtime even if the kernel is loaded at the
          same address it was linked at.

          If unsure, say N.

endmenu # "Kernel features"

menu "Boot options"

config CMDLINE
	string "Built-in kernel command line"
	help
	  For most platforms, the arguments for the kernel's command line
	  are provided at run-time, during boot. However, there are cases
	  where either no arguments are being provided or the provided
	  arguments are insufficient or even invalid.

	  When that occurs, it is possible to define a built-in command
	  line here and choose how the kernel should use it later on.

choice
	prompt "Built-in command line usage" if CMDLINE != ""
	default CMDLINE_FALLBACK
	help
	  Choose how the kernel will handle the provided built-in command
	  line.

config CMDLINE_FALLBACK
	bool "Use bootloader kernel arguments if available"
	help
	  Use the built-in command line as fallback in case we get nothing
	  during boot. This is the default behaviour.

config CMDLINE_EXTEND
	bool "Extend bootloader kernel arguments"
	help
	  The command-line arguments provided during boot will be
	  appended to the built-in command line. This is useful in
	  cases where the provided arguments are insufficient and
	  you don't want to or cannot modify them.

config CMDLINE_FORCE
	bool "Always use the default kernel command string"
	help
	  Always use the built-in command line, even if we get one during
	  boot. This is useful in case you need to override the provided
	  command line on systems where you don't have or want control
	  over it.

endchoice

config EFI_STUB
	bool

config EFI
	bool "UEFI runtime support"
	depends on OF && !XIP_KERNEL
	depends on MMU
	default y
	select ARCH_SUPPORTS_ACPI if 64BIT
	select EFI_GENERIC_STUB
	select EFI_PARAMS_FROM_FDT
	select EFI_RUNTIME_WRAPPERS
	select EFI_STUB
	select LIBFDT
	select RISCV_ISA_C
	select UCS2_STRING
	help
	  This option provides support for runtime services provided
	  by UEFI firmware (such as non-volatile variables, realtime
	  clock, and platform reset). A UEFI stub is also provided to
	  allow the kernel to be booted as an EFI application. This
	  is only useful on systems that have UEFI firmware.

config CC_HAVE_STACKPROTECTOR_TLS
	def_bool $(cc-option,-mstack-protector-guard=tls -mstack-protector-guard-reg=tp -mstack-protector-guard-offset=0)

config STACKPROTECTOR_PER_TASK
	def_bool y
	depends on !RANDSTRUCT
	depends on STACKPROTECTOR && CC_HAVE_STACKPROTECTOR_TLS

config PHYS_RAM_BASE_FIXED
	bool "Explicitly specified physical RAM address"
	depends on NONPORTABLE
	default n

config PHYS_RAM_BASE
	hex "Platform Physical RAM address"
	depends on PHYS_RAM_BASE_FIXED
	default "0x80000000"
	help
	  This is the physical address of RAM in the system. It has to be
	  explicitly specified to run early relocations of read-write data
	  from flash to RAM.

config XIP_KERNEL
	bool "Kernel Execute-In-Place from ROM"
	depends on MMU && SPARSEMEM && NONPORTABLE
	# This prevents XIP from being enabled by all{yes,mod}config, which
	# fail to build since XIP doesn't support large kernels.
	depends on !COMPILE_TEST
	select PHYS_RAM_BASE_FIXED
	help
	  Execute-In-Place allows the kernel to run from non-volatile storage
	  directly addressable by the CPU, such as NOR flash. This saves RAM
	  space since the text section of the kernel is not loaded from flash
	  to RAM.  Read-write sections, such as the data section and stack,
	  are still copied to RAM.  The XIP kernel is not compressed since
	  it has to run directly from flash, so it will take more space to
	  store it.  The flash address used to link the kernel object files,
	  and for storing it, is configuration dependent. Therefore, if you
	  say Y here, you must know the proper physical address where to
	  store the kernel image depending on your own flash memory usage.

	  Also note that the make target becomes "make xipImage" rather than
	  "make zImage" or "make Image".  The final kernel binary to put in
	  ROM memory will be arch/riscv/boot/xipImage.

	  SPARSEMEM is required because the kernel text and rodata that are
	  flash resident are not backed by memmap, then any attempt to get
	  a struct page on those regions will trigger a fault.

	  If unsure, say N.

config XIP_PHYS_ADDR
	hex "XIP Kernel Physical Location"
	depends on XIP_KERNEL
	default "0x21000000"
	help
	  This is the physical address in your flash memory the kernel will
	  be linked for and stored to.  This address is dependent on your
	  own flash usage.

endmenu # "Boot options"

config BUILTIN_DTB
	bool
	depends on OF && NONPORTABLE
	default y if XIP_KERNEL

config PORTABLE
	bool
	default !NONPORTABLE
	select EFI
	select MMU
	select OF

menu "Power management options"

source "kernel/power/Kconfig"

# Hibernation is only possible on systems where the SBI implementation has
# marked its reserved memory as not accessible from, or does not run
# from the same memory as, Linux
config ARCH_HIBERNATION_POSSIBLE
	def_bool NONPORTABLE

config ARCH_HIBERNATION_HEADER
	def_bool HIBERNATION

endmenu # "Power management options"

menu "CPU Power Management"

source "drivers/cpuidle/Kconfig"

source "drivers/cpufreq/Kconfig"

endmenu # "CPU Power Management"

source "arch/riscv/kvm/Kconfig"

source "drivers/acpi/Kconfig"<|MERGE_RESOLUTION|>--- conflicted
+++ resolved
@@ -108,6 +108,7 @@
 	select HAVE_DYNAMIC_FTRACE if !XIP_KERNEL && MMU && (CLANG_SUPPORTS_DYNAMIC_FTRACE || GCC_SUPPORTS_DYNAMIC_FTRACE)
 	select HAVE_DYNAMIC_FTRACE_WITH_REGS if HAVE_DYNAMIC_FTRACE
 	select HAVE_FTRACE_MCOUNT_RECORD if !XIP_KERNEL
+	select HAVE_FUNCTION_GRAPH_RETVAL if HAVE_FUNCTION_GRAPH_TRACER
 	select HAVE_FUNCTION_GRAPH_TRACER
 	select HAVE_FUNCTION_TRACER if !XIP_KERNEL && !PREEMPTION
 	select HAVE_EBPF_JIT if MMU
@@ -155,15 +156,6 @@
 	select TRACE_IRQFLAGS_SUPPORT
 	select UACCESS_MEMCPY if !MMU
 	select ZONE_DMA32 if 64BIT
-<<<<<<< HEAD
-	select HAVE_DYNAMIC_FTRACE if !XIP_KERNEL && MMU && (CLANG_SUPPORTS_DYNAMIC_FTRACE || GCC_SUPPORTS_DYNAMIC_FTRACE)
-	select HAVE_DYNAMIC_FTRACE_WITH_REGS if HAVE_DYNAMIC_FTRACE
-	select HAVE_FTRACE_MCOUNT_RECORD if !XIP_KERNEL
-	select HAVE_FUNCTION_GRAPH_TRACER
-	select HAVE_FUNCTION_GRAPH_RETVAL if HAVE_FUNCTION_GRAPH_TRACER
-	select HAVE_FUNCTION_TRACER if !XIP_KERNEL && !PREEMPTION
-=======
->>>>>>> 54cdede0
 
 config CLANG_SUPPORTS_DYNAMIC_FTRACE
 	def_bool CC_IS_CLANG
