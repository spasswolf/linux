--- conflicted
+++ resolved
@@ -2283,14 +2283,6 @@
 {
 	struct kvm_lapic *apic = vcpu->arch.apic;
 	u64 val;
-<<<<<<< HEAD
-
-	if (apic_x2apic_mode(apic))
-		kvm_lapic_msr_read(apic, offset, &val);
-	else
-		val = kvm_lapic_get_reg(apic, offset);
-
-=======
 
 	if (apic_x2apic_mode(apic)) {
 		if (KVM_BUG_ON(kvm_lapic_msr_read(apic, offset, &val), vcpu->kvm))
@@ -2299,7 +2291,6 @@
 		val = kvm_lapic_get_reg(apic, offset);
 	}
 
->>>>>>> 7365df19
 	/*
 	 * ICR is a single 64-bit register when x2APIC is enabled.  For legacy
 	 * xAPIC, ICR writes need to go down the common (slightly slower) path
