--- conflicted
+++ resolved
@@ -802,11 +802,7 @@
 		addr = __gmap_translate(gmap, addr);
 		mmap_read_unlock(mm);
 		if (IS_ERR_VALUE(addr)) {
-<<<<<<< HEAD
-			do_fault_error(regs, VM_ACCESS_FLAGS, VM_FAULT_BADMAP);
-=======
 			do_fault_error(regs, VM_FAULT_BADMAP);
->>>>>>> 7365df19
 			break;
 		}
 		fallthrough;
