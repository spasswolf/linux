--- conflicted
+++ resolved
@@ -472,13 +472,6 @@
 	def_bool y
 	depends on !PPC_BOOK3S
 
-<<<<<<< HEAD
-config PPC_BOOK3E_MMU
-	def_bool y
-	depends on FSL_BOOKE || PPC_BOOK3E
-
-=======
->>>>>>> 7365df19
 config PPC_HAVE_PMU_SUPPORT
 	bool
 
