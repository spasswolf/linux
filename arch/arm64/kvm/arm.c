--- conflicted
+++ resolved
@@ -666,10 +666,6 @@
 
 	kvm_vcpu_halt(vcpu);
 	vcpu_clear_flag(vcpu, IN_WFIT);
-<<<<<<< HEAD
-	kvm_clear_request(KVM_REQ_UNHALT, vcpu);
-=======
->>>>>>> 7365df19
 
 	preempt_disable();
 	vgic_v4_load(vcpu);
@@ -2117,11 +2113,7 @@
 	 * at, which would end badly once inaccessible.
 	 */
 	kmemleak_free_part(__hyp_bss_start, __hyp_bss_end - __hyp_bss_start);
-<<<<<<< HEAD
-	kmemleak_free_part(__va(hyp_mem_base), hyp_mem_size);
-=======
 	kmemleak_free_part_phys(hyp_mem_base, hyp_mem_size);
->>>>>>> 7365df19
 	return pkvm_drop_host_privileges();
 }
 
