--- conflicted
+++ resolved
@@ -367,13 +367,12 @@
 450	common	set_mempolicy_home_node		sys_set_mempolicy_home_node
 451	n64	cachestat			sys_cachestat
 452	n64	fchmodat2			sys_fchmodat2
-<<<<<<< HEAD
 453	n64	map_shadow_stack		sys_map_shadow_stack
 454	n64	futex_wake			sys_futex_wake
 455	n64	futex_wait			sys_futex_wait
 456	n64	futex_requeue			sys_futex_requeue
-=======
-453	n64	lsm_get_self_attr		sys_lsm_get_self_attr
-454	n64	lsm_set_self_attr		sys_lsm_set_self_attr
-455	n64	lsm_list_modules		sys_lsm_list_modules
->>>>>>> f1bb47a3
+457	n64	statmount			sys_statmount
+458	n64	listmount			sys_listmount
+459	n64	lsm_get_self_attr		sys_lsm_get_self_attr
+460	n64	lsm_set_self_attr		sys_lsm_set_self_attr
+461	n64	lsm_list_modules		sys_lsm_list_modules