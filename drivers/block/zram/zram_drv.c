/*
 * Compressed RAM block device
 *
 * Copyright (C) 2008, 2009, 2010  Nitin Gupta
 *               2012, 2013 Minchan Kim
 *
 * This code is released using a dual license strategy: BSD/GPL
 * You can choose the licence that better fits your requirements.
 *
 * Released under the terms of 3-clause BSD License
 * Released under the terms of GNU General Public License Version 2.0
 *
 */

#define KMSG_COMPONENT "zram"
#define pr_fmt(fmt) KMSG_COMPONENT ": " fmt

#include <linux/module.h>
#include <linux/kernel.h>
#include <linux/bio.h>
#include <linux/bitops.h>
#include <linux/blkdev.h>
#include <linux/buffer_head.h>
#include <linux/device.h>
#include <linux/highmem.h>
#include <linux/slab.h>
#include <linux/backing-dev.h>
#include <linux/string.h>
#include <linux/vmalloc.h>
#include <linux/err.h>
#include <linux/idr.h>
#include <linux/sysfs.h>
#include <linux/debugfs.h>
#include <linux/cpuhotplug.h>
#include <linux/part_stat.h>

#include "zram_drv.h"

static DEFINE_IDR(zram_index_idr);
/* idr index must be protected */
static DEFINE_MUTEX(zram_index_mutex);

static int zram_major;
static const char *default_compressor = CONFIG_ZRAM_DEF_COMP;

/* Module params (documentation at end) */
static unsigned int num_devices = 1;
/*
 * Pages that compress to sizes equals or greater than this are stored
 * uncompressed in memory.
 */
static size_t huge_class_size;

static const struct block_device_operations zram_devops;
#ifdef CONFIG_ZRAM_WRITEBACK
static const struct block_device_operations zram_wb_devops;
#endif

static void zram_free_page(struct zram *zram, size_t index);
static int zram_bvec_read(struct zram *zram, struct bio_vec *bvec,
				u32 index, int offset, struct bio *bio);


static int zram_slot_trylock(struct zram *zram, u32 index)
{
	return bit_spin_trylock(ZRAM_LOCK, &zram->table[index].flags);
}

static void zram_slot_lock(struct zram *zram, u32 index)
{
	bit_spin_lock(ZRAM_LOCK, &zram->table[index].flags);
}

static void zram_slot_unlock(struct zram *zram, u32 index)
{
	bit_spin_unlock(ZRAM_LOCK, &zram->table[index].flags);
}

static inline bool init_done(struct zram *zram)
{
	return zram->disksize;
}

static inline struct zram *dev_to_zram(struct device *dev)
{
	return (struct zram *)dev_to_disk(dev)->private_data;
}

static unsigned long zram_get_handle(struct zram *zram, u32 index)
{
	return zram->table[index].handle;
}

static void zram_set_handle(struct zram *zram, u32 index, unsigned long handle)
{
	zram->table[index].handle = handle;
}

/* flag operations require table entry bit_spin_lock() being held */
static bool zram_test_flag(struct zram *zram, u32 index,
			enum zram_pageflags flag)
{
	return zram->table[index].flags & BIT(flag);
}

static void zram_set_flag(struct zram *zram, u32 index,
			enum zram_pageflags flag)
{
	zram->table[index].flags |= BIT(flag);
}

static void zram_clear_flag(struct zram *zram, u32 index,
			enum zram_pageflags flag)
{
	zram->table[index].flags &= ~BIT(flag);
}

static inline void zram_set_element(struct zram *zram, u32 index,
			unsigned long element)
{
	zram->table[index].element = element;
}

static unsigned long zram_get_element(struct zram *zram, u32 index)
{
	return zram->table[index].element;
}

static size_t zram_get_obj_size(struct zram *zram, u32 index)
{
	return zram->table[index].flags & (BIT(ZRAM_FLAG_SHIFT) - 1);
}

static void zram_set_obj_size(struct zram *zram,
					u32 index, size_t size)
{
	unsigned long flags = zram->table[index].flags >> ZRAM_FLAG_SHIFT;

	zram->table[index].flags = (flags << ZRAM_FLAG_SHIFT) | size;
}

static inline bool zram_allocated(struct zram *zram, u32 index)
{
	return zram_get_obj_size(zram, index) ||
			zram_test_flag(zram, index, ZRAM_SAME) ||
			zram_test_flag(zram, index, ZRAM_WB);
}

#if PAGE_SIZE != 4096
static inline bool is_partial_io(struct bio_vec *bvec)
{
	return bvec->bv_len != PAGE_SIZE;
}
#else
static inline bool is_partial_io(struct bio_vec *bvec)
{
	return false;
}
#endif

/*
 * Check if request is within bounds and aligned on zram logical blocks.
 */
static inline bool valid_io_request(struct zram *zram,
		sector_t start, unsigned int size)
{
	u64 end, bound;

	/* unaligned request */
	if (unlikely(start & (ZRAM_SECTOR_PER_LOGICAL_BLOCK - 1)))
		return false;
	if (unlikely(size & (ZRAM_LOGICAL_BLOCK_SIZE - 1)))
		return false;

	end = start + (size >> SECTOR_SHIFT);
	bound = zram->disksize >> SECTOR_SHIFT;
	/* out of range range */
	if (unlikely(start >= bound || end > bound || start > end))
		return false;

	/* I/O request is valid */
	return true;
}

static void update_position(u32 *index, int *offset, struct bio_vec *bvec)
{
	*index  += (*offset + bvec->bv_len) / PAGE_SIZE;
	*offset = (*offset + bvec->bv_len) % PAGE_SIZE;
}

static inline void update_used_max(struct zram *zram,
					const unsigned long pages)
{
	unsigned long old_max, cur_max;

	old_max = atomic_long_read(&zram->stats.max_used_pages);

	do {
		cur_max = old_max;
		if (pages > cur_max)
			old_max = atomic_long_cmpxchg(
				&zram->stats.max_used_pages, cur_max, pages);
	} while (old_max != cur_max);
}

static inline void zram_fill_page(void *ptr, unsigned long len,
					unsigned long value)
{
	WARN_ON_ONCE(!IS_ALIGNED(len, sizeof(unsigned long)));
	memset_l(ptr, value, len / sizeof(unsigned long));
}

static bool page_same_filled(void *ptr, unsigned long *element)
{
	unsigned long *page;
	unsigned long val;
	unsigned int pos, last_pos = PAGE_SIZE / sizeof(*page) - 1;

	page = (unsigned long *)ptr;
	val = page[0];

	if (val != page[last_pos])
		return false;

	for (pos = 1; pos < last_pos; pos++) {
		if (val != page[pos])
			return false;
	}

	*element = val;

	return true;
}

static ssize_t initstate_show(struct device *dev,
		struct device_attribute *attr, char *buf)
{
	u32 val;
	struct zram *zram = dev_to_zram(dev);

	down_read(&zram->init_lock);
	val = init_done(zram);
	up_read(&zram->init_lock);

	return scnprintf(buf, PAGE_SIZE, "%u\n", val);
}

static ssize_t disksize_show(struct device *dev,
		struct device_attribute *attr, char *buf)
{
	struct zram *zram = dev_to_zram(dev);

	return scnprintf(buf, PAGE_SIZE, "%llu\n", zram->disksize);
}

static ssize_t mem_limit_store(struct device *dev,
		struct device_attribute *attr, const char *buf, size_t len)
{
	u64 limit;
	char *tmp;
	struct zram *zram = dev_to_zram(dev);

	limit = memparse(buf, &tmp);
	if (buf == tmp) /* no chars parsed, invalid input */
		return -EINVAL;

	down_write(&zram->init_lock);
	zram->limit_pages = PAGE_ALIGN(limit) >> PAGE_SHIFT;
	up_write(&zram->init_lock);

	return len;
}

static ssize_t mem_used_max_store(struct device *dev,
		struct device_attribute *attr, const char *buf, size_t len)
{
	int err;
	unsigned long val;
	struct zram *zram = dev_to_zram(dev);

	err = kstrtoul(buf, 10, &val);
	if (err || val != 0)
		return -EINVAL;

	down_read(&zram->init_lock);
	if (init_done(zram)) {
		atomic_long_set(&zram->stats.max_used_pages,
				zs_get_total_pages(zram->mem_pool));
	}
	up_read(&zram->init_lock);

	return len;
}

/*
 * Mark all pages which are older than or equal to cutoff as IDLE.
 * Callers should hold the zram init lock in read mode
 */
static void mark_idle(struct zram *zram, ktime_t cutoff)
{
	int is_idle = 1;
	unsigned long nr_pages = zram->disksize >> PAGE_SHIFT;
	int index;

	for (index = 0; index < nr_pages; index++) {
		/*
		 * Do not mark ZRAM_UNDER_WB slot as ZRAM_IDLE to close race.
		 * See the comment in writeback_store.
		 */
		zram_slot_lock(zram, index);
		if (zram_allocated(zram, index) &&
				!zram_test_flag(zram, index, ZRAM_UNDER_WB)) {
#ifdef CONFIG_ZRAM_MEMORY_TRACKING
			is_idle = !cutoff || ktime_after(cutoff, zram->table[index].ac_time);
#endif
			if (is_idle)
				zram_set_flag(zram, index, ZRAM_IDLE);
		}
		zram_slot_unlock(zram, index);
	}
}

static ssize_t idle_store(struct device *dev,
		struct device_attribute *attr, const char *buf, size_t len)
{
	struct zram *zram = dev_to_zram(dev);
	ktime_t cutoff_time = 0;
	ssize_t rv = -EINVAL;

	if (!sysfs_streq(buf, "all")) {
		/*
		 * If it did not parse as 'all' try to treat it as an integer when
		 * we have memory tracking enabled.
		 */
		u64 age_sec;

		if (IS_ENABLED(CONFIG_ZRAM_MEMORY_TRACKING) && !kstrtoull(buf, 0, &age_sec))
			cutoff_time = ktime_sub(ktime_get_boottime(),
					ns_to_ktime(age_sec * NSEC_PER_SEC));
		else
			goto out;
	}

	down_read(&zram->init_lock);
	if (!init_done(zram))
		goto out_unlock;

	/* A cutoff_time of 0 marks everything as idle, this is the "all" behavior */
	mark_idle(zram, cutoff_time);
	rv = len;

out_unlock:
	up_read(&zram->init_lock);
out:
	return rv;
}

#ifdef CONFIG_ZRAM_WRITEBACK
static ssize_t writeback_limit_enable_store(struct device *dev,
		struct device_attribute *attr, const char *buf, size_t len)
{
	struct zram *zram = dev_to_zram(dev);
	u64 val;
	ssize_t ret = -EINVAL;

	if (kstrtoull(buf, 10, &val))
		return ret;

	down_read(&zram->init_lock);
	spin_lock(&zram->wb_limit_lock);
	zram->wb_limit_enable = val;
	spin_unlock(&zram->wb_limit_lock);
	up_read(&zram->init_lock);
	ret = len;

	return ret;
}

static ssize_t writeback_limit_enable_show(struct device *dev,
		struct device_attribute *attr, char *buf)
{
	bool val;
	struct zram *zram = dev_to_zram(dev);

	down_read(&zram->init_lock);
	spin_lock(&zram->wb_limit_lock);
	val = zram->wb_limit_enable;
	spin_unlock(&zram->wb_limit_lock);
	up_read(&zram->init_lock);

	return scnprintf(buf, PAGE_SIZE, "%d\n", val);
}

static ssize_t writeback_limit_store(struct device *dev,
		struct device_attribute *attr, const char *buf, size_t len)
{
	struct zram *zram = dev_to_zram(dev);
	u64 val;
	ssize_t ret = -EINVAL;

	if (kstrtoull(buf, 10, &val))
		return ret;

	down_read(&zram->init_lock);
	spin_lock(&zram->wb_limit_lock);
	zram->bd_wb_limit = val;
	spin_unlock(&zram->wb_limit_lock);
	up_read(&zram->init_lock);
	ret = len;

	return ret;
}

static ssize_t writeback_limit_show(struct device *dev,
		struct device_attribute *attr, char *buf)
{
	u64 val;
	struct zram *zram = dev_to_zram(dev);

	down_read(&zram->init_lock);
	spin_lock(&zram->wb_limit_lock);
	val = zram->bd_wb_limit;
	spin_unlock(&zram->wb_limit_lock);
	up_read(&zram->init_lock);

	return scnprintf(buf, PAGE_SIZE, "%llu\n", val);
}

static void reset_bdev(struct zram *zram)
{
	struct block_device *bdev;

	if (!zram->backing_dev)
		return;

	bdev = zram->bdev;
	blkdev_put(bdev, FMODE_READ|FMODE_WRITE|FMODE_EXCL);
	/* hope filp_close flush all of IO */
	filp_close(zram->backing_dev, NULL);
	zram->backing_dev = NULL;
	zram->bdev = NULL;
	zram->disk->fops = &zram_devops;
	kvfree(zram->bitmap);
	zram->bitmap = NULL;
}

static ssize_t backing_dev_show(struct device *dev,
		struct device_attribute *attr, char *buf)
{
	struct file *file;
	struct zram *zram = dev_to_zram(dev);
	char *p;
	ssize_t ret;

	down_read(&zram->init_lock);
	file = zram->backing_dev;
	if (!file) {
		memcpy(buf, "none\n", 5);
		up_read(&zram->init_lock);
		return 5;
	}

	p = file_path(file, buf, PAGE_SIZE - 1);
	if (IS_ERR(p)) {
		ret = PTR_ERR(p);
		goto out;
	}

	ret = strlen(p);
	memmove(buf, p, ret);
	buf[ret++] = '\n';
out:
	up_read(&zram->init_lock);
	return ret;
}

static ssize_t backing_dev_store(struct device *dev,
		struct device_attribute *attr, const char *buf, size_t len)
{
	char *file_name;
	size_t sz;
	struct file *backing_dev = NULL;
	struct inode *inode;
	struct address_space *mapping;
	unsigned int bitmap_sz;
	unsigned long nr_pages, *bitmap = NULL;
	struct block_device *bdev = NULL;
	int err;
	struct zram *zram = dev_to_zram(dev);

	file_name = kmalloc(PATH_MAX, GFP_KERNEL);
	if (!file_name)
		return -ENOMEM;

	down_write(&zram->init_lock);
	if (init_done(zram)) {
		pr_info("Can't setup backing device for initialized device\n");
		err = -EBUSY;
		goto out;
	}

	strscpy(file_name, buf, PATH_MAX);
	/* ignore trailing newline */
	sz = strlen(file_name);
	if (sz > 0 && file_name[sz - 1] == '\n')
		file_name[sz - 1] = 0x00;

	backing_dev = filp_open(file_name, O_RDWR|O_LARGEFILE, 0);
	if (IS_ERR(backing_dev)) {
		err = PTR_ERR(backing_dev);
		backing_dev = NULL;
		goto out;
	}

	mapping = backing_dev->f_mapping;
	inode = mapping->host;

	/* Support only block device in this moment */
	if (!S_ISBLK(inode->i_mode)) {
		err = -ENOTBLK;
		goto out;
	}

	bdev = blkdev_get_by_dev(inode->i_rdev,
			FMODE_READ | FMODE_WRITE | FMODE_EXCL, zram);
	if (IS_ERR(bdev)) {
		err = PTR_ERR(bdev);
		bdev = NULL;
		goto out;
	}

	nr_pages = i_size_read(inode) >> PAGE_SHIFT;
	bitmap_sz = BITS_TO_LONGS(nr_pages) * sizeof(long);
	bitmap = kvzalloc(bitmap_sz, GFP_KERNEL);
	if (!bitmap) {
		err = -ENOMEM;
		goto out;
	}

	reset_bdev(zram);

	zram->bdev = bdev;
	zram->backing_dev = backing_dev;
	zram->bitmap = bitmap;
	zram->nr_pages = nr_pages;
	/*
	 * With writeback feature, zram does asynchronous IO so it's no longer
	 * synchronous device so let's remove synchronous io flag. Othewise,
	 * upper layer(e.g., swap) could wait IO completion rather than
	 * (submit and return), which will cause system sluggish.
	 * Furthermore, when the IO function returns(e.g., swap_readpage),
	 * upper layer expects IO was done so it could deallocate the page
	 * freely but in fact, IO is going on so finally could cause
	 * use-after-free when the IO is really done.
	 */
	zram->disk->fops = &zram_wb_devops;
	up_write(&zram->init_lock);

	pr_info("setup backing device %s\n", file_name);
	kfree(file_name);

	return len;
out:
	kvfree(bitmap);

	if (bdev)
		blkdev_put(bdev, FMODE_READ | FMODE_WRITE | FMODE_EXCL);

	if (backing_dev)
		filp_close(backing_dev, NULL);

	up_write(&zram->init_lock);

	kfree(file_name);

	return err;
}

static unsigned long alloc_block_bdev(struct zram *zram)
{
	unsigned long blk_idx = 1;
retry:
	/* skip 0 bit to confuse zram.handle = 0 */
	blk_idx = find_next_zero_bit(zram->bitmap, zram->nr_pages, blk_idx);
	if (blk_idx == zram->nr_pages)
		return 0;

	if (test_and_set_bit(blk_idx, zram->bitmap))
		goto retry;

	atomic64_inc(&zram->stats.bd_count);
	return blk_idx;
}

static void free_block_bdev(struct zram *zram, unsigned long blk_idx)
{
	int was_set;

	was_set = test_and_clear_bit(blk_idx, zram->bitmap);
	WARN_ON_ONCE(!was_set);
	atomic64_dec(&zram->stats.bd_count);
}

static void zram_page_end_io(struct bio *bio)
{
	struct page *page = bio_first_page_all(bio);

	page_endio(page, op_is_write(bio_op(bio)),
			blk_status_to_errno(bio->bi_status));
	bio_put(bio);
}

/*
 * Returns 1 if the submission is successful.
 */
static int read_from_bdev_async(struct zram *zram, struct bio_vec *bvec,
			unsigned long entry, struct bio *parent)
{
	struct bio *bio;

	bio = bio_alloc(zram->bdev, 1, parent ? parent->bi_opf : REQ_OP_READ,
			GFP_NOIO);
	if (!bio)
		return -ENOMEM;

	bio->bi_iter.bi_sector = entry * (PAGE_SIZE >> 9);
	if (!bio_add_page(bio, bvec->bv_page, bvec->bv_len, bvec->bv_offset)) {
		bio_put(bio);
		return -EIO;
	}

	if (!parent)
		bio->bi_end_io = zram_page_end_io;
	else
		bio_chain(bio, parent);

	submit_bio(bio);
	return 1;
}

#define PAGE_WB_SIG "page_index="

#define PAGE_WRITEBACK 0
#define HUGE_WRITEBACK (1<<0)
#define IDLE_WRITEBACK (1<<1)


static ssize_t writeback_store(struct device *dev,
		struct device_attribute *attr, const char *buf, size_t len)
{
	struct zram *zram = dev_to_zram(dev);
	unsigned long nr_pages = zram->disksize >> PAGE_SHIFT;
	unsigned long index = 0;
	struct bio bio;
	struct bio_vec bio_vec;
	struct page *page;
	ssize_t ret = len;
	int mode, err;
	unsigned long blk_idx = 0;

	if (sysfs_streq(buf, "idle"))
		mode = IDLE_WRITEBACK;
	else if (sysfs_streq(buf, "huge"))
		mode = HUGE_WRITEBACK;
	else if (sysfs_streq(buf, "huge_idle"))
		mode = IDLE_WRITEBACK | HUGE_WRITEBACK;
	else {
		if (strncmp(buf, PAGE_WB_SIG, sizeof(PAGE_WB_SIG) - 1))
			return -EINVAL;

		if (kstrtol(buf + sizeof(PAGE_WB_SIG) - 1, 10, &index) ||
				index >= nr_pages)
			return -EINVAL;

		nr_pages = 1;
		mode = PAGE_WRITEBACK;
	}

	down_read(&zram->init_lock);
	if (!init_done(zram)) {
		ret = -EINVAL;
		goto release_init_lock;
	}

	if (!zram->backing_dev) {
		ret = -ENODEV;
		goto release_init_lock;
	}

	page = alloc_page(GFP_KERNEL);
	if (!page) {
		ret = -ENOMEM;
		goto release_init_lock;
	}

	for (; nr_pages != 0; index++, nr_pages--) {
		struct bio_vec bvec;

		bvec.bv_page = page;
		bvec.bv_len = PAGE_SIZE;
		bvec.bv_offset = 0;

		spin_lock(&zram->wb_limit_lock);
		if (zram->wb_limit_enable && !zram->bd_wb_limit) {
			spin_unlock(&zram->wb_limit_lock);
			ret = -EIO;
			break;
		}
		spin_unlock(&zram->wb_limit_lock);

		if (!blk_idx) {
			blk_idx = alloc_block_bdev(zram);
			if (!blk_idx) {
				ret = -ENOSPC;
				break;
			}
		}

		zram_slot_lock(zram, index);
		if (!zram_allocated(zram, index))
			goto next;

		if (zram_test_flag(zram, index, ZRAM_WB) ||
				zram_test_flag(zram, index, ZRAM_SAME) ||
				zram_test_flag(zram, index, ZRAM_UNDER_WB))
			goto next;

		if (mode & IDLE_WRITEBACK &&
			  !zram_test_flag(zram, index, ZRAM_IDLE))
			goto next;
		if (mode & HUGE_WRITEBACK &&
			  !zram_test_flag(zram, index, ZRAM_HUGE))
			goto next;
		/*
		 * Clearing ZRAM_UNDER_WB is duty of caller.
		 * IOW, zram_free_page never clear it.
		 */
		zram_set_flag(zram, index, ZRAM_UNDER_WB);
		/* Need for hugepage writeback racing */
		zram_set_flag(zram, index, ZRAM_IDLE);
		zram_slot_unlock(zram, index);
		if (zram_bvec_read(zram, &bvec, index, 0, NULL)) {
			zram_slot_lock(zram, index);
			zram_clear_flag(zram, index, ZRAM_UNDER_WB);
			zram_clear_flag(zram, index, ZRAM_IDLE);
			zram_slot_unlock(zram, index);
			continue;
		}

		bio_init(&bio, zram->bdev, &bio_vec, 1,
			 REQ_OP_WRITE | REQ_SYNC);
		bio.bi_iter.bi_sector = blk_idx * (PAGE_SIZE >> 9);

		bio_add_page(&bio, bvec.bv_page, bvec.bv_len,
				bvec.bv_offset);
		/*
		 * XXX: A single page IO would be inefficient for write
		 * but it would be not bad as starter.
		 */
		err = submit_bio_wait(&bio);
		if (err) {
			zram_slot_lock(zram, index);
			zram_clear_flag(zram, index, ZRAM_UNDER_WB);
			zram_clear_flag(zram, index, ZRAM_IDLE);
			zram_slot_unlock(zram, index);
			/*
			 * Return last IO error unless every IO were
			 * not suceeded.
			 */
			ret = err;
			continue;
		}

		atomic64_inc(&zram->stats.bd_writes);
		/*
		 * We released zram_slot_lock so need to check if the slot was
		 * changed. If there is freeing for the slot, we can catch it
		 * easily by zram_allocated.
		 * A subtle case is the slot is freed/reallocated/marked as
		 * ZRAM_IDLE again. To close the race, idle_store doesn't
		 * mark ZRAM_IDLE once it found the slot was ZRAM_UNDER_WB.
		 * Thus, we could close the race by checking ZRAM_IDLE bit.
		 */
		zram_slot_lock(zram, index);
		if (!zram_allocated(zram, index) ||
			  !zram_test_flag(zram, index, ZRAM_IDLE)) {
			zram_clear_flag(zram, index, ZRAM_UNDER_WB);
			zram_clear_flag(zram, index, ZRAM_IDLE);
			goto next;
		}

		zram_free_page(zram, index);
		zram_clear_flag(zram, index, ZRAM_UNDER_WB);
		zram_set_flag(zram, index, ZRAM_WB);
		zram_set_element(zram, index, blk_idx);
		blk_idx = 0;
		atomic64_inc(&zram->stats.pages_stored);
		spin_lock(&zram->wb_limit_lock);
		if (zram->wb_limit_enable && zram->bd_wb_limit > 0)
			zram->bd_wb_limit -=  1UL << (PAGE_SHIFT - 12);
		spin_unlock(&zram->wb_limit_lock);
next:
		zram_slot_unlock(zram, index);
	}

	if (blk_idx)
		free_block_bdev(zram, blk_idx);
	__free_page(page);
release_init_lock:
	up_read(&zram->init_lock);

	return ret;
}

struct zram_work {
	struct work_struct work;
	struct zram *zram;
	unsigned long entry;
	struct bio *bio;
	struct bio_vec bvec;
};

#if PAGE_SIZE != 4096
static void zram_sync_read(struct work_struct *work)
{
	struct zram_work *zw = container_of(work, struct zram_work, work);
	struct zram *zram = zw->zram;
	unsigned long entry = zw->entry;
	struct bio *bio = zw->bio;

	read_from_bdev_async(zram, &zw->bvec, entry, bio);
}

/*
 * Block layer want one ->submit_bio to be active at a time, so if we use
 * chained IO with parent IO in same context, it's a deadlock. To avoid that,
 * use a worker thread context.
 */
static int read_from_bdev_sync(struct zram *zram, struct bio_vec *bvec,
				unsigned long entry, struct bio *bio)
{
	struct zram_work work;

	work.bvec = *bvec;
	work.zram = zram;
	work.entry = entry;
	work.bio = bio;

	INIT_WORK_ONSTACK(&work.work, zram_sync_read);
	queue_work(system_unbound_wq, &work.work);
	flush_work(&work.work);
	destroy_work_on_stack(&work.work);

	return 1;
}
#else
static int read_from_bdev_sync(struct zram *zram, struct bio_vec *bvec,
				unsigned long entry, struct bio *bio)
{
	WARN_ON(1);
	return -EIO;
}
#endif

static int read_from_bdev(struct zram *zram, struct bio_vec *bvec,
			unsigned long entry, struct bio *parent, bool sync)
{
	atomic64_inc(&zram->stats.bd_reads);
	if (sync)
		return read_from_bdev_sync(zram, bvec, entry, parent);
	else
		return read_from_bdev_async(zram, bvec, entry, parent);
}
#else
static inline void reset_bdev(struct zram *zram) {};
static int read_from_bdev(struct zram *zram, struct bio_vec *bvec,
			unsigned long entry, struct bio *parent, bool sync)
{
	return -EIO;
}

static void free_block_bdev(struct zram *zram, unsigned long blk_idx) {};
#endif

#ifdef CONFIG_ZRAM_MEMORY_TRACKING

static struct dentry *zram_debugfs_root;

static void zram_debugfs_create(void)
{
	zram_debugfs_root = debugfs_create_dir("zram", NULL);
}

static void zram_debugfs_destroy(void)
{
	debugfs_remove_recursive(zram_debugfs_root);
}

static void zram_accessed(struct zram *zram, u32 index)
{
	zram_clear_flag(zram, index, ZRAM_IDLE);
	zram->table[index].ac_time = ktime_get_boottime();
}

static ssize_t read_block_state(struct file *file, char __user *buf,
				size_t count, loff_t *ppos)
{
	char *kbuf;
	ssize_t index, written = 0;
	struct zram *zram = file->private_data;
	unsigned long nr_pages = zram->disksize >> PAGE_SHIFT;
	struct timespec64 ts;

	kbuf = kvmalloc(count, GFP_KERNEL);
	if (!kbuf)
		return -ENOMEM;

	down_read(&zram->init_lock);
	if (!init_done(zram)) {
		up_read(&zram->init_lock);
		kvfree(kbuf);
		return -EINVAL;
	}

	for (index = *ppos; index < nr_pages; index++) {
		int copied;

		zram_slot_lock(zram, index);
		if (!zram_allocated(zram, index))
			goto next;

		ts = ktime_to_timespec64(zram->table[index].ac_time);
		copied = snprintf(kbuf + written, count,
			"%12zd %12lld.%06lu %c%c%c%c\n",
			index, (s64)ts.tv_sec,
			ts.tv_nsec / NSEC_PER_USEC,
			zram_test_flag(zram, index, ZRAM_SAME) ? 's' : '.',
			zram_test_flag(zram, index, ZRAM_WB) ? 'w' : '.',
			zram_test_flag(zram, index, ZRAM_HUGE) ? 'h' : '.',
			zram_test_flag(zram, index, ZRAM_IDLE) ? 'i' : '.');

		if (count <= copied) {
			zram_slot_unlock(zram, index);
			break;
		}
		written += copied;
		count -= copied;
next:
		zram_slot_unlock(zram, index);
		*ppos += 1;
	}

	up_read(&zram->init_lock);
	if (copy_to_user(buf, kbuf, written))
		written = -EFAULT;
	kvfree(kbuf);

	return written;
}

static const struct file_operations proc_zram_block_state_op = {
	.open = simple_open,
	.read = read_block_state,
	.llseek = default_llseek,
};

static void zram_debugfs_register(struct zram *zram)
{
	if (!zram_debugfs_root)
		return;

	zram->debugfs_dir = debugfs_create_dir(zram->disk->disk_name,
						zram_debugfs_root);
	debugfs_create_file("block_state", 0400, zram->debugfs_dir,
				zram, &proc_zram_block_state_op);
}

static void zram_debugfs_unregister(struct zram *zram)
{
	debugfs_remove_recursive(zram->debugfs_dir);
}
#else
static void zram_debugfs_create(void) {};
static void zram_debugfs_destroy(void) {};
static void zram_accessed(struct zram *zram, u32 index)
{
	zram_clear_flag(zram, index, ZRAM_IDLE);
};
static void zram_debugfs_register(struct zram *zram) {};
static void zram_debugfs_unregister(struct zram *zram) {};
#endif

/*
 * We switched to per-cpu streams and this attr is not needed anymore.
 * However, we will keep it around for some time, because:
 * a) we may revert per-cpu streams in the future
 * b) it's visible to user space and we need to follow our 2 years
 *    retirement rule; but we already have a number of 'soon to be
 *    altered' attrs, so max_comp_streams need to wait for the next
 *    layoff cycle.
 */
static ssize_t max_comp_streams_show(struct device *dev,
		struct device_attribute *attr, char *buf)
{
	return scnprintf(buf, PAGE_SIZE, "%d\n", num_online_cpus());
}

static ssize_t max_comp_streams_store(struct device *dev,
		struct device_attribute *attr, const char *buf, size_t len)
{
	return len;
}

static ssize_t comp_algorithm_show(struct device *dev,
		struct device_attribute *attr, char *buf)
{
	size_t sz;
	struct zram *zram = dev_to_zram(dev);

	down_read(&zram->init_lock);
	sz = zcomp_available_show(zram->compressor, buf);
	up_read(&zram->init_lock);

	return sz;
}

static ssize_t comp_algorithm_store(struct device *dev,
		struct device_attribute *attr, const char *buf, size_t len)
{
	struct zram *zram = dev_to_zram(dev);
	char compressor[ARRAY_SIZE(zram->compressor)];
	size_t sz;

	strscpy(compressor, buf, sizeof(compressor));
	/* ignore trailing newline */
	sz = strlen(compressor);
	if (sz > 0 && compressor[sz - 1] == '\n')
		compressor[sz - 1] = 0x00;

	if (!zcomp_available_algorithm(compressor))
		return -EINVAL;

	down_write(&zram->init_lock);
	if (init_done(zram)) {
		up_write(&zram->init_lock);
		pr_info("Can't change algorithm for initialized device\n");
		return -EBUSY;
	}

	strcpy(zram->compressor, compressor);
	up_write(&zram->init_lock);
	return len;
}

static ssize_t compact_store(struct device *dev,
		struct device_attribute *attr, const char *buf, size_t len)
{
	struct zram *zram = dev_to_zram(dev);

	down_read(&zram->init_lock);
	if (!init_done(zram)) {
		up_read(&zram->init_lock);
		return -EINVAL;
	}

	zs_compact(zram->mem_pool);
	up_read(&zram->init_lock);

	return len;
}

static ssize_t io_stat_show(struct device *dev,
		struct device_attribute *attr, char *buf)
{
	struct zram *zram = dev_to_zram(dev);
	ssize_t ret;

	down_read(&zram->init_lock);
	ret = scnprintf(buf, PAGE_SIZE,
			"%8llu %8llu %8llu %8llu\n",
			(u64)atomic64_read(&zram->stats.failed_reads),
			(u64)atomic64_read(&zram->stats.failed_writes),
			(u64)atomic64_read(&zram->stats.invalid_io),
			(u64)atomic64_read(&zram->stats.notify_free));
	up_read(&zram->init_lock);

	return ret;
}

static ssize_t mm_stat_show(struct device *dev,
		struct device_attribute *attr, char *buf)
{
	struct zram *zram = dev_to_zram(dev);
	struct zs_pool_stats pool_stats;
	u64 orig_size, mem_used = 0;
	long max_used;
	ssize_t ret;

	memset(&pool_stats, 0x00, sizeof(struct zs_pool_stats));

	down_read(&zram->init_lock);
	if (init_done(zram)) {
		mem_used = zs_get_total_pages(zram->mem_pool);
		zs_pool_stats(zram->mem_pool, &pool_stats);
	}

	orig_size = atomic64_read(&zram->stats.pages_stored);
	max_used = atomic_long_read(&zram->stats.max_used_pages);

	ret = scnprintf(buf, PAGE_SIZE,
			"%8llu %8llu %8llu %8lu %8ld %8llu %8lu %8llu %8llu\n",
			orig_size << PAGE_SHIFT,
			(u64)atomic64_read(&zram->stats.compr_data_size),
			mem_used << PAGE_SHIFT,
			zram->limit_pages << PAGE_SHIFT,
			max_used << PAGE_SHIFT,
			(u64)atomic64_read(&zram->stats.same_pages),
			atomic_long_read(&pool_stats.pages_compacted),
			(u64)atomic64_read(&zram->stats.huge_pages),
			(u64)atomic64_read(&zram->stats.huge_pages_since));
	up_read(&zram->init_lock);

	return ret;
}

#ifdef CONFIG_ZRAM_WRITEBACK
#define FOUR_K(x) ((x) * (1 << (PAGE_SHIFT - 12)))
static ssize_t bd_stat_show(struct device *dev,
		struct device_attribute *attr, char *buf)
{
	struct zram *zram = dev_to_zram(dev);
	ssize_t ret;

	down_read(&zram->init_lock);
	ret = scnprintf(buf, PAGE_SIZE,
		"%8llu %8llu %8llu\n",
			FOUR_K((u64)atomic64_read(&zram->stats.bd_count)),
			FOUR_K((u64)atomic64_read(&zram->stats.bd_reads)),
			FOUR_K((u64)atomic64_read(&zram->stats.bd_writes)));
	up_read(&zram->init_lock);

	return ret;
}
#endif

static ssize_t debug_stat_show(struct device *dev,
		struct device_attribute *attr, char *buf)
{
	int version = 2;
	struct zram *zram = dev_to_zram(dev);
	ssize_t ret;

	down_read(&zram->init_lock);
	ret = scnprintf(buf, PAGE_SIZE,
			"version: %d\n%8llu\n",
			version,
			(u64)atomic64_read(&zram->stats.miss_free));
	up_read(&zram->init_lock);

	return ret;
}

static DEVICE_ATTR_RO(io_stat);
static DEVICE_ATTR_RO(mm_stat);
#ifdef CONFIG_ZRAM_WRITEBACK
static DEVICE_ATTR_RO(bd_stat);
#endif
static DEVICE_ATTR_RO(debug_stat);

static void zram_meta_free(struct zram *zram, u64 disksize)
{
	size_t num_pages = disksize >> PAGE_SHIFT;
	size_t index;

	/* Free all pages that are still in this zram device */
	for (index = 0; index < num_pages; index++)
		zram_free_page(zram, index);

	zs_destroy_pool(zram->mem_pool);
	vfree(zram->table);
}

static bool zram_meta_alloc(struct zram *zram, u64 disksize)
{
	size_t num_pages;

	num_pages = disksize >> PAGE_SHIFT;
	zram->table = vzalloc(array_size(num_pages, sizeof(*zram->table)));
	if (!zram->table)
		return false;

	zram->mem_pool = zs_create_pool(zram->disk->disk_name);
	if (!zram->mem_pool) {
		vfree(zram->table);
		return false;
	}

	if (!huge_class_size)
		huge_class_size = zs_huge_class_size(zram->mem_pool);
	return true;
}

/*
 * To protect concurrent access to the same index entry,
 * caller should hold this table index entry's bit_spinlock to
 * indicate this index entry is accessing.
 */
static void zram_free_page(struct zram *zram, size_t index)
{
	unsigned long handle;

#ifdef CONFIG_ZRAM_MEMORY_TRACKING
	zram->table[index].ac_time = 0;
#endif
	if (zram_test_flag(zram, index, ZRAM_IDLE))
		zram_clear_flag(zram, index, ZRAM_IDLE);

	if (zram_test_flag(zram, index, ZRAM_HUGE)) {
		zram_clear_flag(zram, index, ZRAM_HUGE);
		atomic64_dec(&zram->stats.huge_pages);
	}

	if (zram_test_flag(zram, index, ZRAM_WB)) {
		zram_clear_flag(zram, index, ZRAM_WB);
		free_block_bdev(zram, zram_get_element(zram, index));
		goto out;
	}

	/*
	 * No memory is allocated for same element filled pages.
	 * Simply clear same page flag.
	 */
	if (zram_test_flag(zram, index, ZRAM_SAME)) {
		zram_clear_flag(zram, index, ZRAM_SAME);
		atomic64_dec(&zram->stats.same_pages);
		goto out;
	}

	handle = zram_get_handle(zram, index);
	if (!handle)
		return;

	zs_free(zram->mem_pool, handle);

	atomic64_sub(zram_get_obj_size(zram, index),
			&zram->stats.compr_data_size);
out:
	atomic64_dec(&zram->stats.pages_stored);
	zram_set_handle(zram, index, 0);
	zram_set_obj_size(zram, index, 0);
	WARN_ON_ONCE(zram->table[index].flags &
		~(1UL << ZRAM_LOCK | 1UL << ZRAM_UNDER_WB));
}

static int __zram_bvec_read(struct zram *zram, struct page *page, u32 index,
				struct bio *bio, bool partial_io)
{
	struct zcomp_strm *zstrm;
	unsigned long handle;
	unsigned int size;
	void *src, *dst;
	int ret;

	zram_slot_lock(zram, index);
	if (zram_test_flag(zram, index, ZRAM_WB)) {
		struct bio_vec bvec;

		zram_slot_unlock(zram, index);

		bvec.bv_page = page;
		bvec.bv_len = PAGE_SIZE;
		bvec.bv_offset = 0;
		return read_from_bdev(zram, &bvec,
				zram_get_element(zram, index),
				bio, partial_io);
	}

	handle = zram_get_handle(zram, index);
	if (!handle || zram_test_flag(zram, index, ZRAM_SAME)) {
		unsigned long value;
		void *mem;

		value = handle ? zram_get_element(zram, index) : 0;
		mem = kmap_atomic(page);
		zram_fill_page(mem, PAGE_SIZE, value);
		kunmap_atomic(mem);
		zram_slot_unlock(zram, index);
		return 0;
	}

	size = zram_get_obj_size(zram, index);

	if (size != PAGE_SIZE)
		zstrm = zcomp_stream_get(zram->comp);

	src = zs_map_object(zram->mem_pool, handle, ZS_MM_RO);
	if (size == PAGE_SIZE) {
		dst = kmap_atomic(page);
		memcpy(dst, src, PAGE_SIZE);
		kunmap_atomic(dst);
		ret = 0;
	} else {
		dst = kmap_atomic(page);
		ret = zcomp_decompress(zstrm, src, size, dst);
		kunmap_atomic(dst);
		zcomp_stream_put(zram->comp);
	}
	zs_unmap_object(zram->mem_pool, handle);
	zram_slot_unlock(zram, index);

	/* Should NEVER happen. Return bio error if it does. */
	if (WARN_ON(ret))
		pr_err("Decompression failed! err=%d, page=%u\n", ret, index);

	return ret;
}

static int zram_bvec_read(struct zram *zram, struct bio_vec *bvec,
				u32 index, int offset, struct bio *bio)
{
	int ret;
	struct page *page;

	page = bvec->bv_page;
	if (is_partial_io(bvec)) {
		/* Use a temporary buffer to decompress the page */
		page = alloc_page(GFP_NOIO|__GFP_HIGHMEM);
		if (!page)
			return -ENOMEM;
	}

	ret = __zram_bvec_read(zram, page, index, bio, is_partial_io(bvec));
	if (unlikely(ret))
		goto out;

	if (is_partial_io(bvec)) {
		void *src = kmap_atomic(page);

		memcpy_to_bvec(bvec, src + offset);
		kunmap_atomic(src);
	}
out:
	if (is_partial_io(bvec))
		__free_page(page);

	return ret;
}

static int __zram_bvec_write(struct zram *zram, struct bio_vec *bvec,
				u32 index, struct bio *bio)
{
	int ret = 0;
	unsigned long alloced_pages;
	unsigned long handle = -ENOMEM;
	unsigned int comp_len = 0;
	void *src, *dst, *mem;
	struct zcomp_strm *zstrm;
	struct page *page = bvec->bv_page;
	unsigned long element = 0;
	enum zram_pageflags flags = 0;

	mem = kmap_atomic(page);
	if (page_same_filled(mem, &element)) {
		kunmap_atomic(mem);
		/* Free memory associated with this sector now. */
		flags = ZRAM_SAME;
		atomic64_inc(&zram->stats.same_pages);
		goto out;
	}
	kunmap_atomic(mem);

	zstrm = zcomp_stream_get(zram->comp);
	src = kmap_atomic(page);
	ret = zcomp_compress(zstrm, src, &comp_len);
	kunmap_atomic(src);

	if (unlikely(ret)) {
		zcomp_stream_put(zram->comp);
		pr_err("Compression failed! err=%d\n", ret);
		return ret;
	}

	if (comp_len >= huge_class_size)
		comp_len = PAGE_SIZE;
<<<<<<< HEAD

	handle = zs_malloc(zram->mem_pool, comp_len,
			__GFP_KSWAPD_RECLAIM |
			__GFP_NOWARN |
			__GFP_HIGHMEM |
			__GFP_MOVABLE);

	if (unlikely(!handle)) {
		zcomp_stream_put(zram->comp);
		return -ENOMEM;
=======
	/*
	 * handle allocation has 2 paths:
	 * a) fast path is executed with preemption disabled (for
	 *  per-cpu streams) and has __GFP_DIRECT_RECLAIM bit clear,
	 *  since we can't sleep;
	 * b) slow path enables preemption and attempts to allocate
	 *  the page with __GFP_DIRECT_RECLAIM bit set. we have to
	 *  put per-cpu compression stream and, thus, to re-do
	 *  the compression once handle is allocated.
	 *
	 * if we have a 'non-null' handle here then we are coming
	 * from the slow path and handle has already been allocated.
	 */
	if (IS_ERR((void *)handle))
		handle = zs_malloc(zram->mem_pool, comp_len,
				__GFP_KSWAPD_RECLAIM |
				__GFP_NOWARN |
				__GFP_HIGHMEM |
				__GFP_MOVABLE);
	if (IS_ERR((void *)handle)) {
		zcomp_stream_put(zram->comp);
		atomic64_inc(&zram->stats.writestall);
		handle = zs_malloc(zram->mem_pool, comp_len,
				GFP_NOIO | __GFP_HIGHMEM |
				__GFP_MOVABLE);
		if (!IS_ERR((void *)handle))
			goto compress_again;
		return PTR_ERR((void *)handle);
>>>>>>> 7365df19
	}

	alloced_pages = zs_get_total_pages(zram->mem_pool);
	update_used_max(zram, alloced_pages);

	if (zram->limit_pages && alloced_pages > zram->limit_pages) {
		zcomp_stream_put(zram->comp);
		zs_free(zram->mem_pool, handle);
		return -ENOMEM;
	}

	dst = zs_map_object(zram->mem_pool, handle, ZS_MM_WO);

	src = zstrm->buffer;
	if (comp_len == PAGE_SIZE)
		src = kmap_atomic(page);
	memcpy(dst, src, comp_len);
	if (comp_len == PAGE_SIZE)
		kunmap_atomic(src);

	zcomp_stream_put(zram->comp);
	zs_unmap_object(zram->mem_pool, handle);
	atomic64_add(comp_len, &zram->stats.compr_data_size);
out:
	/*
	 * Free memory associated with this sector
	 * before overwriting unused sectors.
	 */
	zram_slot_lock(zram, index);
	zram_free_page(zram, index);

	if (comp_len == PAGE_SIZE) {
		zram_set_flag(zram, index, ZRAM_HUGE);
		atomic64_inc(&zram->stats.huge_pages);
		atomic64_inc(&zram->stats.huge_pages_since);
	}

	if (flags) {
		zram_set_flag(zram, index, flags);
		zram_set_element(zram, index, element);
	}  else {
		zram_set_handle(zram, index, handle);
		zram_set_obj_size(zram, index, comp_len);
	}
	zram_slot_unlock(zram, index);

	/* Update stats */
	atomic64_inc(&zram->stats.pages_stored);
	return ret;
}

static int zram_bvec_write(struct zram *zram, struct bio_vec *bvec,
				u32 index, int offset, struct bio *bio)
{
	int ret;
	struct page *page = NULL;
	struct bio_vec vec;

	vec = *bvec;
	if (is_partial_io(bvec)) {
		void *dst;
		/*
		 * This is a partial IO. We need to read the full page
		 * before to write the changes.
		 */
		page = alloc_page(GFP_NOIO|__GFP_HIGHMEM);
		if (!page)
			return -ENOMEM;

		ret = __zram_bvec_read(zram, page, index, bio, true);
		if (ret)
			goto out;

		dst = kmap_atomic(page);
		memcpy_from_bvec(dst + offset, bvec);
		kunmap_atomic(dst);

		vec.bv_page = page;
		vec.bv_len = PAGE_SIZE;
		vec.bv_offset = 0;
	}

	ret = __zram_bvec_write(zram, &vec, index, bio);
out:
	if (is_partial_io(bvec))
		__free_page(page);
	return ret;
}

/*
 * zram_bio_discard - handler on discard request
 * @index: physical block index in PAGE_SIZE units
 * @offset: byte offset within physical block
 */
static void zram_bio_discard(struct zram *zram, u32 index,
			     int offset, struct bio *bio)
{
	size_t n = bio->bi_iter.bi_size;

	/*
	 * zram manages data in physical block size units. Because logical block
	 * size isn't identical with physical block size on some arch, we
	 * could get a discard request pointing to a specific offset within a
	 * certain physical block.  Although we can handle this request by
	 * reading that physiclal block and decompressing and partially zeroing
	 * and re-compressing and then re-storing it, this isn't reasonable
	 * because our intent with a discard request is to save memory.  So
	 * skipping this logical block is appropriate here.
	 */
	if (offset) {
		if (n <= (PAGE_SIZE - offset))
			return;

		n -= (PAGE_SIZE - offset);
		index++;
	}

	while (n >= PAGE_SIZE) {
		zram_slot_lock(zram, index);
		zram_free_page(zram, index);
		zram_slot_unlock(zram, index);
		atomic64_inc(&zram->stats.notify_free);
		index++;
		n -= PAGE_SIZE;
	}
}

/*
 * Returns errno if it has some problem. Otherwise return 0 or 1.
 * Returns 0 if IO request was done synchronously
 * Returns 1 if IO request was successfully submitted.
 */
static int zram_bvec_rw(struct zram *zram, struct bio_vec *bvec, u32 index,
			int offset, enum req_op op, struct bio *bio)
{
	int ret;

	if (!op_is_write(op)) {
		atomic64_inc(&zram->stats.num_reads);
		ret = zram_bvec_read(zram, bvec, index, offset, bio);
		flush_dcache_page(bvec->bv_page);
	} else {
		atomic64_inc(&zram->stats.num_writes);
		ret = zram_bvec_write(zram, bvec, index, offset, bio);
	}

	zram_slot_lock(zram, index);
	zram_accessed(zram, index);
	zram_slot_unlock(zram, index);

	if (unlikely(ret < 0)) {
		if (!op_is_write(op))
			atomic64_inc(&zram->stats.failed_reads);
		else
			atomic64_inc(&zram->stats.failed_writes);
	}

	return ret;
}

static void __zram_make_request(struct zram *zram, struct bio *bio)
{
	int offset;
	u32 index;
	struct bio_vec bvec;
	struct bvec_iter iter;
	unsigned long start_time;

	index = bio->bi_iter.bi_sector >> SECTORS_PER_PAGE_SHIFT;
	offset = (bio->bi_iter.bi_sector &
		  (SECTORS_PER_PAGE - 1)) << SECTOR_SHIFT;

	switch (bio_op(bio)) {
	case REQ_OP_DISCARD:
	case REQ_OP_WRITE_ZEROES:
		zram_bio_discard(zram, index, offset, bio);
		bio_endio(bio);
		return;
	default:
		break;
	}

	start_time = bio_start_io_acct(bio);
	bio_for_each_segment(bvec, bio, iter) {
		struct bio_vec bv = bvec;
		unsigned int unwritten = bvec.bv_len;

		do {
			bv.bv_len = min_t(unsigned int, PAGE_SIZE - offset,
							unwritten);
			if (zram_bvec_rw(zram, &bv, index, offset,
					 bio_op(bio), bio) < 0) {
				bio->bi_status = BLK_STS_IOERR;
				break;
			}

			bv.bv_offset += bv.bv_len;
			unwritten -= bv.bv_len;

			update_position(&index, &offset, &bv);
		} while (unwritten);
	}
	bio_end_io_acct(bio, start_time);
	bio_endio(bio);
}

/*
 * Handler function for all zram I/O requests.
 */
static void zram_submit_bio(struct bio *bio)
{
	struct zram *zram = bio->bi_bdev->bd_disk->private_data;

	if (!valid_io_request(zram, bio->bi_iter.bi_sector,
					bio->bi_iter.bi_size)) {
		atomic64_inc(&zram->stats.invalid_io);
		bio_io_error(bio);
		return;
	}

	__zram_make_request(zram, bio);
}

static void zram_slot_free_notify(struct block_device *bdev,
				unsigned long index)
{
	struct zram *zram;

	zram = bdev->bd_disk->private_data;

	atomic64_inc(&zram->stats.notify_free);
	if (!zram_slot_trylock(zram, index)) {
		atomic64_inc(&zram->stats.miss_free);
		return;
	}

	zram_free_page(zram, index);
	zram_slot_unlock(zram, index);
}

static int zram_rw_page(struct block_device *bdev, sector_t sector,
		       struct page *page, enum req_op op)
{
	int offset, ret;
	u32 index;
	struct zram *zram;
	struct bio_vec bv;
	unsigned long start_time;

	if (PageTransHuge(page))
		return -ENOTSUPP;
	zram = bdev->bd_disk->private_data;

	if (!valid_io_request(zram, sector, PAGE_SIZE)) {
		atomic64_inc(&zram->stats.invalid_io);
		ret = -EINVAL;
		goto out;
	}

	index = sector >> SECTORS_PER_PAGE_SHIFT;
	offset = (sector & (SECTORS_PER_PAGE - 1)) << SECTOR_SHIFT;

	bv.bv_page = page;
	bv.bv_len = PAGE_SIZE;
	bv.bv_offset = 0;

	start_time = bdev_start_io_acct(bdev->bd_disk->part0,
			SECTORS_PER_PAGE, op, jiffies);
	ret = zram_bvec_rw(zram, &bv, index, offset, op, NULL);
	bdev_end_io_acct(bdev->bd_disk->part0, op, start_time);
out:
	/*
	 * If I/O fails, just return error(ie, non-zero) without
	 * calling page_endio.
	 * It causes resubmit the I/O with bio request by upper functions
	 * of rw_page(e.g., swap_readpage, __swap_writepage) and
	 * bio->bi_end_io does things to handle the error
	 * (e.g., SetPageError, set_page_dirty and extra works).
	 */
	if (unlikely(ret < 0))
		return ret;

	switch (ret) {
	case 0:
		page_endio(page, op_is_write(op), 0);
		break;
	case 1:
		ret = 0;
		break;
	default:
		WARN_ON(1);
	}
	return ret;
}

static void zram_reset_device(struct zram *zram)
{
	struct zcomp *comp;
	u64 disksize;

	down_write(&zram->init_lock);

	zram->limit_pages = 0;

	if (!init_done(zram)) {
		up_write(&zram->init_lock);
		return;
	}

	comp = zram->comp;
	disksize = zram->disksize;
	zram->disksize = 0;

	set_capacity_and_notify(zram->disk, 0);
	part_stat_set_all(zram->disk->part0, 0);

	/* I/O operation under all of CPU are done so let's free */
	zram_meta_free(zram, disksize);
	memset(&zram->stats, 0, sizeof(zram->stats));
	zcomp_destroy(comp);
	reset_bdev(zram);

	up_write(&zram->init_lock);
}

static ssize_t disksize_store(struct device *dev,
		struct device_attribute *attr, const char *buf, size_t len)
{
	u64 disksize;
	struct zcomp *comp;
	struct zram *zram = dev_to_zram(dev);
	int err;

	disksize = memparse(buf, NULL);
	if (!disksize)
		return -EINVAL;

	down_write(&zram->init_lock);
	if (init_done(zram)) {
		pr_info("Cannot change disksize for initialized device\n");
		err = -EBUSY;
		goto out_unlock;
	}

	disksize = PAGE_ALIGN(disksize);
	if (!zram_meta_alloc(zram, disksize)) {
		err = -ENOMEM;
		goto out_unlock;
	}

	comp = zcomp_create(zram->compressor);
	if (IS_ERR(comp)) {
		pr_err("Cannot initialise %s compressing backend\n",
				zram->compressor);
		err = PTR_ERR(comp);
		goto out_free_meta;
	}

	zram->comp = comp;
	zram->disksize = disksize;
	set_capacity_and_notify(zram->disk, zram->disksize >> SECTOR_SHIFT);
	up_write(&zram->init_lock);

	return len;

out_free_meta:
	zram_meta_free(zram, disksize);
out_unlock:
	up_write(&zram->init_lock);
	return err;
}

static ssize_t reset_store(struct device *dev,
		struct device_attribute *attr, const char *buf, size_t len)
{
	int ret;
	unsigned short do_reset;
	struct zram *zram;
	struct gendisk *disk;

	ret = kstrtou16(buf, 10, &do_reset);
	if (ret)
		return ret;

	if (!do_reset)
		return -EINVAL;

	zram = dev_to_zram(dev);
	disk = zram->disk;

	mutex_lock(&disk->open_mutex);
	/* Do not reset an active device or claimed device */
	if (disk_openers(disk) || zram->claim) {
		mutex_unlock(&disk->open_mutex);
		return -EBUSY;
	}

	/* From now on, anyone can't open /dev/zram[0-9] */
	zram->claim = true;
	mutex_unlock(&disk->open_mutex);

	/* Make sure all the pending I/O are finished */
	sync_blockdev(disk->part0);
	zram_reset_device(zram);

	mutex_lock(&disk->open_mutex);
	zram->claim = false;
	mutex_unlock(&disk->open_mutex);

	return len;
}

static int zram_open(struct block_device *bdev, fmode_t mode)
{
	int ret = 0;
	struct zram *zram;

	WARN_ON(!mutex_is_locked(&bdev->bd_disk->open_mutex));

	zram = bdev->bd_disk->private_data;
	/* zram was claimed to reset so open request fails */
	if (zram->claim)
		ret = -EBUSY;

	return ret;
}

static const struct block_device_operations zram_devops = {
	.open = zram_open,
	.submit_bio = zram_submit_bio,
	.swap_slot_free_notify = zram_slot_free_notify,
	.rw_page = zram_rw_page,
	.owner = THIS_MODULE
};

#ifdef CONFIG_ZRAM_WRITEBACK
static const struct block_device_operations zram_wb_devops = {
	.open = zram_open,
	.submit_bio = zram_submit_bio,
	.swap_slot_free_notify = zram_slot_free_notify,
	.owner = THIS_MODULE
};
#endif

static DEVICE_ATTR_WO(compact);
static DEVICE_ATTR_RW(disksize);
static DEVICE_ATTR_RO(initstate);
static DEVICE_ATTR_WO(reset);
static DEVICE_ATTR_WO(mem_limit);
static DEVICE_ATTR_WO(mem_used_max);
static DEVICE_ATTR_WO(idle);
static DEVICE_ATTR_RW(max_comp_streams);
static DEVICE_ATTR_RW(comp_algorithm);
#ifdef CONFIG_ZRAM_WRITEBACK
static DEVICE_ATTR_RW(backing_dev);
static DEVICE_ATTR_WO(writeback);
static DEVICE_ATTR_RW(writeback_limit);
static DEVICE_ATTR_RW(writeback_limit_enable);
#endif

static struct attribute *zram_disk_attrs[] = {
	&dev_attr_disksize.attr,
	&dev_attr_initstate.attr,
	&dev_attr_reset.attr,
	&dev_attr_compact.attr,
	&dev_attr_mem_limit.attr,
	&dev_attr_mem_used_max.attr,
	&dev_attr_idle.attr,
	&dev_attr_max_comp_streams.attr,
	&dev_attr_comp_algorithm.attr,
#ifdef CONFIG_ZRAM_WRITEBACK
	&dev_attr_backing_dev.attr,
	&dev_attr_writeback.attr,
	&dev_attr_writeback_limit.attr,
	&dev_attr_writeback_limit_enable.attr,
#endif
	&dev_attr_io_stat.attr,
	&dev_attr_mm_stat.attr,
#ifdef CONFIG_ZRAM_WRITEBACK
	&dev_attr_bd_stat.attr,
#endif
	&dev_attr_debug_stat.attr,
	NULL,
};

ATTRIBUTE_GROUPS(zram_disk);

/*
 * Allocate and initialize new zram device. the function returns
 * '>= 0' device_id upon success, and negative value otherwise.
 */
static int zram_add(void)
{
	struct zram *zram;
	int ret, device_id;

	zram = kzalloc(sizeof(struct zram), GFP_KERNEL);
	if (!zram)
		return -ENOMEM;

	ret = idr_alloc(&zram_index_idr, zram, 0, 0, GFP_KERNEL);
	if (ret < 0)
		goto out_free_dev;
	device_id = ret;

	init_rwsem(&zram->init_lock);
#ifdef CONFIG_ZRAM_WRITEBACK
	spin_lock_init(&zram->wb_limit_lock);
#endif

	/* gendisk structure */
	zram->disk = blk_alloc_disk(NUMA_NO_NODE);
	if (!zram->disk) {
		pr_err("Error allocating disk structure for device %d\n",
			device_id);
		ret = -ENOMEM;
		goto out_free_idr;
	}

	zram->disk->major = zram_major;
	zram->disk->first_minor = device_id;
	zram->disk->minors = 1;
	zram->disk->flags |= GENHD_FL_NO_PART;
	zram->disk->fops = &zram_devops;
	zram->disk->private_data = zram;
	snprintf(zram->disk->disk_name, 16, "zram%d", device_id);

	/* Actual capacity set using syfs (/sys/block/zram<id>/disksize */
	set_capacity(zram->disk, 0);
	/* zram devices sort of resembles non-rotational disks */
	blk_queue_flag_set(QUEUE_FLAG_NONROT, zram->disk->queue);
	blk_queue_flag_clear(QUEUE_FLAG_ADD_RANDOM, zram->disk->queue);

	/*
	 * To ensure that we always get PAGE_SIZE aligned
	 * and n*PAGE_SIZED sized I/O requests.
	 */
	blk_queue_physical_block_size(zram->disk->queue, PAGE_SIZE);
	blk_queue_logical_block_size(zram->disk->queue,
					ZRAM_LOGICAL_BLOCK_SIZE);
	blk_queue_io_min(zram->disk->queue, PAGE_SIZE);
	blk_queue_io_opt(zram->disk->queue, PAGE_SIZE);
	zram->disk->queue->limits.discard_granularity = PAGE_SIZE;
	blk_queue_max_discard_sectors(zram->disk->queue, UINT_MAX);

	/*
	 * zram_bio_discard() will clear all logical blocks if logical block
	 * size is identical with physical block size(PAGE_SIZE). But if it is
	 * different, we will skip discarding some parts of logical blocks in
	 * the part of the request range which isn't aligned to physical block
	 * size.  So we can't ensure that all discarded logical blocks are
	 * zeroed.
	 */
	if (ZRAM_LOGICAL_BLOCK_SIZE == PAGE_SIZE)
		blk_queue_max_write_zeroes_sectors(zram->disk->queue, UINT_MAX);

	ret = device_add_disk(NULL, zram->disk, zram_disk_groups);
	if (ret)
		goto out_cleanup_disk;

	strscpy(zram->compressor, default_compressor, sizeof(zram->compressor));

	zram_debugfs_register(zram);
	pr_info("Added device: %s\n", zram->disk->disk_name);
	return device_id;

out_cleanup_disk:
	put_disk(zram->disk);
out_free_idr:
	idr_remove(&zram_index_idr, device_id);
out_free_dev:
	kfree(zram);
	return ret;
}

static int zram_remove(struct zram *zram)
{
	bool claimed;

	mutex_lock(&zram->disk->open_mutex);
	if (disk_openers(zram->disk)) {
		mutex_unlock(&zram->disk->open_mutex);
		return -EBUSY;
	}

	claimed = zram->claim;
	if (!claimed)
		zram->claim = true;
	mutex_unlock(&zram->disk->open_mutex);

	zram_debugfs_unregister(zram);

	if (claimed) {
		/*
		 * If we were claimed by reset_store(), del_gendisk() will
		 * wait until reset_store() is done, so nothing need to do.
		 */
		;
	} else {
		/* Make sure all the pending I/O are finished */
		sync_blockdev(zram->disk->part0);
		zram_reset_device(zram);
	}

	pr_info("Removed device: %s\n", zram->disk->disk_name);

	del_gendisk(zram->disk);

	/* del_gendisk drains pending reset_store */
	WARN_ON_ONCE(claimed && zram->claim);

	/*
	 * disksize_store() may be called in between zram_reset_device()
	 * and del_gendisk(), so run the last reset to avoid leaking
	 * anything allocated with disksize_store()
	 */
	zram_reset_device(zram);

	put_disk(zram->disk);
	kfree(zram);
	return 0;
}

/* zram-control sysfs attributes */

/*
 * NOTE: hot_add attribute is not the usual read-only sysfs attribute. In a
 * sense that reading from this file does alter the state of your system -- it
 * creates a new un-initialized zram device and returns back this device's
 * device_id (or an error code if it fails to create a new device).
 */
static ssize_t hot_add_show(struct class *class,
			struct class_attribute *attr,
			char *buf)
{
	int ret;

	mutex_lock(&zram_index_mutex);
	ret = zram_add();
	mutex_unlock(&zram_index_mutex);

	if (ret < 0)
		return ret;
	return scnprintf(buf, PAGE_SIZE, "%d\n", ret);
}
static struct class_attribute class_attr_hot_add =
	__ATTR(hot_add, 0400, hot_add_show, NULL);

static ssize_t hot_remove_store(struct class *class,
			struct class_attribute *attr,
			const char *buf,
			size_t count)
{
	struct zram *zram;
	int ret, dev_id;

	/* dev_id is gendisk->first_minor, which is `int' */
	ret = kstrtoint(buf, 10, &dev_id);
	if (ret)
		return ret;
	if (dev_id < 0)
		return -EINVAL;

	mutex_lock(&zram_index_mutex);

	zram = idr_find(&zram_index_idr, dev_id);
	if (zram) {
		ret = zram_remove(zram);
		if (!ret)
			idr_remove(&zram_index_idr, dev_id);
	} else {
		ret = -ENODEV;
	}

	mutex_unlock(&zram_index_mutex);
	return ret ? ret : count;
}
static CLASS_ATTR_WO(hot_remove);

static struct attribute *zram_control_class_attrs[] = {
	&class_attr_hot_add.attr,
	&class_attr_hot_remove.attr,
	NULL,
};
ATTRIBUTE_GROUPS(zram_control_class);

static struct class zram_control_class = {
	.name		= "zram-control",
	.owner		= THIS_MODULE,
	.class_groups	= zram_control_class_groups,
};

static int zram_remove_cb(int id, void *ptr, void *data)
{
	WARN_ON_ONCE(zram_remove(ptr));
	return 0;
}

static void destroy_devices(void)
{
	class_unregister(&zram_control_class);
	idr_for_each(&zram_index_idr, &zram_remove_cb, NULL);
	zram_debugfs_destroy();
	idr_destroy(&zram_index_idr);
	unregister_blkdev(zram_major, "zram");
	cpuhp_remove_multi_state(CPUHP_ZCOMP_PREPARE);
}

static int __init zram_init(void)
{
	int ret;

	ret = cpuhp_setup_state_multi(CPUHP_ZCOMP_PREPARE, "block/zram:prepare",
				      zcomp_cpu_up_prepare, zcomp_cpu_dead);
	if (ret < 0)
		return ret;

	ret = class_register(&zram_control_class);
	if (ret) {
		pr_err("Unable to register zram-control class\n");
		cpuhp_remove_multi_state(CPUHP_ZCOMP_PREPARE);
		return ret;
	}

	zram_debugfs_create();
	zram_major = register_blkdev(0, "zram");
	if (zram_major <= 0) {
		pr_err("Unable to get major number\n");
		class_unregister(&zram_control_class);
		cpuhp_remove_multi_state(CPUHP_ZCOMP_PREPARE);
		return -EBUSY;
	}

	while (num_devices != 0) {
		mutex_lock(&zram_index_mutex);
		ret = zram_add();
		mutex_unlock(&zram_index_mutex);
		if (ret < 0)
			goto out_error;
		num_devices--;
	}

	return 0;

out_error:
	destroy_devices();
	return ret;
}

static void __exit zram_exit(void)
{
	destroy_devices();
}

module_init(zram_init);
module_exit(zram_exit);

module_param(num_devices, uint, 0);
MODULE_PARM_DESC(num_devices, "Number of pre-created zram devices");

MODULE_LICENSE("Dual BSD/GPL");
MODULE_AUTHOR("Nitin Gupta <ngupta@vflare.org>");
MODULE_DESCRIPTION("Compressed RAM Block Device");<|MERGE_RESOLUTION|>--- conflicted
+++ resolved
@@ -1146,14 +1146,15 @@
 static ssize_t debug_stat_show(struct device *dev,
 		struct device_attribute *attr, char *buf)
 {
-	int version = 2;
+	int version = 1;
 	struct zram *zram = dev_to_zram(dev);
 	ssize_t ret;
 
 	down_read(&zram->init_lock);
 	ret = scnprintf(buf, PAGE_SIZE,
-			"version: %d\n%8llu\n",
+			"version: %d\n%8llu %8llu\n",
 			version,
+			(u64)atomic64_read(&zram->stats.writestall),
 			(u64)atomic64_read(&zram->stats.miss_free));
 	up_read(&zram->init_lock);
 
@@ -1369,6 +1370,7 @@
 	}
 	kunmap_atomic(mem);
 
+compress_again:
 	zstrm = zcomp_stream_get(zram->comp);
 	src = kmap_atomic(page);
 	ret = zcomp_compress(zstrm, src, &comp_len);
@@ -1377,23 +1379,12 @@
 	if (unlikely(ret)) {
 		zcomp_stream_put(zram->comp);
 		pr_err("Compression failed! err=%d\n", ret);
+		zs_free(zram->mem_pool, handle);
 		return ret;
 	}
 
 	if (comp_len >= huge_class_size)
 		comp_len = PAGE_SIZE;
-<<<<<<< HEAD
-
-	handle = zs_malloc(zram->mem_pool, comp_len,
-			__GFP_KSWAPD_RECLAIM |
-			__GFP_NOWARN |
-			__GFP_HIGHMEM |
-			__GFP_MOVABLE);
-
-	if (unlikely(!handle)) {
-		zcomp_stream_put(zram->comp);
-		return -ENOMEM;
-=======
 	/*
 	 * handle allocation has 2 paths:
 	 * a) fast path is executed with preemption disabled (for
@@ -1422,7 +1413,6 @@
 		if (!IS_ERR((void *)handle))
 			goto compress_again;
 		return PTR_ERR((void *)handle);
->>>>>>> 7365df19
 	}
 
 	alloced_pages = zs_get_total_pages(zram->mem_pool);
@@ -1979,6 +1969,7 @@
 	if (ZRAM_LOGICAL_BLOCK_SIZE == PAGE_SIZE)
 		blk_queue_max_write_zeroes_sectors(zram->disk->queue, UINT_MAX);
 
+	blk_queue_flag_set(QUEUE_FLAG_STABLE_WRITES, zram->disk->queue);
 	ret = device_add_disk(NULL, zram->disk, zram_disk_groups);
 	if (ret)
 		goto out_cleanup_disk;
