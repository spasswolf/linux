--- conflicted
+++ resolved
@@ -143,8 +143,6 @@
 	  This enables the reset controller driver for Nuvoton NPCM
 	  BMC SoCs.
 
-<<<<<<< HEAD
-=======
 config RESET_NUVOTON_MA35D1
 	bool "Nuvoton MA35D1 Reset Driver"
 	depends on ARCH_MA35 || COMPILE_TEST
@@ -152,10 +150,6 @@
 	help
 	  This enables the reset controller driver for Nuvoton MA35D1 SoC.
 
-config RESET_OXNAS
-	bool
-
->>>>>>> f50a000b
 config RESET_PISTACHIO
 	bool "Pistachio Reset Driver"
 	depends on MIPS || COMPILE_TEST
