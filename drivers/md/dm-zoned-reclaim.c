--- conflicted
+++ resolved
@@ -377,10 +377,7 @@
 			dmz_metadata_label(zmd), zrc->dev_idx);
 		return -EBUSY;
 	}
-<<<<<<< HEAD
-=======
 	rzone = dzone;
->>>>>>> 84569f32
 
 	start = jiffies;
 	if (dmz_is_cache(dzone) || dmz_is_rnd(dzone)) {
@@ -459,11 +456,8 @@
 		nr_zones = dmz_nr_rnd_zones(zmd, zrc->dev_idx);
 		nr_unmap = dmz_nr_unmap_rnd_zones(zmd, zrc->dev_idx);
 	}
-<<<<<<< HEAD
-=======
 	if (nr_unmap <= 1)
 		return 0;
->>>>>>> 84569f32
 	return nr_unmap * 100 / nr_zones;
 }
 
@@ -509,11 +503,7 @@
 {
 	struct dmz_reclaim *zrc = container_of(work, struct dmz_reclaim, work.work);
 	struct dmz_metadata *zmd = zrc->metadata;
-<<<<<<< HEAD
-	unsigned int p_unmap, nr_unmap_rnd = 0, nr_rnd = 0;
-=======
 	unsigned int p_unmap;
->>>>>>> 84569f32
 	int ret;
 
 	if (dmz_dev_is_dying(zmd))
@@ -539,12 +529,6 @@
 		zrc->kc_throttle.throttle = min(75U, 100U - p_unmap / 2);
 	}
 
-<<<<<<< HEAD
-	nr_unmap_rnd = dmz_nr_unmap_rnd_zones(zmd, zrc->dev_idx);
-	nr_rnd = dmz_nr_rnd_zones(zmd, zrc->dev_idx);
-
-=======
->>>>>>> 84569f32
 	DMDEBUG("(%s/%u): Reclaim (%u): %s, %u%% free zones (%u/%u cache %u/%u random)",
 		dmz_metadata_label(zmd), zrc->dev_idx,
 		zrc->kc_throttle.throttle,
