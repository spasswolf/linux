/*
 * Copyright © 2014 Broadcom
 *
 * Permission is hereby granted, free of charge, to any person obtaining a
 * copy of this software and associated documentation files (the "Software"),
 * to deal in the Software without restriction, including without limitation
 * the rights to use, copy, modify, merge, publish, distribute, sublicense,
 * and/or sell copies of the Software, and to permit persons to whom the
 * Software is furnished to do so, subject to the following conditions:
 *
 * The above copyright notice and this permission notice (including the next
 * paragraph) shall be included in all copies or substantial portions of the
 * Software.
 *
 * THE SOFTWARE IS PROVIDED "AS IS", WITHOUT WARRANTY OF ANY KIND, EXPRESS OR
 * IMPLIED, INCLUDING BUT NOT LIMITED TO THE WARRANTIES OF MERCHANTABILITY,
 * FITNESS FOR A PARTICULAR PURPOSE AND NONINFRINGEMENT.  IN NO EVENT SHALL
 * THE AUTHORS OR COPYRIGHT HOLDERS BE LIABLE FOR ANY CLAIM, DAMAGES OR OTHER
 * LIABILITY, WHETHER IN AN ACTION OF CONTRACT, TORT OR OTHERWISE, ARISING
 * FROM, OUT OF OR IN CONNECTION WITH THE SOFTWARE OR THE USE OR OTHER DEALINGS
 * IN THE SOFTWARE.
 */

/**
 * DOC: Command list validator for VC4.
 *
 * Since the VC4 has no IOMMU between it and system memory, a user
 * with access to execute command lists could escalate privilege by
 * overwriting system memory (drawing to it as a framebuffer) or
 * reading system memory it shouldn't (reading it as a vertex buffer
 * or index buffer)
 *
 * We validate binner command lists to ensure that all accesses are
 * within the bounds of the GEM objects referenced by the submitted
 * job.  It explicitly whitelists packets, and looks at the offsets in
 * any address fields to make sure they're contained within the BOs
 * they reference.
 *
 * Note that because CL validation is already reading the
 * user-submitted CL and writing the validated copy out to the memory
 * that the GPU will actually read, this is also where GEM relocation
 * processing (turning BO references into actual addresses for the GPU
 * to use) happens.
 */

#include "uapi/drm/vc4_drm.h"
#include "vc4_drv.h"
#include "vc4_packet.h"

#define VALIDATE_ARGS \
	struct vc4_exec_info *exec,			\
	void *validated,				\
	void *untrusted

/** Return the width in pixels of a 64-byte microtile. */
static uint32_t
utile_width(int cpp)
{
	switch (cpp) {
	case 1:
	case 2:
		return 8;
	case 4:
		return 4;
	case 8:
		return 2;
	default:
		DRM_ERROR("unknown cpp: %d\n", cpp);
		return 1;
	}
}

/** Return the height in pixels of a 64-byte microtile. */
static uint32_t
utile_height(int cpp)
{
	switch (cpp) {
	case 1:
		return 8;
	case 2:
	case 4:
	case 8:
		return 4;
	default:
		DRM_ERROR("unknown cpp: %d\n", cpp);
		return 1;
	}
}

/**
 * size_is_lt() - Returns whether a miplevel of the given size will
 * use the lineartile (LT) tiling layout rather than the normal T
 * tiling layout.
 * @width: Width in pixels of the miplevel
 * @height: Height in pixels of the miplevel
 * @cpp: Bytes per pixel of the pixel format
 */
static bool
size_is_lt(uint32_t width, uint32_t height, int cpp)
{
	return (width <= 4 * utile_width(cpp) ||
		height <= 4 * utile_height(cpp));
}

struct drm_gem_dma_object *
vc4_use_bo(struct vc4_exec_info *exec, uint32_t hindex)
{
	struct vc4_dev *vc4 = exec->dev;
<<<<<<< HEAD
	struct drm_gem_cma_object *obj;
=======
	struct drm_gem_dma_object *obj;
>>>>>>> 7365df19
	struct vc4_bo *bo;

	if (WARN_ON_ONCE(vc4->is_vc5))
		return NULL;

	if (hindex >= exec->bo_count) {
		DRM_DEBUG("BO index %d greater than BO count %d\n",
			  hindex, exec->bo_count);
		return NULL;
	}
	obj = exec->bo[hindex];
	bo = to_vc4_bo(&obj->base);

	if (bo->validated_shader) {
		DRM_DEBUG("Trying to use shader BO as something other than "
			  "a shader\n");
		return NULL;
	}

	return obj;
}

static struct drm_gem_dma_object *
vc4_use_handle(struct vc4_exec_info *exec, uint32_t gem_handles_packet_index)
{
	return vc4_use_bo(exec, exec->bo_index[gem_handles_packet_index]);
}

static bool
validate_bin_pos(struct vc4_exec_info *exec, void *untrusted, uint32_t pos)
{
	/* Note that the untrusted pointer passed to these functions is
	 * incremented past the packet byte.
	 */
	return (untrusted - 1 == exec->bin_u + pos);
}

static uint32_t
gl_shader_rec_size(uint32_t pointer_bits)
{
	uint32_t attribute_count = pointer_bits & 7;
	bool extended = pointer_bits & 8;

	if (attribute_count == 0)
		attribute_count = 8;

	if (extended)
		return 100 + attribute_count * 4;
	else
		return 36 + attribute_count * 8;
}

bool
vc4_check_tex_size(struct vc4_exec_info *exec, struct drm_gem_dma_object *fbo,
		   uint32_t offset, uint8_t tiling_format,
		   uint32_t width, uint32_t height, uint8_t cpp)
{
	struct vc4_dev *vc4 = exec->dev;
	uint32_t aligned_width, aligned_height, stride, size;
	uint32_t utile_w = utile_width(cpp);
	uint32_t utile_h = utile_height(cpp);

	if (WARN_ON_ONCE(vc4->is_vc5))
		return false;

	/* The shaded vertex format stores signed 12.4 fixed point
	 * (-2048,2047) offsets from the viewport center, so we should
	 * never have a render target larger than 4096.  The texture
	 * unit can only sample from 2048x2048, so it's even more
	 * restricted.  This lets us avoid worrying about overflow in
	 * our math.
	 */
	if (width > 4096 || height > 4096) {
		DRM_DEBUG("Surface dimensions (%d,%d) too large",
			  width, height);
		return false;
	}

	switch (tiling_format) {
	case VC4_TILING_FORMAT_LINEAR:
		aligned_width = round_up(width, utile_w);
		aligned_height = height;
		break;
	case VC4_TILING_FORMAT_T:
		aligned_width = round_up(width, utile_w * 8);
		aligned_height = round_up(height, utile_h * 8);
		break;
	case VC4_TILING_FORMAT_LT:
		aligned_width = round_up(width, utile_w);
		aligned_height = round_up(height, utile_h);
		break;
	default:
		DRM_DEBUG("buffer tiling %d unsupported\n", tiling_format);
		return false;
	}

	stride = aligned_width * cpp;
	size = stride * aligned_height;

	if (size + offset < size ||
	    size + offset > fbo->base.size) {
		DRM_DEBUG("Overflow in %dx%d (%dx%d) fbo size (%d + %d > %zd)\n",
			  width, height,
			  aligned_width, aligned_height,
			  size, offset, fbo->base.size);
		return false;
	}

	return true;
}

static int
validate_flush(VALIDATE_ARGS)
{
	if (!validate_bin_pos(exec, untrusted, exec->args->bin_cl_size - 1)) {
		DRM_DEBUG("Bin CL must end with VC4_PACKET_FLUSH\n");
		return -EINVAL;
	}
	exec->found_flush = true;

	return 0;
}

static int
validate_start_tile_binning(VALIDATE_ARGS)
{
	if (exec->found_start_tile_binning_packet) {
		DRM_DEBUG("Duplicate VC4_PACKET_START_TILE_BINNING\n");
		return -EINVAL;
	}
	exec->found_start_tile_binning_packet = true;

	if (!exec->found_tile_binning_mode_config_packet) {
		DRM_DEBUG("missing VC4_PACKET_TILE_BINNING_MODE_CONFIG\n");
		return -EINVAL;
	}

	return 0;
}

static int
validate_increment_semaphore(VALIDATE_ARGS)
{
	if (!validate_bin_pos(exec, untrusted, exec->args->bin_cl_size - 2)) {
		DRM_DEBUG("Bin CL must end with "
			  "VC4_PACKET_INCREMENT_SEMAPHORE\n");
		return -EINVAL;
	}
	exec->found_increment_semaphore_packet = true;

	return 0;
}

static int
validate_indexed_prim_list(VALIDATE_ARGS)
{
	struct drm_gem_dma_object *ib;
	uint32_t length = *(uint32_t *)(untrusted + 1);
	uint32_t offset = *(uint32_t *)(untrusted + 5);
	uint32_t max_index = *(uint32_t *)(untrusted + 9);
	uint32_t index_size = (*(uint8_t *)(untrusted + 0) >> 4) ? 2 : 1;
	struct vc4_shader_state *shader_state;

	/* Check overflow condition */
	if (exec->shader_state_count == 0) {
		DRM_DEBUG("shader state must precede primitives\n");
		return -EINVAL;
	}
	shader_state = &exec->shader_state[exec->shader_state_count - 1];

	if (max_index > shader_state->max_index)
		shader_state->max_index = max_index;

	ib = vc4_use_handle(exec, 0);
	if (!ib)
		return -EINVAL;

	exec->bin_dep_seqno = max(exec->bin_dep_seqno,
				  to_vc4_bo(&ib->base)->write_seqno);

	if (offset > ib->base.size ||
	    (ib->base.size - offset) / index_size < length) {
		DRM_DEBUG("IB access overflow (%d + %d*%d > %zd)\n",
			  offset, length, index_size, ib->base.size);
		return -EINVAL;
	}

	*(uint32_t *)(validated + 5) = ib->dma_addr + offset;

	return 0;
}

static int
validate_gl_array_primitive(VALIDATE_ARGS)
{
	uint32_t length = *(uint32_t *)(untrusted + 1);
	uint32_t base_index = *(uint32_t *)(untrusted + 5);
	uint32_t max_index;
	struct vc4_shader_state *shader_state;

	/* Check overflow condition */
	if (exec->shader_state_count == 0) {
		DRM_DEBUG("shader state must precede primitives\n");
		return -EINVAL;
	}
	shader_state = &exec->shader_state[exec->shader_state_count - 1];

	if (length + base_index < length) {
		DRM_DEBUG("primitive vertex count overflow\n");
		return -EINVAL;
	}
	max_index = length + base_index - 1;

	if (max_index > shader_state->max_index)
		shader_state->max_index = max_index;

	return 0;
}

static int
validate_gl_shader_state(VALIDATE_ARGS)
{
	uint32_t i = exec->shader_state_count++;

	if (i >= exec->shader_state_size) {
		DRM_DEBUG("More requests for shader states than declared\n");
		return -EINVAL;
	}

	exec->shader_state[i].addr = *(uint32_t *)untrusted;
	exec->shader_state[i].max_index = 0;

	if (exec->shader_state[i].addr & ~0xf) {
		DRM_DEBUG("high bits set in GL shader rec reference\n");
		return -EINVAL;
	}

	*(uint32_t *)validated = (exec->shader_rec_p +
				  exec->shader_state[i].addr);

	exec->shader_rec_p +=
		roundup(gl_shader_rec_size(exec->shader_state[i].addr), 16);

	return 0;
}

static int
validate_tile_binning_config(VALIDATE_ARGS)
{
	struct drm_device *dev = exec->exec_bo->base.dev;
	struct vc4_dev *vc4 = to_vc4_dev(dev);
	uint8_t flags;
	uint32_t tile_state_size;
	uint32_t tile_count, bin_addr;
	int bin_slot;

	if (exec->found_tile_binning_mode_config_packet) {
		DRM_DEBUG("Duplicate VC4_PACKET_TILE_BINNING_MODE_CONFIG\n");
		return -EINVAL;
	}
	exec->found_tile_binning_mode_config_packet = true;

	exec->bin_tiles_x = *(uint8_t *)(untrusted + 12);
	exec->bin_tiles_y = *(uint8_t *)(untrusted + 13);
	tile_count = exec->bin_tiles_x * exec->bin_tiles_y;
	flags = *(uint8_t *)(untrusted + 14);

	if (exec->bin_tiles_x == 0 ||
	    exec->bin_tiles_y == 0) {
		DRM_DEBUG("Tile binning config of %dx%d too small\n",
			  exec->bin_tiles_x, exec->bin_tiles_y);
		return -EINVAL;
	}

	if (flags & (VC4_BIN_CONFIG_DB_NON_MS |
		     VC4_BIN_CONFIG_TILE_BUFFER_64BIT)) {
		DRM_DEBUG("unsupported binning config flags 0x%02x\n", flags);
		return -EINVAL;
	}

	bin_slot = vc4_v3d_get_bin_slot(vc4);
	if (bin_slot < 0) {
		if (bin_slot != -EINTR && bin_slot != -ERESTARTSYS) {
			DRM_ERROR("Failed to allocate binner memory: %d\n",
				  bin_slot);
		}
		return bin_slot;
	}

	/* The slot we allocated will only be used by this job, and is
	 * free when the job completes rendering.
	 */
	exec->bin_slots |= BIT(bin_slot);
	bin_addr = vc4->bin_bo->base.dma_addr + bin_slot * vc4->bin_alloc_size;

	/* The tile state data array is 48 bytes per tile, and we put it at
	 * the start of a BO containing both it and the tile alloc.
	 */
	tile_state_size = 48 * tile_count;

	/* Since the tile alloc array will follow us, align. */
	exec->tile_alloc_offset = bin_addr + roundup(tile_state_size, 4096);

	*(uint8_t *)(validated + 14) =
		((flags & ~(VC4_BIN_CONFIG_ALLOC_INIT_BLOCK_SIZE_MASK |
			    VC4_BIN_CONFIG_ALLOC_BLOCK_SIZE_MASK)) |
		 VC4_BIN_CONFIG_AUTO_INIT_TSDA |
		 VC4_SET_FIELD(VC4_BIN_CONFIG_ALLOC_INIT_BLOCK_SIZE_32,
			       VC4_BIN_CONFIG_ALLOC_INIT_BLOCK_SIZE) |
		 VC4_SET_FIELD(VC4_BIN_CONFIG_ALLOC_BLOCK_SIZE_128,
			       VC4_BIN_CONFIG_ALLOC_BLOCK_SIZE));

	/* tile alloc address. */
	*(uint32_t *)(validated + 0) = exec->tile_alloc_offset;
	/* tile alloc size. */
	*(uint32_t *)(validated + 4) = (bin_addr + vc4->bin_alloc_size -
					exec->tile_alloc_offset);
	/* tile state address. */
	*(uint32_t *)(validated + 8) = bin_addr;

	return 0;
}

static int
validate_gem_handles(VALIDATE_ARGS)
{
	memcpy(exec->bo_index, untrusted, sizeof(exec->bo_index));
	return 0;
}

#define VC4_DEFINE_PACKET(packet, func) \
	[packet] = { packet ## _SIZE, #packet, func }

static const struct cmd_info {
	uint16_t len;
	const char *name;
	int (*func)(struct vc4_exec_info *exec, void *validated,
		    void *untrusted);
} cmd_info[] = {
	VC4_DEFINE_PACKET(VC4_PACKET_HALT, NULL),
	VC4_DEFINE_PACKET(VC4_PACKET_NOP, NULL),
	VC4_DEFINE_PACKET(VC4_PACKET_FLUSH, validate_flush),
	VC4_DEFINE_PACKET(VC4_PACKET_FLUSH_ALL, NULL),
	VC4_DEFINE_PACKET(VC4_PACKET_START_TILE_BINNING,
			  validate_start_tile_binning),
	VC4_DEFINE_PACKET(VC4_PACKET_INCREMENT_SEMAPHORE,
			  validate_increment_semaphore),

	VC4_DEFINE_PACKET(VC4_PACKET_GL_INDEXED_PRIMITIVE,
			  validate_indexed_prim_list),
	VC4_DEFINE_PACKET(VC4_PACKET_GL_ARRAY_PRIMITIVE,
			  validate_gl_array_primitive),

	VC4_DEFINE_PACKET(VC4_PACKET_PRIMITIVE_LIST_FORMAT, NULL),

	VC4_DEFINE_PACKET(VC4_PACKET_GL_SHADER_STATE, validate_gl_shader_state),

	VC4_DEFINE_PACKET(VC4_PACKET_CONFIGURATION_BITS, NULL),
	VC4_DEFINE_PACKET(VC4_PACKET_FLAT_SHADE_FLAGS, NULL),
	VC4_DEFINE_PACKET(VC4_PACKET_POINT_SIZE, NULL),
	VC4_DEFINE_PACKET(VC4_PACKET_LINE_WIDTH, NULL),
	VC4_DEFINE_PACKET(VC4_PACKET_RHT_X_BOUNDARY, NULL),
	VC4_DEFINE_PACKET(VC4_PACKET_DEPTH_OFFSET, NULL),
	VC4_DEFINE_PACKET(VC4_PACKET_CLIP_WINDOW, NULL),
	VC4_DEFINE_PACKET(VC4_PACKET_VIEWPORT_OFFSET, NULL),
	VC4_DEFINE_PACKET(VC4_PACKET_CLIPPER_XY_SCALING, NULL),
	/* Note: The docs say this was also 105, but it was 106 in the
	 * initial userland code drop.
	 */
	VC4_DEFINE_PACKET(VC4_PACKET_CLIPPER_Z_SCALING, NULL),

	VC4_DEFINE_PACKET(VC4_PACKET_TILE_BINNING_MODE_CONFIG,
			  validate_tile_binning_config),

	VC4_DEFINE_PACKET(VC4_PACKET_GEM_HANDLES, validate_gem_handles),
};

int
vc4_validate_bin_cl(struct drm_device *dev,
		    void *validated,
		    void *unvalidated,
		    struct vc4_exec_info *exec)
{
	struct vc4_dev *vc4 = to_vc4_dev(dev);
	uint32_t len = exec->args->bin_cl_size;
	uint32_t dst_offset = 0;
	uint32_t src_offset = 0;

	if (WARN_ON_ONCE(vc4->is_vc5))
		return -ENODEV;

	while (src_offset < len) {
		void *dst_pkt = validated + dst_offset;
		void *src_pkt = unvalidated + src_offset;
		u8 cmd = *(uint8_t *)src_pkt;
		const struct cmd_info *info;

		if (cmd >= ARRAY_SIZE(cmd_info)) {
			DRM_DEBUG("0x%08x: packet %d out of bounds\n",
				  src_offset, cmd);
			return -EINVAL;
		}

		info = &cmd_info[cmd];
		if (!info->name) {
			DRM_DEBUG("0x%08x: packet %d invalid\n",
				  src_offset, cmd);
			return -EINVAL;
		}

		if (src_offset + info->len > len) {
			DRM_DEBUG("0x%08x: packet %d (%s) length 0x%08x "
				  "exceeds bounds (0x%08x)\n",
				  src_offset, cmd, info->name, info->len,
				  src_offset + len);
			return -EINVAL;
		}

		if (cmd != VC4_PACKET_GEM_HANDLES)
			memcpy(dst_pkt, src_pkt, info->len);

		if (info->func && info->func(exec,
					     dst_pkt + 1,
					     src_pkt + 1)) {
			DRM_DEBUG("0x%08x: packet %d (%s) failed to validate\n",
				  src_offset, cmd, info->name);
			return -EINVAL;
		}

		src_offset += info->len;
		/* GEM handle loading doesn't produce HW packets. */
		if (cmd != VC4_PACKET_GEM_HANDLES)
			dst_offset += info->len;

		/* When the CL hits halt, it'll stop reading anything else. */
		if (cmd == VC4_PACKET_HALT)
			break;
	}

	exec->ct0ea = exec->ct0ca + dst_offset;

	if (!exec->found_start_tile_binning_packet) {
		DRM_DEBUG("Bin CL missing VC4_PACKET_START_TILE_BINNING\n");
		return -EINVAL;
	}

	/* The bin CL must be ended with INCREMENT_SEMAPHORE and FLUSH.  The
	 * semaphore is used to trigger the render CL to start up, and the
	 * FLUSH is what caps the bin lists with
	 * VC4_PACKET_RETURN_FROM_SUB_LIST (so they jump back to the main
	 * render CL when they get called to) and actually triggers the queued
	 * semaphore increment.
	 */
	if (!exec->found_increment_semaphore_packet || !exec->found_flush) {
		DRM_DEBUG("Bin CL missing VC4_PACKET_INCREMENT_SEMAPHORE + "
			  "VC4_PACKET_FLUSH\n");
		return -EINVAL;
	}

	return 0;
}

static bool
reloc_tex(struct vc4_exec_info *exec,
	  void *uniform_data_u,
	  struct vc4_texture_sample_info *sample,
	  uint32_t texture_handle_index, bool is_cs)
{
	struct drm_gem_dma_object *tex;
	uint32_t p0 = *(uint32_t *)(uniform_data_u + sample->p_offset[0]);
	uint32_t p1 = *(uint32_t *)(uniform_data_u + sample->p_offset[1]);
	uint32_t p2 = (sample->p_offset[2] != ~0 ?
		       *(uint32_t *)(uniform_data_u + sample->p_offset[2]) : 0);
	uint32_t p3 = (sample->p_offset[3] != ~0 ?
		       *(uint32_t *)(uniform_data_u + sample->p_offset[3]) : 0);
	uint32_t *validated_p0 = exec->uniforms_v + sample->p_offset[0];
	uint32_t offset = p0 & VC4_TEX_P0_OFFSET_MASK;
	uint32_t miplevels = VC4_GET_FIELD(p0, VC4_TEX_P0_MIPLVLS);
	uint32_t width = VC4_GET_FIELD(p1, VC4_TEX_P1_WIDTH);
	uint32_t height = VC4_GET_FIELD(p1, VC4_TEX_P1_HEIGHT);
	uint32_t cpp, tiling_format, utile_w, utile_h;
	uint32_t i;
	uint32_t cube_map_stride = 0;
	enum vc4_texture_data_type type;

	tex = vc4_use_bo(exec, texture_handle_index);
	if (!tex)
		return false;

	if (sample->is_direct) {
		uint32_t remaining_size = tex->base.size - p0;

		if (p0 > tex->base.size - 4) {
			DRM_DEBUG("UBO offset greater than UBO size\n");
			goto fail;
		}
		if (p1 > remaining_size - 4) {
			DRM_DEBUG("UBO clamp would allow reads "
				  "outside of UBO\n");
			goto fail;
		}
		*validated_p0 = tex->dma_addr + p0;
		return true;
	}

	if (width == 0)
		width = 2048;
	if (height == 0)
		height = 2048;

	if (p0 & VC4_TEX_P0_CMMODE_MASK) {
		if (VC4_GET_FIELD(p2, VC4_TEX_P2_PTYPE) ==
		    VC4_TEX_P2_PTYPE_CUBE_MAP_STRIDE)
			cube_map_stride = p2 & VC4_TEX_P2_CMST_MASK;
		if (VC4_GET_FIELD(p3, VC4_TEX_P2_PTYPE) ==
		    VC4_TEX_P2_PTYPE_CUBE_MAP_STRIDE) {
			if (cube_map_stride) {
				DRM_DEBUG("Cube map stride set twice\n");
				goto fail;
			}

			cube_map_stride = p3 & VC4_TEX_P2_CMST_MASK;
		}
		if (!cube_map_stride) {
			DRM_DEBUG("Cube map stride not set\n");
			goto fail;
		}
	}

	type = (VC4_GET_FIELD(p0, VC4_TEX_P0_TYPE) |
		(VC4_GET_FIELD(p1, VC4_TEX_P1_TYPE4) << 4));

	switch (type) {
	case VC4_TEXTURE_TYPE_RGBA8888:
	case VC4_TEXTURE_TYPE_RGBX8888:
	case VC4_TEXTURE_TYPE_RGBA32R:
		cpp = 4;
		break;
	case VC4_TEXTURE_TYPE_RGBA4444:
	case VC4_TEXTURE_TYPE_RGBA5551:
	case VC4_TEXTURE_TYPE_RGB565:
	case VC4_TEXTURE_TYPE_LUMALPHA:
	case VC4_TEXTURE_TYPE_S16F:
	case VC4_TEXTURE_TYPE_S16:
		cpp = 2;
		break;
	case VC4_TEXTURE_TYPE_LUMINANCE:
	case VC4_TEXTURE_TYPE_ALPHA:
	case VC4_TEXTURE_TYPE_S8:
		cpp = 1;
		break;
	case VC4_TEXTURE_TYPE_ETC1:
		/* ETC1 is arranged as 64-bit blocks, where each block is 4x4
		 * pixels.
		 */
		cpp = 8;
		width = (width + 3) >> 2;
		height = (height + 3) >> 2;
		break;
	case VC4_TEXTURE_TYPE_BW1:
	case VC4_TEXTURE_TYPE_A4:
	case VC4_TEXTURE_TYPE_A1:
	case VC4_TEXTURE_TYPE_RGBA64:
	case VC4_TEXTURE_TYPE_YUV422R:
	default:
		DRM_DEBUG("Texture format %d unsupported\n", type);
		goto fail;
	}
	utile_w = utile_width(cpp);
	utile_h = utile_height(cpp);

	if (type == VC4_TEXTURE_TYPE_RGBA32R) {
		tiling_format = VC4_TILING_FORMAT_LINEAR;
	} else {
		if (size_is_lt(width, height, cpp))
			tiling_format = VC4_TILING_FORMAT_LT;
		else
			tiling_format = VC4_TILING_FORMAT_T;
	}

	if (!vc4_check_tex_size(exec, tex, offset + cube_map_stride * 5,
				tiling_format, width, height, cpp)) {
		goto fail;
	}

	/* The mipmap levels are stored before the base of the texture.  Make
	 * sure there is actually space in the BO.
	 */
	for (i = 1; i <= miplevels; i++) {
		uint32_t level_width = max(width >> i, 1u);
		uint32_t level_height = max(height >> i, 1u);
		uint32_t aligned_width, aligned_height;
		uint32_t level_size;

		/* Once the levels get small enough, they drop from T to LT. */
		if (tiling_format == VC4_TILING_FORMAT_T &&
		    size_is_lt(level_width, level_height, cpp)) {
			tiling_format = VC4_TILING_FORMAT_LT;
		}

		switch (tiling_format) {
		case VC4_TILING_FORMAT_T:
			aligned_width = round_up(level_width, utile_w * 8);
			aligned_height = round_up(level_height, utile_h * 8);
			break;
		case VC4_TILING_FORMAT_LT:
			aligned_width = round_up(level_width, utile_w);
			aligned_height = round_up(level_height, utile_h);
			break;
		default:
			aligned_width = round_up(level_width, utile_w);
			aligned_height = level_height;
			break;
		}

		level_size = aligned_width * cpp * aligned_height;

		if (offset < level_size) {
			DRM_DEBUG("Level %d (%dx%d -> %dx%d) size %db "
				  "overflowed buffer bounds (offset %d)\n",
				  i, level_width, level_height,
				  aligned_width, aligned_height,
				  level_size, offset);
			goto fail;
		}

		offset -= level_size;
	}

	*validated_p0 = tex->dma_addr + p0;

	if (is_cs) {
		exec->bin_dep_seqno = max(exec->bin_dep_seqno,
					  to_vc4_bo(&tex->base)->write_seqno);
	}

	return true;
 fail:
	DRM_INFO("Texture p0 at %d: 0x%08x\n", sample->p_offset[0], p0);
	DRM_INFO("Texture p1 at %d: 0x%08x\n", sample->p_offset[1], p1);
	DRM_INFO("Texture p2 at %d: 0x%08x\n", sample->p_offset[2], p2);
	DRM_INFO("Texture p3 at %d: 0x%08x\n", sample->p_offset[3], p3);
	return false;
}

static int
validate_gl_shader_rec(struct drm_device *dev,
		       struct vc4_exec_info *exec,
		       struct vc4_shader_state *state)
{
	uint32_t *src_handles;
	void *pkt_u, *pkt_v;
	static const uint32_t shader_reloc_offsets[] = {
		4, /* fs */
		16, /* vs */
		28, /* cs */
	};
	uint32_t shader_reloc_count = ARRAY_SIZE(shader_reloc_offsets);
	struct drm_gem_dma_object *bo[ARRAY_SIZE(shader_reloc_offsets) + 8];
	uint32_t nr_attributes, nr_relocs, packet_size;
	int i;

	nr_attributes = state->addr & 0x7;
	if (nr_attributes == 0)
		nr_attributes = 8;
	packet_size = gl_shader_rec_size(state->addr);

	nr_relocs = ARRAY_SIZE(shader_reloc_offsets) + nr_attributes;
	if (nr_relocs * 4 > exec->shader_rec_size) {
		DRM_DEBUG("overflowed shader recs reading %d handles "
			  "from %d bytes left\n",
			  nr_relocs, exec->shader_rec_size);
		return -EINVAL;
	}
	src_handles = exec->shader_rec_u;
	exec->shader_rec_u += nr_relocs * 4;
	exec->shader_rec_size -= nr_relocs * 4;

	if (packet_size > exec->shader_rec_size) {
		DRM_DEBUG("overflowed shader recs copying %db packet "
			  "from %d bytes left\n",
			  packet_size, exec->shader_rec_size);
		return -EINVAL;
	}
	pkt_u = exec->shader_rec_u;
	pkt_v = exec->shader_rec_v;
	memcpy(pkt_v, pkt_u, packet_size);
	exec->shader_rec_u += packet_size;
	/* Shader recs have to be aligned to 16 bytes (due to the attribute
	 * flags being in the low bytes), so round the next validated shader
	 * rec address up.  This should be safe, since we've got so many
	 * relocations in a shader rec packet.
	 */
	BUG_ON(roundup(packet_size, 16) - packet_size > nr_relocs * 4);
	exec->shader_rec_v += roundup(packet_size, 16);
	exec->shader_rec_size -= packet_size;

	for (i = 0; i < shader_reloc_count; i++) {
		if (src_handles[i] > exec->bo_count) {
			DRM_DEBUG("Shader handle %d too big\n", src_handles[i]);
			return -EINVAL;
		}

		bo[i] = exec->bo[src_handles[i]];
		if (!bo[i])
			return -EINVAL;
	}
	for (i = shader_reloc_count; i < nr_relocs; i++) {
		bo[i] = vc4_use_bo(exec, src_handles[i]);
		if (!bo[i])
			return -EINVAL;
	}

	if (((*(uint16_t *)pkt_u & VC4_SHADER_FLAG_FS_SINGLE_THREAD) == 0) !=
	    to_vc4_bo(&bo[0]->base)->validated_shader->is_threaded) {
		DRM_DEBUG("Thread mode of CL and FS do not match\n");
		return -EINVAL;
	}

	if (to_vc4_bo(&bo[1]->base)->validated_shader->is_threaded ||
	    to_vc4_bo(&bo[2]->base)->validated_shader->is_threaded) {
		DRM_DEBUG("cs and vs cannot be threaded\n");
		return -EINVAL;
	}

	for (i = 0; i < shader_reloc_count; i++) {
		struct vc4_validated_shader_info *validated_shader;
		uint32_t o = shader_reloc_offsets[i];
		uint32_t src_offset = *(uint32_t *)(pkt_u + o);
		uint32_t *texture_handles_u;
		void *uniform_data_u;
		uint32_t tex, uni;

		*(uint32_t *)(pkt_v + o) = bo[i]->dma_addr + src_offset;

		if (src_offset != 0) {
			DRM_DEBUG("Shaders must be at offset 0 of "
				  "the BO.\n");
			return -EINVAL;
		}

		validated_shader = to_vc4_bo(&bo[i]->base)->validated_shader;
		if (!validated_shader)
			return -EINVAL;

		if (validated_shader->uniforms_src_size >
		    exec->uniforms_size) {
			DRM_DEBUG("Uniforms src buffer overflow\n");
			return -EINVAL;
		}

		texture_handles_u = exec->uniforms_u;
		uniform_data_u = (texture_handles_u +
				  validated_shader->num_texture_samples);

		memcpy(exec->uniforms_v, uniform_data_u,
		       validated_shader->uniforms_size);

		for (tex = 0;
		     tex < validated_shader->num_texture_samples;
		     tex++) {
			if (!reloc_tex(exec,
				       uniform_data_u,
				       &validated_shader->texture_samples[tex],
				       texture_handles_u[tex],
				       i == 2)) {
				return -EINVAL;
			}
		}

		/* Fill in the uniform slots that need this shader's
		 * start-of-uniforms address (used for resetting the uniform
		 * stream in the presence of control flow).
		 */
		for (uni = 0;
		     uni < validated_shader->num_uniform_addr_offsets;
		     uni++) {
			uint32_t o = validated_shader->uniform_addr_offsets[uni];
			((uint32_t *)exec->uniforms_v)[o] = exec->uniforms_p;
		}

		*(uint32_t *)(pkt_v + o + 4) = exec->uniforms_p;

		exec->uniforms_u += validated_shader->uniforms_src_size;
		exec->uniforms_v += validated_shader->uniforms_size;
		exec->uniforms_p += validated_shader->uniforms_size;
	}

	for (i = 0; i < nr_attributes; i++) {
		struct drm_gem_dma_object *vbo =
			bo[ARRAY_SIZE(shader_reloc_offsets) + i];
		uint32_t o = 36 + i * 8;
		uint32_t offset = *(uint32_t *)(pkt_u + o + 0);
		uint32_t attr_size = *(uint8_t *)(pkt_u + o + 4) + 1;
		uint32_t stride = *(uint8_t *)(pkt_u + o + 5);
		uint32_t max_index;

		exec->bin_dep_seqno = max(exec->bin_dep_seqno,
					  to_vc4_bo(&vbo->base)->write_seqno);

		if (state->addr & 0x8)
			stride |= (*(uint32_t *)(pkt_u + 100 + i * 4)) & ~0xff;

		if (vbo->base.size < offset ||
		    vbo->base.size - offset < attr_size) {
			DRM_DEBUG("BO offset overflow (%d + %d > %zu)\n",
				  offset, attr_size, vbo->base.size);
			return -EINVAL;
		}

		if (stride != 0) {
			max_index = ((vbo->base.size - offset - attr_size) /
				     stride);
			if (state->max_index > max_index) {
				DRM_DEBUG("primitives use index %d out of "
					  "supplied %d\n",
					  state->max_index, max_index);
				return -EINVAL;
			}
		}

		*(uint32_t *)(pkt_v + o) = vbo->dma_addr + offset;
	}

	return 0;
}

int
vc4_validate_shader_recs(struct drm_device *dev,
			 struct vc4_exec_info *exec)
{
	struct vc4_dev *vc4 = to_vc4_dev(dev);
	uint32_t i;
	int ret = 0;

	if (WARN_ON_ONCE(vc4->is_vc5))
		return -ENODEV;

	for (i = 0; i < exec->shader_state_count; i++) {
		ret = validate_gl_shader_rec(dev, exec, &exec->shader_state[i]);
		if (ret)
			return ret;
	}

	return ret;
}<|MERGE_RESOLUTION|>--- conflicted
+++ resolved
@@ -106,11 +106,7 @@
 vc4_use_bo(struct vc4_exec_info *exec, uint32_t hindex)
 {
 	struct vc4_dev *vc4 = exec->dev;
-<<<<<<< HEAD
-	struct drm_gem_cma_object *obj;
-=======
 	struct drm_gem_dma_object *obj;
->>>>>>> 7365df19
 	struct vc4_bo *bo;
 
 	if (WARN_ON_ONCE(vc4->is_vc5))
