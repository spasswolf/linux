--- conflicted
+++ resolved
@@ -520,7 +520,6 @@
 				     original_size,
 				     trim_list);
 		mutex_unlock(&mgr->lock);
-<<<<<<< HEAD
 
 		if (!list_empty(&temp))
 			list_splice_tail(trim_list, &vres->blocks);
@@ -543,30 +542,6 @@
 		vis_usage += amdgpu_vram_mgr_vis_size(adev, block);
 	}
 
-=======
-
-		if (!list_empty(&temp))
-			list_splice_tail(trim_list, &vres->blocks);
-	}
-
-	vres->base.start = 0;
-	list_for_each_entry(block, &vres->blocks, link) {
-		unsigned long start;
-
-		start = amdgpu_vram_mgr_block_start(block) +
-			amdgpu_vram_mgr_block_size(block);
-		start >>= PAGE_SHIFT;
-
-		if (start > vres->base.num_pages)
-			start -= vres->base.num_pages;
-		else
-			start = 0;
-		vres->base.start = max(vres->base.start, start);
-
-		vis_usage += amdgpu_vram_mgr_vis_size(adev, block);
-	}
-
->>>>>>> 7365df19
 	if (amdgpu_is_vram_mgr_blocks_contiguous(&vres->blocks))
 		vres->base.placement |= TTM_PL_FLAG_CONTIGUOUS;
 
