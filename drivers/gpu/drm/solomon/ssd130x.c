// SPDX-License-Identifier: GPL-2.0-only
/*
 * DRM driver for Solomon SSD130x OLED displays
 *
 * Copyright 2022 Red Hat Inc.
 * Author: Javier Martinez Canillas <javierm@redhat.com>
 *
 * Based on drivers/video/fbdev/ssd1307fb.c
 * Copyright 2012 Free Electrons
 */

#include <linux/backlight.h>
#include <linux/bitfield.h>
#include <linux/bits.h>
#include <linux/delay.h>
#include <linux/gpio/consumer.h>
#include <linux/property.h>
#include <linux/pwm.h>
#include <linux/regulator/consumer.h>

#include <drm/drm_atomic.h>
#include <drm/drm_atomic_helper.h>
#include <drm/drm_damage_helper.h>
#include <drm/drm_edid.h>
<<<<<<< HEAD
#include <drm/drm_fb_cma_helper.h>
=======
>>>>>>> 7365df19
#include <drm/drm_fb_helper.h>
#include <drm/drm_format_helper.h>
#include <drm/drm_framebuffer.h>
#include <drm/drm_gem_atomic_helper.h>
#include <drm/drm_gem_framebuffer_helper.h>
#include <drm/drm_gem_shmem_helper.h>
#include <drm/drm_managed.h>
#include <drm/drm_modes.h>
#include <drm/drm_rect.h>
#include <drm/drm_probe_helper.h>

#include "ssd130x.h"

#define DRIVER_NAME	"ssd130x"
#define DRIVER_DESC	"DRM driver for Solomon SSD130x OLED displays"
#define DRIVER_DATE	"20220131"
#define DRIVER_MAJOR	1
#define DRIVER_MINOR	0

#define SSD130X_PAGE_COL_START_LOW		0x00
#define SSD130X_PAGE_COL_START_HIGH		0x10
#define SSD130X_SET_ADDRESS_MODE		0x20
#define SSD130X_SET_COL_RANGE			0x21
#define SSD130X_SET_PAGE_RANGE			0x22
#define SSD130X_CONTRAST			0x81
#define SSD130X_SET_LOOKUP_TABLE		0x91
#define SSD130X_CHARGE_PUMP			0x8d
#define SSD130X_SET_SEG_REMAP			0xa0
#define SSD130X_DISPLAY_OFF			0xae
#define SSD130X_SET_MULTIPLEX_RATIO		0xa8
#define SSD130X_DISPLAY_ON			0xaf
#define SSD130X_START_PAGE_ADDRESS		0xb0
#define SSD130X_SET_COM_SCAN_DIR		0xc0
#define SSD130X_SET_DISPLAY_OFFSET		0xd3
#define SSD130X_SET_CLOCK_FREQ			0xd5
#define SSD130X_SET_AREA_COLOR_MODE		0xd8
#define SSD130X_SET_PRECHARGE_PERIOD		0xd9
#define SSD130X_SET_COM_PINS_CONFIG		0xda
#define SSD130X_SET_VCOMH			0xdb

#define SSD130X_PAGE_COL_START_MASK		GENMASK(3, 0)
#define SSD130X_PAGE_COL_START_HIGH_SET(val)	FIELD_PREP(SSD130X_PAGE_COL_START_MASK, (val) >> 4)
#define SSD130X_PAGE_COL_START_LOW_SET(val)	FIELD_PREP(SSD130X_PAGE_COL_START_MASK, (val))
#define SSD130X_START_PAGE_ADDRESS_MASK		GENMASK(2, 0)
#define SSD130X_START_PAGE_ADDRESS_SET(val)	FIELD_PREP(SSD130X_START_PAGE_ADDRESS_MASK, (val))
#define SSD130X_SET_SEG_REMAP_MASK		GENMASK(0, 0)
#define SSD130X_SET_SEG_REMAP_SET(val)		FIELD_PREP(SSD130X_SET_SEG_REMAP_MASK, (val))
#define SSD130X_SET_COM_SCAN_DIR_MASK		GENMASK(3, 3)
#define SSD130X_SET_COM_SCAN_DIR_SET(val)	FIELD_PREP(SSD130X_SET_COM_SCAN_DIR_MASK, (val))
#define SSD130X_SET_CLOCK_DIV_MASK		GENMASK(3, 0)
#define SSD130X_SET_CLOCK_DIV_SET(val)		FIELD_PREP(SSD130X_SET_CLOCK_DIV_MASK, (val))
#define SSD130X_SET_CLOCK_FREQ_MASK		GENMASK(7, 4)
#define SSD130X_SET_CLOCK_FREQ_SET(val)		FIELD_PREP(SSD130X_SET_CLOCK_FREQ_MASK, (val))
#define SSD130X_SET_PRECHARGE_PERIOD1_MASK	GENMASK(3, 0)
#define SSD130X_SET_PRECHARGE_PERIOD1_SET(val)	FIELD_PREP(SSD130X_SET_PRECHARGE_PERIOD1_MASK, (val))
#define SSD130X_SET_PRECHARGE_PERIOD2_MASK	GENMASK(7, 4)
#define SSD130X_SET_PRECHARGE_PERIOD2_SET(val)	FIELD_PREP(SSD130X_SET_PRECHARGE_PERIOD2_MASK, (val))
#define SSD130X_SET_COM_PINS_CONFIG1_MASK	GENMASK(4, 4)
#define SSD130X_SET_COM_PINS_CONFIG1_SET(val)	FIELD_PREP(SSD130X_SET_COM_PINS_CONFIG1_MASK, !(val))
#define SSD130X_SET_COM_PINS_CONFIG2_MASK	GENMASK(5, 5)
#define SSD130X_SET_COM_PINS_CONFIG2_SET(val)	FIELD_PREP(SSD130X_SET_COM_PINS_CONFIG2_MASK, (val))

#define SSD130X_SET_ADDRESS_MODE_HORIZONTAL	0x00
#define SSD130X_SET_ADDRESS_MODE_VERTICAL	0x01
#define SSD130X_SET_ADDRESS_MODE_PAGE		0x02

#define SSD130X_SET_AREA_COLOR_MODE_ENABLE	0x1e
#define SSD130X_SET_AREA_COLOR_MODE_LOW_POWER	0x05

#define MAX_CONTRAST 255

const struct ssd130x_deviceinfo ssd130x_variants[] = {
	[SH1106_ID] = {
		.default_vcomh = 0x40,
		.default_dclk_div = 1,
		.default_dclk_frq = 5,
		.page_mode_only = 1,
	},
	[SSD1305_ID] = {
		.default_vcomh = 0x34,
		.default_dclk_div = 1,
		.default_dclk_frq = 7,
	},
	[SSD1306_ID] = {
		.default_vcomh = 0x20,
		.default_dclk_div = 1,
		.default_dclk_frq = 8,
		.need_chargepump = 1,
	},
	[SSD1307_ID] = {
		.default_vcomh = 0x20,
		.default_dclk_div = 2,
		.default_dclk_frq = 12,
		.need_pwm = 1,
	},
	[SSD1309_ID] = {
		.default_vcomh = 0x34,
		.default_dclk_div = 1,
		.default_dclk_frq = 10,
	}
};
EXPORT_SYMBOL_NS_GPL(ssd130x_variants, DRM_SSD130X);

static inline struct ssd130x_device *drm_to_ssd130x(struct drm_device *drm)
{
	return container_of(drm, struct ssd130x_device, drm);
}

/*
 * Helper to write data (SSD130X_DATA) to the device.
 */
static int ssd130x_write_data(struct ssd130x_device *ssd130x, u8 *values, int count)
{
	return regmap_bulk_write(ssd130x->regmap, SSD130X_DATA, values, count);
}

/*
 * Helper to write command (SSD130X_COMMAND). The fist variadic argument
 * is the command to write and the following are the command options.
 *
 * Note that the ssd130x protocol requires each command and option to be
 * written as a SSD130X_COMMAND device register value. That is why a call
 * to regmap_write(..., SSD130X_COMMAND, ...) is done for each argument.
 */
static int ssd130x_write_cmd(struct ssd130x_device *ssd130x, int count,
			     /* u8 cmd, u8 option, ... */...)
{
	va_list ap;
	u8 value;
	int ret;

	va_start(ap, count);

	do {
		value = va_arg(ap, int);
		ret = regmap_write(ssd130x->regmap, SSD130X_COMMAND, value);
		if (ret)
			goto out_end;
	} while (--count);

out_end:
	va_end(ap);

	return ret;
}

/* Set address range for horizontal/vertical addressing modes */
static int ssd130x_set_col_range(struct ssd130x_device *ssd130x,
				 u8 col_start, u8 cols)
{
	u8 col_end = col_start + cols - 1;
	int ret;

	if (col_start == ssd130x->col_start && col_end == ssd130x->col_end)
		return 0;

	ret = ssd130x_write_cmd(ssd130x, 3, SSD130X_SET_COL_RANGE, col_start, col_end);
	if (ret < 0)
		return ret;

	ssd130x->col_start = col_start;
	ssd130x->col_end = col_end;
	return 0;
}

static int ssd130x_set_page_range(struct ssd130x_device *ssd130x,
				  u8 page_start, u8 pages)
{
	u8 page_end = page_start + pages - 1;
	int ret;

	if (page_start == ssd130x->page_start && page_end == ssd130x->page_end)
		return 0;

	ret = ssd130x_write_cmd(ssd130x, 3, SSD130X_SET_PAGE_RANGE, page_start, page_end);
	if (ret < 0)
		return ret;

	ssd130x->page_start = page_start;
	ssd130x->page_end = page_end;
	return 0;
}

/* Set page and column start address for page addressing mode */
static int ssd130x_set_page_pos(struct ssd130x_device *ssd130x,
				u8 page_start, u8 col_start)
{
	int ret;
	u32 page, col_low, col_high;

	page = SSD130X_START_PAGE_ADDRESS |
	       SSD130X_START_PAGE_ADDRESS_SET(page_start);
	col_low = SSD130X_PAGE_COL_START_LOW |
		  SSD130X_PAGE_COL_START_LOW_SET(col_start);
	col_high = SSD130X_PAGE_COL_START_HIGH |
		   SSD130X_PAGE_COL_START_HIGH_SET(col_start);
	ret = ssd130x_write_cmd(ssd130x, 3, page, col_low, col_high);
	if (ret < 0)
		return ret;

	return 0;
}

static int ssd130x_pwm_enable(struct ssd130x_device *ssd130x)
{
	struct device *dev = ssd130x->dev;
	struct pwm_state pwmstate;

	ssd130x->pwm = pwm_get(dev, NULL);
	if (IS_ERR(ssd130x->pwm)) {
		dev_err(dev, "Could not get PWM from firmware description!\n");
		return PTR_ERR(ssd130x->pwm);
	}

	pwm_init_state(ssd130x->pwm, &pwmstate);
	pwm_set_relative_duty_cycle(&pwmstate, 50, 100);
	pwm_apply_state(ssd130x->pwm, &pwmstate);

	/* Enable the PWM */
	pwm_enable(ssd130x->pwm);

	dev_dbg(dev, "Using PWM%d with a %lluns period.\n",
		ssd130x->pwm->pwm, pwm_get_period(ssd130x->pwm));

	return 0;
}

static void ssd130x_reset(struct ssd130x_device *ssd130x)
{
	if (!ssd130x->reset)
		return;

	/* Reset the screen */
	gpiod_set_value_cansleep(ssd130x->reset, 1);
	udelay(4);
	gpiod_set_value_cansleep(ssd130x->reset, 0);
	udelay(4);
}

static int ssd130x_power_on(struct ssd130x_device *ssd130x)
{
	struct device *dev = ssd130x->dev;
	int ret;

	ssd130x_reset(ssd130x);

	ret = regulator_enable(ssd130x->vcc_reg);
	if (ret) {
		dev_err(dev, "Failed to enable VCC: %d\n", ret);
		return ret;
	}

	if (ssd130x->device_info->need_pwm) {
		ret = ssd130x_pwm_enable(ssd130x);
		if (ret) {
			dev_err(dev, "Failed to enable PWM: %d\n", ret);
			regulator_disable(ssd130x->vcc_reg);
			return ret;
		}
	}

	return 0;
}

static void ssd130x_power_off(struct ssd130x_device *ssd130x)
{
	pwm_disable(ssd130x->pwm);
	pwm_put(ssd130x->pwm);

	regulator_disable(ssd130x->vcc_reg);
}

static int ssd130x_init(struct ssd130x_device *ssd130x)
{
	u32 precharge, dclk, com_invdir, compins, chargepump, seg_remap;
	int ret;

	/* Set initial contrast */
	ret = ssd130x_write_cmd(ssd130x, 2, SSD130X_CONTRAST, ssd130x->contrast);
	if (ret < 0)
		return ret;

	/* Set segment re-map */
	seg_remap = (SSD130X_SET_SEG_REMAP |
		     SSD130X_SET_SEG_REMAP_SET(ssd130x->seg_remap));
	ret = ssd130x_write_cmd(ssd130x, 1, seg_remap);
	if (ret < 0)
		return ret;

	/* Set COM direction */
	com_invdir = (SSD130X_SET_COM_SCAN_DIR |
		      SSD130X_SET_COM_SCAN_DIR_SET(ssd130x->com_invdir));
	ret = ssd130x_write_cmd(ssd130x,  1, com_invdir);
	if (ret < 0)
		return ret;

	/* Set multiplex ratio value */
	ret = ssd130x_write_cmd(ssd130x, 2, SSD130X_SET_MULTIPLEX_RATIO, ssd130x->height - 1);
	if (ret < 0)
		return ret;

	/* set display offset value */
	ret = ssd130x_write_cmd(ssd130x, 2, SSD130X_SET_DISPLAY_OFFSET, ssd130x->com_offset);
	if (ret < 0)
		return ret;

	/* Set clock frequency */
	dclk = (SSD130X_SET_CLOCK_DIV_SET(ssd130x->dclk_div - 1) |
		SSD130X_SET_CLOCK_FREQ_SET(ssd130x->dclk_frq));
	ret = ssd130x_write_cmd(ssd130x, 2, SSD130X_SET_CLOCK_FREQ, dclk);
	if (ret < 0)
		return ret;

	/* Set Area Color Mode ON/OFF & Low Power Display Mode */
	if (ssd130x->area_color_enable || ssd130x->low_power) {
		u32 mode = 0;

		if (ssd130x->area_color_enable)
			mode |= SSD130X_SET_AREA_COLOR_MODE_ENABLE;

		if (ssd130x->low_power)
			mode |= SSD130X_SET_AREA_COLOR_MODE_LOW_POWER;

		ret = ssd130x_write_cmd(ssd130x, 2, SSD130X_SET_AREA_COLOR_MODE, mode);
		if (ret < 0)
			return ret;
	}

	/* Set precharge period in number of ticks from the internal clock */
	precharge = (SSD130X_SET_PRECHARGE_PERIOD1_SET(ssd130x->prechargep1) |
		     SSD130X_SET_PRECHARGE_PERIOD2_SET(ssd130x->prechargep2));
	ret = ssd130x_write_cmd(ssd130x, 2, SSD130X_SET_PRECHARGE_PERIOD, precharge);
	if (ret < 0)
		return ret;

	/* Set COM pins configuration */
	compins = BIT(1);
	compins |= (SSD130X_SET_COM_PINS_CONFIG1_SET(ssd130x->com_seq) |
		    SSD130X_SET_COM_PINS_CONFIG2_SET(ssd130x->com_lrremap));
	ret = ssd130x_write_cmd(ssd130x, 2, SSD130X_SET_COM_PINS_CONFIG, compins);
	if (ret < 0)
		return ret;

	/* Set VCOMH */
	ret = ssd130x_write_cmd(ssd130x, 2, SSD130X_SET_VCOMH, ssd130x->vcomh);
	if (ret < 0)
		return ret;

	/* Turn on the DC-DC Charge Pump */
	chargepump = BIT(4);

	if (ssd130x->device_info->need_chargepump)
		chargepump |= BIT(2);

	ret = ssd130x_write_cmd(ssd130x, 2, SSD130X_CHARGE_PUMP, chargepump);
	if (ret < 0)
		return ret;

	/* Set lookup table */
	if (ssd130x->lookup_table_set) {
		int i;

		ret = ssd130x_write_cmd(ssd130x, 1, SSD130X_SET_LOOKUP_TABLE);
		if (ret < 0)
			return ret;

		for (i = 0; i < ARRAY_SIZE(ssd130x->lookup_table); i++) {
			u8 val = ssd130x->lookup_table[i];

			if (val < 31 || val > 63)
				dev_warn(ssd130x->dev,
					 "lookup table index %d value out of range 31 <= %d <= 63\n",
					 i, val);
			ret = ssd130x_write_cmd(ssd130x, 1, val);
			if (ret < 0)
				return ret;
		}
	}

	/* Switch to page addressing mode */
	if (ssd130x->page_address_mode)
		return ssd130x_write_cmd(ssd130x, 2, SSD130X_SET_ADDRESS_MODE,
					 SSD130X_SET_ADDRESS_MODE_PAGE);

	/* Switch to horizontal addressing mode */
	return ssd130x_write_cmd(ssd130x, 2, SSD130X_SET_ADDRESS_MODE,
				 SSD130X_SET_ADDRESS_MODE_HORIZONTAL);
}

static int ssd130x_update_rect(struct ssd130x_device *ssd130x, u8 *buf,
			       struct drm_rect *rect)
{
	unsigned int x = rect->x1;
	unsigned int y = rect->y1;
	unsigned int width = drm_rect_width(rect);
	unsigned int height = drm_rect_height(rect);
	unsigned int line_length = DIV_ROUND_UP(width, 8);
	unsigned int pages = DIV_ROUND_UP(height, 8);
	struct drm_device *drm = &ssd130x->drm;
	u32 array_idx = 0;
	int ret, i, j, k;
	u8 *data_array = NULL;

	drm_WARN_ONCE(drm, y % 8 != 0, "y must be aligned to screen page\n");

	data_array = kcalloc(width, pages, GFP_KERNEL);
	if (!data_array)
		return -ENOMEM;

	/*
	 * The screen is divided in pages, each having a height of 8
	 * pixels, and the width of the screen. When sending a byte of
	 * data to the controller, it gives the 8 bits for the current
	 * column. I.e, the first byte are the 8 bits of the first
	 * column, then the 8 bits for the second column, etc.
	 *
	 *
	 * Representation of the screen, assuming it is 5 bits
	 * wide. Each letter-number combination is a bit that controls
	 * one pixel.
	 *
	 * A0 A1 A2 A3 A4
	 * B0 B1 B2 B3 B4
	 * C0 C1 C2 C3 C4
	 * D0 D1 D2 D3 D4
	 * E0 E1 E2 E3 E4
	 * F0 F1 F2 F3 F4
	 * G0 G1 G2 G3 G4
	 * H0 H1 H2 H3 H4
	 *
	 * If you want to update this screen, you need to send 5 bytes:
	 *  (1) A0 B0 C0 D0 E0 F0 G0 H0
	 *  (2) A1 B1 C1 D1 E1 F1 G1 H1
	 *  (3) A2 B2 C2 D2 E2 F2 G2 H2
	 *  (4) A3 B3 C3 D3 E3 F3 G3 H3
	 *  (5) A4 B4 C4 D4 E4 F4 G4 H4
	 */

	if (!ssd130x->page_address_mode) {
		/* Set address range for horizontal addressing mode */
		ret = ssd130x_set_col_range(ssd130x, ssd130x->col_offset + x, width);
		if (ret < 0)
			goto out_free;

		ret = ssd130x_set_page_range(ssd130x, ssd130x->page_offset + y / 8, pages);
		if (ret < 0)
			goto out_free;
	}

	for (i = 0; i < pages; i++) {
		int m = 8;

		/* Last page may be partial */
		if (8 * (y / 8 + i + 1) > ssd130x->height)
			m = ssd130x->height % 8;
		for (j = 0; j < width; j++) {
			u8 data = 0;

			for (k = 0; k < m; k++) {
				u8 byte = buf[(8 * i + k) * line_length + j / 8];
				u8 bit = (byte >> (j % 8)) & 1;

				data |= bit << k;
			}
			data_array[array_idx++] = data;
		}

		/*
		 * In page addressing mode, the start address needs to be reset,
		 * and each page then needs to be written out separately.
		 */
		if (ssd130x->page_address_mode) {
			ret = ssd130x_set_page_pos(ssd130x,
						   ssd130x->page_offset + i,
						   ssd130x->col_offset + x);
			if (ret < 0)
				goto out_free;

			ret = ssd130x_write_data(ssd130x, data_array, width);
			if (ret < 0)
				goto out_free;

			array_idx = 0;
		}
	}

	/* Write out update in one go if we aren't using page addressing mode */
	if (!ssd130x->page_address_mode)
		ret = ssd130x_write_data(ssd130x, data_array, width * pages);

out_free:
	kfree(data_array);
	return ret;
}

static void ssd130x_clear_screen(struct ssd130x_device *ssd130x)
{
	u8 *buf = NULL;
	struct drm_rect fullscreen = {
		.x1 = 0,
		.x2 = ssd130x->width,
		.y1 = 0,
		.y2 = ssd130x->height,
	};

	buf = kcalloc(DIV_ROUND_UP(ssd130x->width, 8), ssd130x->height,
		      GFP_KERNEL);
	if (!buf)
		return;

	ssd130x_update_rect(ssd130x, buf, &fullscreen);

	kfree(buf);
}

static int ssd130x_fb_blit_rect(struct drm_framebuffer *fb, const struct iosys_map *vmap,
				struct drm_rect *rect)
{
	struct ssd130x_device *ssd130x = drm_to_ssd130x(fb->dev);
<<<<<<< HEAD
	void *vmap = map->vaddr; /* TODO: Use mapping abstraction properly */
=======
	struct iosys_map dst;
>>>>>>> 7365df19
	unsigned int dst_pitch;
	int ret = 0;
	u8 *buf = NULL;

	/* Align y to display page boundaries */
	rect->y1 = round_down(rect->y1, 8);
	rect->y2 = min_t(unsigned int, round_up(rect->y2, 8), ssd130x->height);

	dst_pitch = DIV_ROUND_UP(drm_rect_width(rect), 8);
	buf = kcalloc(dst_pitch, drm_rect_height(rect), GFP_KERNEL);
	if (!buf)
		return -ENOMEM;

<<<<<<< HEAD
	drm_fb_xrgb8888_to_mono(buf, dst_pitch, vmap, fb, rect);
=======
	ret = drm_gem_fb_begin_cpu_access(fb, DMA_FROM_DEVICE);
	if (ret)
		goto out_free;

	iosys_map_set_vaddr(&dst, buf);
	drm_fb_xrgb8888_to_mono(&dst, &dst_pitch, vmap, fb, rect);

	drm_gem_fb_end_cpu_access(fb, DMA_FROM_DEVICE);
>>>>>>> 7365df19

	ssd130x_update_rect(ssd130x, buf, rect);

out_free:
	kfree(buf);

	return ret;
}

static void ssd130x_primary_plane_helper_atomic_update(struct drm_plane *plane,
						       struct drm_atomic_state *state)
{
	struct drm_plane_state *plane_state = drm_atomic_get_new_plane_state(state, plane);
	struct drm_plane_state *old_plane_state = drm_atomic_get_old_plane_state(state, plane);
	struct drm_shadow_plane_state *shadow_plane_state = to_drm_shadow_plane_state(plane_state);
	struct drm_device *drm = plane->dev;
	struct drm_rect src_clip, dst_clip;
	int idx;

	if (!drm_atomic_helper_damage_merged(old_plane_state, plane_state, &src_clip))
		return;

	dst_clip = plane_state->dst;
	if (!drm_rect_intersect(&dst_clip, &src_clip))
		return;

	if (!drm_dev_enter(drm, &idx))
		return;

	ssd130x_fb_blit_rect(plane_state->fb, &shadow_plane_state->data[0], &dst_clip);

	drm_dev_exit(idx);
}

static void ssd130x_primary_plane_helper_atomic_disable(struct drm_plane *plane,
							struct drm_atomic_state *state)
{
	struct drm_device *drm = plane->dev;
	struct ssd130x_device *ssd130x = drm_to_ssd130x(drm);
	int idx;

	if (!drm_dev_enter(drm, &idx))
		return;

	ssd130x_clear_screen(ssd130x);

	drm_dev_exit(idx);
}

static const struct drm_plane_helper_funcs ssd130x_primary_plane_helper_funcs = {
	DRM_GEM_SHADOW_PLANE_HELPER_FUNCS,
	.atomic_check = drm_plane_helper_atomic_check,
	.atomic_update = ssd130x_primary_plane_helper_atomic_update,
	.atomic_disable = ssd130x_primary_plane_helper_atomic_disable,
};

static const struct drm_plane_funcs ssd130x_primary_plane_funcs = {
	.update_plane = drm_atomic_helper_update_plane,
	.disable_plane = drm_atomic_helper_disable_plane,
	.destroy = drm_plane_cleanup,
	DRM_GEM_SHADOW_PLANE_FUNCS,
};

static enum drm_mode_status ssd130x_crtc_helper_mode_valid(struct drm_crtc *crtc,
							   const struct drm_display_mode *mode)
{
	struct ssd130x_device *ssd130x = drm_to_ssd130x(crtc->dev);

	if (mode->hdisplay != ssd130x->mode.hdisplay &&
	    mode->vdisplay != ssd130x->mode.vdisplay)
		return MODE_ONE_SIZE;
	else if (mode->hdisplay != ssd130x->mode.hdisplay)
		return MODE_ONE_WIDTH;
	else if (mode->vdisplay != ssd130x->mode.vdisplay)
		return MODE_ONE_HEIGHT;

	return MODE_OK;
}

static int ssd130x_crtc_helper_atomic_check(struct drm_crtc *crtc,
					    struct drm_atomic_state *new_state)
{
	struct drm_crtc_state *new_crtc_state = drm_atomic_get_new_crtc_state(new_state, crtc);
	int ret;

	ret = drm_atomic_helper_check_crtc_state(new_crtc_state, false);
	if (ret)
		return ret;

	return drm_atomic_add_affected_planes(new_state, crtc);
}

/*
 * The CRTC is always enabled. Screen updates are performed by
 * the primary plane's atomic_update function. Disabling clears
 * the screen in the primary plane's atomic_disable function.
 */
static const struct drm_crtc_helper_funcs ssd130x_crtc_helper_funcs = {
	.mode_valid = ssd130x_crtc_helper_mode_valid,
	.atomic_check = ssd130x_crtc_helper_atomic_check,
};

static void ssd130x_crtc_reset(struct drm_crtc *crtc)
{
	struct drm_device *drm = crtc->dev;
	struct ssd130x_device *ssd130x = drm_to_ssd130x(drm);

	ssd130x_init(ssd130x);

	drm_atomic_helper_crtc_reset(crtc);
}

static const struct drm_crtc_funcs ssd130x_crtc_funcs = {
	.reset = ssd130x_crtc_reset,
	.destroy = drm_crtc_cleanup,
	.set_config = drm_atomic_helper_set_config,
	.page_flip = drm_atomic_helper_page_flip,
	.atomic_duplicate_state = drm_atomic_helper_crtc_duplicate_state,
	.atomic_destroy_state = drm_atomic_helper_crtc_destroy_state,
};

static void ssd130x_encoder_helper_atomic_enable(struct drm_encoder *encoder,
						 struct drm_atomic_state *state)
{
	struct drm_device *drm = encoder->dev;
	struct ssd130x_device *ssd130x = drm_to_ssd130x(drm);
	int ret;

	ret = ssd130x_power_on(ssd130x);
	if (ret)
		return;

	ssd130x_write_cmd(ssd130x, 1, SSD130X_DISPLAY_ON);

	backlight_enable(ssd130x->bl_dev);
}

static void ssd130x_encoder_helper_atomic_disable(struct drm_encoder *encoder,
						  struct drm_atomic_state *state)
{
	struct drm_device *drm = encoder->dev;
	struct ssd130x_device *ssd130x = drm_to_ssd130x(drm);

	backlight_disable(ssd130x->bl_dev);

	ssd130x_write_cmd(ssd130x, 1, SSD130X_DISPLAY_OFF);

	ssd130x_power_off(ssd130x);
}

static const struct drm_encoder_helper_funcs ssd130x_encoder_helper_funcs = {
	.atomic_enable = ssd130x_encoder_helper_atomic_enable,
	.atomic_disable = ssd130x_encoder_helper_atomic_disable,
};

static const struct drm_encoder_funcs ssd130x_encoder_funcs = {
	.destroy = drm_encoder_cleanup,
};

static int ssd130x_connector_helper_get_modes(struct drm_connector *connector)
{
	struct ssd130x_device *ssd130x = drm_to_ssd130x(connector->dev);
	struct drm_display_mode *mode;
	struct device *dev = ssd130x->dev;

	mode = drm_mode_duplicate(connector->dev, &ssd130x->mode);
	if (!mode) {
		dev_err(dev, "Failed to duplicated mode\n");
		return 0;
	}

	drm_mode_probed_add(connector, mode);
	drm_set_preferred_mode(connector, mode->hdisplay, mode->vdisplay);

	/* There is only a single mode */
	return 1;
}

static const struct drm_connector_helper_funcs ssd130x_connector_helper_funcs = {
	.get_modes = ssd130x_connector_helper_get_modes,
};

static const struct drm_connector_funcs ssd130x_connector_funcs = {
	.reset = drm_atomic_helper_connector_reset,
	.fill_modes = drm_helper_probe_single_connector_modes,
	.destroy = drm_connector_cleanup,
	.atomic_duplicate_state = drm_atomic_helper_connector_duplicate_state,
	.atomic_destroy_state = drm_atomic_helper_connector_destroy_state,
};

static const struct drm_mode_config_funcs ssd130x_mode_config_funcs = {
	.fb_create = drm_gem_fb_create_with_dirty,
	.atomic_check = drm_atomic_helper_check,
	.atomic_commit = drm_atomic_helper_commit,
};

static const uint32_t ssd130x_formats[] = {
	DRM_FORMAT_XRGB8888,
};

DEFINE_DRM_GEM_FOPS(ssd130x_fops);

static const struct drm_driver ssd130x_drm_driver = {
	DRM_GEM_SHMEM_DRIVER_OPS,
	.name			= DRIVER_NAME,
	.desc			= DRIVER_DESC,
	.date			= DRIVER_DATE,
	.major			= DRIVER_MAJOR,
	.minor			= DRIVER_MINOR,
	.driver_features	= DRIVER_ATOMIC | DRIVER_GEM | DRIVER_MODESET,
	.fops			= &ssd130x_fops,
};

static int ssd130x_update_bl(struct backlight_device *bdev)
{
	struct ssd130x_device *ssd130x = bl_get_data(bdev);
	int brightness = backlight_get_brightness(bdev);
	int ret;

	ssd130x->contrast = brightness;

	ret = ssd130x_write_cmd(ssd130x, 1, SSD130X_CONTRAST);
	if (ret < 0)
		return ret;

	ret = ssd130x_write_cmd(ssd130x, 1, ssd130x->contrast);
	if (ret < 0)
		return ret;

	return 0;
}

static const struct backlight_ops ssd130xfb_bl_ops = {
	.update_status	= ssd130x_update_bl,
};

static void ssd130x_parse_properties(struct ssd130x_device *ssd130x)
{
	struct device *dev = ssd130x->dev;

	if (device_property_read_u32(dev, "solomon,width", &ssd130x->width))
		ssd130x->width = 96;

	if (device_property_read_u32(dev, "solomon,height", &ssd130x->height))
		ssd130x->height = 16;

	if (device_property_read_u32(dev, "solomon,page-offset", &ssd130x->page_offset))
		ssd130x->page_offset = 1;

	if (device_property_read_u32(dev, "solomon,col-offset", &ssd130x->col_offset))
		ssd130x->col_offset = 0;

	if (device_property_read_u32(dev, "solomon,com-offset", &ssd130x->com_offset))
		ssd130x->com_offset = 0;

	if (device_property_read_u32(dev, "solomon,prechargep1", &ssd130x->prechargep1))
		ssd130x->prechargep1 = 2;

	if (device_property_read_u32(dev, "solomon,prechargep2", &ssd130x->prechargep2))
		ssd130x->prechargep2 = 2;

	if (!device_property_read_u8_array(dev, "solomon,lookup-table",
					   ssd130x->lookup_table,
					   ARRAY_SIZE(ssd130x->lookup_table)))
		ssd130x->lookup_table_set = 1;

	ssd130x->seg_remap = !device_property_read_bool(dev, "solomon,segment-no-remap");
	ssd130x->com_seq = device_property_read_bool(dev, "solomon,com-seq");
	ssd130x->com_lrremap = device_property_read_bool(dev, "solomon,com-lrremap");
	ssd130x->com_invdir = device_property_read_bool(dev, "solomon,com-invdir");
	ssd130x->area_color_enable =
		device_property_read_bool(dev, "solomon,area-color-enable");
	ssd130x->low_power = device_property_read_bool(dev, "solomon,low-power");

	ssd130x->contrast = 127;
	ssd130x->vcomh = ssd130x->device_info->default_vcomh;

	/* Setup display timing */
	if (device_property_read_u32(dev, "solomon,dclk-div", &ssd130x->dclk_div))
		ssd130x->dclk_div = ssd130x->device_info->default_dclk_div;
	if (device_property_read_u32(dev, "solomon,dclk-frq", &ssd130x->dclk_frq))
		ssd130x->dclk_frq = ssd130x->device_info->default_dclk_frq;
}

static int ssd130x_init_modeset(struct ssd130x_device *ssd130x)
{
	struct drm_display_mode *mode = &ssd130x->mode;
	struct device *dev = ssd130x->dev;
	struct drm_device *drm = &ssd130x->drm;
	unsigned long max_width, max_height;
	struct drm_plane *primary_plane;
	struct drm_crtc *crtc;
	struct drm_encoder *encoder;
	struct drm_connector *connector;
	int ret;

	/*
	 * Modesetting
	 */

	ret = drmm_mode_config_init(drm);
	if (ret) {
		dev_err(dev, "DRM mode config init failed: %d\n", ret);
		return ret;
	}

	mode->type = DRM_MODE_TYPE_DRIVER;
	mode->clock = 1;
	mode->hdisplay = mode->htotal = ssd130x->width;
	mode->hsync_start = mode->hsync_end = ssd130x->width;
	mode->vdisplay = mode->vtotal = ssd130x->height;
	mode->vsync_start = mode->vsync_end = ssd130x->height;
	mode->width_mm = 27;
	mode->height_mm = 27;

	max_width = max_t(unsigned long, mode->hdisplay, DRM_SHADOW_PLANE_MAX_WIDTH);
	max_height = max_t(unsigned long, mode->vdisplay, DRM_SHADOW_PLANE_MAX_HEIGHT);

	drm->mode_config.min_width = mode->hdisplay;
	drm->mode_config.max_width = max_width;
	drm->mode_config.min_height = mode->vdisplay;
	drm->mode_config.max_height = max_height;
	drm->mode_config.preferred_depth = 32;
	drm->mode_config.funcs = &ssd130x_mode_config_funcs;

	/* Primary plane */

	primary_plane = &ssd130x->primary_plane;
	ret = drm_universal_plane_init(drm, primary_plane, 0, &ssd130x_primary_plane_funcs,
				       ssd130x_formats, ARRAY_SIZE(ssd130x_formats),
				       NULL, DRM_PLANE_TYPE_PRIMARY, NULL);
	if (ret) {
		dev_err(dev, "DRM primary plane init failed: %d\n", ret);
		return ret;
	}

	drm_plane_helper_add(primary_plane, &ssd130x_primary_plane_helper_funcs);

	drm_plane_enable_fb_damage_clips(primary_plane);

	/* CRTC */

	crtc = &ssd130x->crtc;
	ret = drm_crtc_init_with_planes(drm, crtc, primary_plane, NULL,
					&ssd130x_crtc_funcs, NULL);
	if (ret) {
		dev_err(dev, "DRM crtc init failed: %d\n", ret);
		return ret;
	}

	drm_crtc_helper_add(crtc, &ssd130x_crtc_helper_funcs);

	/* Encoder */

	encoder = &ssd130x->encoder;
	ret = drm_encoder_init(drm, encoder, &ssd130x_encoder_funcs,
			       DRM_MODE_ENCODER_NONE, NULL);
	if (ret) {
		dev_err(dev, "DRM encoder init failed: %d\n", ret);
		return ret;
	}

	drm_encoder_helper_add(encoder, &ssd130x_encoder_helper_funcs);

	encoder->possible_crtcs = drm_crtc_mask(crtc);

	/* Connector */

	connector = &ssd130x->connector;
	ret = drm_connector_init(drm, connector, &ssd130x_connector_funcs,
				 DRM_MODE_CONNECTOR_Unknown);
	if (ret) {
		dev_err(dev, "DRM connector init failed: %d\n", ret);
		return ret;
	}

	drm_connector_helper_add(connector, &ssd130x_connector_helper_funcs);

	ret = drm_connector_attach_encoder(connector, encoder);
	if (ret) {
		dev_err(dev, "DRM attach connector to encoder failed: %d\n", ret);
		return ret;
	}

	drm_mode_config_reset(drm);

	return 0;
}

static int ssd130x_get_resources(struct ssd130x_device *ssd130x)
{
	struct device *dev = ssd130x->dev;

	ssd130x->reset = devm_gpiod_get_optional(dev, "reset", GPIOD_OUT_LOW);
	if (IS_ERR(ssd130x->reset))
		return dev_err_probe(dev, PTR_ERR(ssd130x->reset),
				     "Failed to get reset gpio\n");

	ssd130x->vcc_reg = devm_regulator_get(dev, "vcc");
	if (IS_ERR(ssd130x->vcc_reg))
		return dev_err_probe(dev, PTR_ERR(ssd130x->vcc_reg),
				     "Failed to get VCC regulator\n");

	return 0;
}

struct ssd130x_device *ssd130x_probe(struct device *dev, struct regmap *regmap)
{
	struct ssd130x_device *ssd130x;
	struct backlight_device *bl;
	struct drm_device *drm;
	int ret;

	ssd130x = devm_drm_dev_alloc(dev, &ssd130x_drm_driver,
				     struct ssd130x_device, drm);
	if (IS_ERR(ssd130x))
		return ERR_PTR(dev_err_probe(dev, PTR_ERR(ssd130x),
					     "Failed to allocate DRM device\n"));

	drm = &ssd130x->drm;

	ssd130x->dev = dev;
	ssd130x->regmap = regmap;
	ssd130x->device_info = device_get_match_data(dev);

	if (ssd130x->device_info->page_mode_only)
		ssd130x->page_address_mode = 1;

	ssd130x_parse_properties(ssd130x);

	ret = ssd130x_get_resources(ssd130x);
	if (ret)
		return ERR_PTR(ret);

	bl = devm_backlight_device_register(dev, dev_name(dev), dev, ssd130x,
					    &ssd130xfb_bl_ops, NULL);
	if (IS_ERR(bl))
		return ERR_PTR(dev_err_probe(dev, PTR_ERR(bl),
					     "Unable to register backlight device\n"));

	bl->props.brightness = ssd130x->contrast;
	bl->props.max_brightness = MAX_CONTRAST;
	ssd130x->bl_dev = bl;

	ret = ssd130x_init_modeset(ssd130x);
	if (ret)
		return ERR_PTR(ret);

	ret = drm_dev_register(drm, 0);
	if (ret)
		return ERR_PTR(dev_err_probe(dev, ret, "DRM device register failed\n"));

	drm_fbdev_generic_setup(drm, 0);

	return ssd130x;
}
EXPORT_SYMBOL_GPL(ssd130x_probe);

void ssd130x_remove(struct ssd130x_device *ssd130x)
{
	drm_dev_unplug(&ssd130x->drm);
}
EXPORT_SYMBOL_GPL(ssd130x_remove);

void ssd130x_shutdown(struct ssd130x_device *ssd130x)
{
	drm_atomic_helper_shutdown(&ssd130x->drm);
}
EXPORT_SYMBOL_GPL(ssd130x_shutdown);

MODULE_DESCRIPTION(DRIVER_DESC);
MODULE_AUTHOR("Javier Martinez Canillas <javierm@redhat.com>");
MODULE_LICENSE("GPL v2");<|MERGE_RESOLUTION|>--- conflicted
+++ resolved
@@ -22,10 +22,6 @@
 #include <drm/drm_atomic_helper.h>
 #include <drm/drm_damage_helper.h>
 #include <drm/drm_edid.h>
-<<<<<<< HEAD
-#include <drm/drm_fb_cma_helper.h>
-=======
->>>>>>> 7365df19
 #include <drm/drm_fb_helper.h>
 #include <drm/drm_format_helper.h>
 #include <drm/drm_framebuffer.h>
@@ -545,11 +541,7 @@
 				struct drm_rect *rect)
 {
 	struct ssd130x_device *ssd130x = drm_to_ssd130x(fb->dev);
-<<<<<<< HEAD
-	void *vmap = map->vaddr; /* TODO: Use mapping abstraction properly */
-=======
 	struct iosys_map dst;
->>>>>>> 7365df19
 	unsigned int dst_pitch;
 	int ret = 0;
 	u8 *buf = NULL;
@@ -563,9 +555,6 @@
 	if (!buf)
 		return -ENOMEM;
 
-<<<<<<< HEAD
-	drm_fb_xrgb8888_to_mono(buf, dst_pitch, vmap, fb, rect);
-=======
 	ret = drm_gem_fb_begin_cpu_access(fb, DMA_FROM_DEVICE);
 	if (ret)
 		goto out_free;
@@ -574,7 +563,6 @@
 	drm_fb_xrgb8888_to_mono(&dst, &dst_pitch, vmap, fb, rect);
 
 	drm_gem_fb_end_cpu_access(fb, DMA_FROM_DEVICE);
->>>>>>> 7365df19
 
 	ssd130x_update_rect(ssd130x, buf, rect);
 
