--- conflicted
+++ resolved
@@ -18,8 +18,6 @@
 #define KSZ_MAX_NUM_PORTS 8
 
 struct ksz_device;
-
-#define KSZ_MAX_NUM_PORTS 8
 
 struct vlan_table {
 	u32 table[3];
@@ -47,10 +45,7 @@
 	int num_statics;
 	int cpu_ports;
 	int port_cnt;
-<<<<<<< HEAD
-=======
 	u8 port_nirqs;
->>>>>>> 7365df19
 	const struct ksz_dev_ops *ops;
 	bool phy_errata_9477;
 	bool ksz87xx_eee_link_erratum;
@@ -70,8 +65,6 @@
 	bool supports_rmii[KSZ_MAX_NUM_PORTS];
 	bool supports_rgmii[KSZ_MAX_NUM_PORTS];
 	bool internal_phy[KSZ_MAX_NUM_PORTS];
-<<<<<<< HEAD
-=======
 	bool gbit_capable[KSZ_MAX_NUM_PORTS];
 	const struct regmap_access_table *wr_table;
 	const struct regmap_access_table *rd_table;
@@ -86,7 +79,6 @@
 	int irq_num;
 	char name[16];
 	struct ksz_device *dev;
->>>>>>> 7365df19
 };
 
 struct ksz_port {
@@ -106,12 +98,9 @@
 	u16 max_frame;
 	u32 rgmii_tx_val;
 	u32 rgmii_rx_val;
-<<<<<<< HEAD
-=======
 	struct ksz_device *ksz_dev;
 	struct ksz_irq pirq;
 	u8 num;
->>>>>>> 7365df19
 };
 
 struct ksz_device {
@@ -149,10 +138,6 @@
 	unsigned long mib_read_interval;
 	u16 mirror_rx;
 	u16 mirror_tx;
-<<<<<<< HEAD
-	u32 features;			/* chip specific features */
-=======
->>>>>>> 7365df19
 	u16 port_mask;
 	struct mutex lock_irq;		/* IRQ Access */
 	struct ksz_irq girq;
@@ -273,117 +258,6 @@
 	P_GMII_NOT_1GBIT,
 };
 
-/* List of supported models */
-enum ksz_model {
-	KSZ8795,
-	KSZ8794,
-	KSZ8765,
-	KSZ8830,
-	KSZ9477,
-	KSZ9897,
-	KSZ9893,
-	KSZ9567,
-	LAN9370,
-	LAN9371,
-	LAN9372,
-	LAN9373,
-	LAN9374,
-};
-
-enum ksz_chip_id {
-	KSZ8795_CHIP_ID = 0x8795,
-	KSZ8794_CHIP_ID = 0x8794,
-	KSZ8765_CHIP_ID = 0x8765,
-	KSZ8830_CHIP_ID = 0x8830,
-	KSZ9477_CHIP_ID = 0x00947700,
-	KSZ9897_CHIP_ID = 0x00989700,
-	KSZ9893_CHIP_ID = 0x00989300,
-	KSZ9567_CHIP_ID = 0x00956700,
-	LAN9370_CHIP_ID = 0x00937000,
-	LAN9371_CHIP_ID = 0x00937100,
-	LAN9372_CHIP_ID = 0x00937200,
-	LAN9373_CHIP_ID = 0x00937300,
-	LAN9374_CHIP_ID = 0x00937400,
-};
-
-enum ksz_regs {
-	REG_IND_CTRL_0,
-	REG_IND_DATA_8,
-	REG_IND_DATA_CHECK,
-	REG_IND_DATA_HI,
-	REG_IND_DATA_LO,
-	REG_IND_MIB_CHECK,
-	REG_IND_BYTE,
-	P_FORCE_CTRL,
-	P_LINK_STATUS,
-	P_LOCAL_CTRL,
-	P_NEG_RESTART_CTRL,
-	P_REMOTE_STATUS,
-	P_SPEED_STATUS,
-	S_TAIL_TAG_CTRL,
-	P_STP_CTRL,
-	S_START_CTRL,
-	S_BROADCAST_CTRL,
-	S_MULTICAST_CTRL,
-	P_XMII_CTRL_0,
-	P_XMII_CTRL_1,
-};
-
-enum ksz_masks {
-	PORT_802_1P_REMAPPING,
-	SW_TAIL_TAG_ENABLE,
-	MIB_COUNTER_OVERFLOW,
-	MIB_COUNTER_VALID,
-	VLAN_TABLE_FID,
-	VLAN_TABLE_MEMBERSHIP,
-	VLAN_TABLE_VALID,
-	STATIC_MAC_TABLE_VALID,
-	STATIC_MAC_TABLE_USE_FID,
-	STATIC_MAC_TABLE_FID,
-	STATIC_MAC_TABLE_OVERRIDE,
-	STATIC_MAC_TABLE_FWD_PORTS,
-	DYNAMIC_MAC_TABLE_ENTRIES_H,
-	DYNAMIC_MAC_TABLE_MAC_EMPTY,
-	DYNAMIC_MAC_TABLE_NOT_READY,
-	DYNAMIC_MAC_TABLE_ENTRIES,
-	DYNAMIC_MAC_TABLE_FID,
-	DYNAMIC_MAC_TABLE_SRC_PORT,
-	DYNAMIC_MAC_TABLE_TIMESTAMP,
-	ALU_STAT_WRITE,
-	ALU_STAT_READ,
-	P_MII_TX_FLOW_CTRL,
-	P_MII_RX_FLOW_CTRL,
-};
-
-enum ksz_shifts {
-	VLAN_TABLE_MEMBERSHIP_S,
-	VLAN_TABLE,
-	STATIC_MAC_FWD_PORTS,
-	STATIC_MAC_FID,
-	DYNAMIC_MAC_ENTRIES_H,
-	DYNAMIC_MAC_ENTRIES,
-	DYNAMIC_MAC_FID,
-	DYNAMIC_MAC_TIMESTAMP,
-	DYNAMIC_MAC_SRC_PORT,
-	ALU_STAT_INDEX,
-};
-
-enum ksz_xmii_ctrl0 {
-	P_MII_100MBIT,
-	P_MII_10MBIT,
-	P_MII_FULL_DUPLEX,
-	P_MII_HALF_DUPLEX,
-};
-
-enum ksz_xmii_ctrl1 {
-	P_RGMII_SEL,
-	P_RMII_SEL,
-	P_GMII_SEL,
-	P_MII_SEL,
-	P_GMII_1GBIT,
-	P_GMII_NOT_1GBIT,
-};
-
 struct alu_struct {
 	/* entry 1 */
 	u8	is_static:1;
@@ -405,23 +279,15 @@
 
 struct ksz_dev_ops {
 	int (*setup)(struct dsa_switch *ds);
-<<<<<<< HEAD
-=======
 	void (*teardown)(struct dsa_switch *ds);
->>>>>>> 7365df19
 	u32 (*get_port_addr)(int port, int offset);
 	void (*cfg_port_member)(struct ksz_device *dev, int port, u8 member);
 	void (*flush_dyn_mac_table)(struct ksz_device *dev, int port);
 	void (*port_cleanup)(struct ksz_device *dev, int port);
 	void (*port_setup)(struct ksz_device *dev, int port, bool cpu_port);
-<<<<<<< HEAD
-	void (*r_phy)(struct ksz_device *dev, u16 phy, u16 reg, u16 *val);
-	void (*w_phy)(struct ksz_device *dev, u16 phy, u16 reg, u16 val);
-=======
 	int (*set_ageing_time)(struct ksz_device *dev, unsigned int msecs);
 	int (*r_phy)(struct ksz_device *dev, u16 phy, u16 reg, u16 *val);
 	int (*w_phy)(struct ksz_device *dev, u16 phy, u16 reg, u16 val);
->>>>>>> 7365df19
 	void (*r_mib_cnt)(struct ksz_device *dev, int port, u16 addr,
 			  u64 *cnt);
 	void (*r_mib_pkt)(struct ksz_device *dev, int port, u16 addr,
@@ -634,14 +500,6 @@
 			   mask, val);
 }
 
-static inline void ksz_prmw8(struct ksz_device *dev, int port, int offset,
-			     u8 mask, u8 val)
-{
-	regmap_update_bits(dev->regmap[0],
-			   dev->dev_ops->get_port_addr(port, offset),
-			   mask, val);
-}
-
 static inline void ksz_regmap_lock(void *__mtx)
 {
 	struct mutex *mtx = __mtx;
@@ -690,13 +548,10 @@
 
 #define SW_REV_ID_M			GENMASK(7, 4)
 
-<<<<<<< HEAD
-=======
 /* KSZ9893, KSZ9563, KSZ8563 specific register  */
 #define REG_CHIP_ID4			0x0f
 #define SKU_ID_KSZ8563			0x3c
 
->>>>>>> 7365df19
 /* Driver set switch broadcast storm protection at 10% rate. */
 #define BROADCAST_STORM_PROT_RATE	10
 
@@ -711,13 +566,6 @@
 
 #define SW_START			0x01
 
-<<<<<<< HEAD
-/* Used with variable features to indicate capabilities. */
-#define GBIT_SUPPORT			BIT(0)
-#define IS_9893				BIT(2)
-
-=======
->>>>>>> 7365df19
 /* xMII configuration */
 #define P_MII_DUPLEX_M			BIT(6)
 #define P_MII_100MBIT_M			BIT(4)
@@ -728,8 +576,6 @@
 #define P_MII_MAC_MODE			BIT(2)
 #define P_MII_SEL_M			0x3
 
-<<<<<<< HEAD
-=======
 /* Interrupt */
 #define REG_SW_PORT_INT_STATUS__1	0x001B
 #define REG_SW_PORT_INT_MASK__1		0x001F
@@ -739,7 +585,6 @@
 
 #define PORT_SRC_PHY_INT		1
 
->>>>>>> 7365df19
 /* Regmap tables generation */
 #define KSZ_SPI_OP_RD		3
 #define KSZ_SPI_OP_WR		2
