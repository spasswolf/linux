#
# Cavium ethernet device configuration
#

config NET_VENDOR_CAVIUM
	bool "Cavium ethernet drivers"
	default y
	---help---
	  Select this option if you want enable Cavium network support.

	  If you have a Cavium SoC or network adapter, say Y.

if NET_VENDOR_CAVIUM

config THUNDER_NIC_PF
	tristate "Thunder Physical function driver"
	depends on 64BIT && PCI
	select THUNDER_NIC_BGX
	---help---
	  This driver supports Thunder's NIC physical function.
	  The NIC provides the controller and DMA engines to
	  move network traffic to/from the memory. The NIC
	  works closely with TNS, BGX and SerDes to implement the
	  functions replacing and virtualizing those of a typical
	  standalone PCIe NIC chip.

config THUNDER_NIC_VF
	tristate "Thunder Virtual function driver"
	imply CAVIUM_PTP
	depends on 64BIT && PCI
	---help---
	  This driver supports Thunder's NIC virtual function

config	THUNDER_NIC_BGX
	tristate "Thunder MAC interface driver (BGX)"
	depends on 64BIT && PCI
	select PHYLIB
	select MDIO_THUNDER if PCI
	select THUNDER_NIC_RGX
	---help---
	  This driver supports programming and controlling of MAC
	  interface from NIC physical function driver.

config	THUNDER_NIC_RGX
	tristate "Thunder MAC interface driver (RGX)"
	depends on 64BIT && PCI
	select PHYLIB
	select MDIO_THUNDER if PCI
	---help---
	  This driver supports configuring XCV block of RGX interface
	  present on CN81XX chip.

config CAVIUM_PTP
	tristate "Cavium PTP coprocessor as PTP clock"
<<<<<<< HEAD
	depends on 64BIT
	depends on PCI
=======
	depends on 64BIT && PCI
>>>>>>> 48e5aee8
	imply PTP_1588_CLOCK
	default y
	---help---
	  This driver adds support for the Precision Time Protocol Clocks and
	  Timestamping coprocessor (PTP) found on Cavium processors.
	  PTP provides timestamping mechanism that is suitable for use in IEEE 1588
	  Precision Time Protocol or other purposes.  Timestamps can be used in
	  BGX, TNS, GTI, and NIC blocks.

config LIQUIDIO
	tristate "Cavium LiquidIO support"
	depends on 64BIT && PCI
	depends on MAY_USE_DEVLINK
	depends on PCI
	imply PTP_1588_CLOCK
	select FW_LOADER
	select LIBCRC32C
	---help---
	  This driver supports Cavium LiquidIO Intelligent Server Adapters
	  based on CN66XX, CN68XX and CN23XX chips.

	  To compile this driver as a module, choose M here: the module
	  will be called liquidio.  This is recommended.

config OCTEON_MGMT_ETHERNET
	tristate "Octeon Management port ethernet driver (CN5XXX, CN6XXX)"
	depends on CAVIUM_OCTEON_SOC
	select PHYLIB
	select MDIO_OCTEON
	default y
	help
	  Enable the ethernet driver for the management
	  port on Cavium Networks' Octeon CN57XX, CN56XX, CN55XX,
	  CN54XX, CN52XX, and CN6XXX chips.

config LIQUIDIO_VF
	tristate "Cavium LiquidIO VF support"
	depends on 64BIT && PCI_MSI
	imply PTP_1588_CLOCK
	---help---
	  This driver supports Cavium LiquidIO Intelligent Server Adapter
	  based on CN23XX chips.

	  To compile this driver as a module, choose M here: The module
	  will be called liquidio_vf. MSI-X interrupt support is required
	  for this driver to work correctly

endif # NET_VENDOR_CAVIUM<|MERGE_RESOLUTION|>--- conflicted
+++ resolved
@@ -52,12 +52,7 @@
 
 config CAVIUM_PTP
 	tristate "Cavium PTP coprocessor as PTP clock"
-<<<<<<< HEAD
-	depends on 64BIT
-	depends on PCI
-=======
 	depends on 64BIT && PCI
->>>>>>> 48e5aee8
 	imply PTP_1588_CLOCK
 	default y
 	---help---
