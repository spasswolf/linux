/* SPDX-License-Identifier: GPL-2.0 */
/* Copyright (c) 2018, Intel Corporation. */

#ifndef _ICE_COMMON_H_
#define _ICE_COMMON_H_

#include "ice.h"
#include "ice_type.h"
#include "ice_switch.h"
#include <linux/avf/virtchnl.h>

<<<<<<< HEAD
=======
enum ice_status ice_nvm_validate_checksum(struct ice_hw *hw);

>>>>>>> 4ff96fb5
void
ice_debug_cq(struct ice_hw *hw, u32 mask, void *desc, void *buf, u16 buf_len);
enum ice_status ice_init_hw(struct ice_hw *hw);
void ice_deinit_hw(struct ice_hw *hw);
enum ice_status ice_check_reset(struct ice_hw *hw);
enum ice_status ice_reset(struct ice_hw *hw, enum ice_reset_req req);
enum ice_status ice_init_all_ctrlq(struct ice_hw *hw);
void ice_shutdown_all_ctrlq(struct ice_hw *hw);
enum ice_status
ice_clean_rq_elem(struct ice_hw *hw, struct ice_ctl_q_info *cq,
		  struct ice_rq_event_info *e, u16 *pending);
enum ice_status
ice_get_link_status(struct ice_port_info *pi, bool *link_up);
enum ice_status ice_update_link_info(struct ice_port_info *pi);
enum ice_status
ice_acquire_res(struct ice_hw *hw, enum ice_aq_res_ids res,
		enum ice_aq_res_access_type access, u32 timeout);
void ice_release_res(struct ice_hw *hw, enum ice_aq_res_ids res);
enum ice_status ice_init_nvm(struct ice_hw *hw);
enum ice_status
ice_read_sr_buf(struct ice_hw *hw, u16 offset, u16 *words, u16 *data);
enum ice_status
ice_sq_send_cmd(struct ice_hw *hw, struct ice_ctl_q_info *cq,
		struct ice_aq_desc *desc, void *buf, u16 buf_size,
		struct ice_sq_cd *cd);
void ice_clear_pxe_mode(struct ice_hw *hw);
enum ice_status ice_get_caps(struct ice_hw *hw);

void ice_dev_onetime_setup(struct ice_hw *hw);

enum ice_status
ice_write_rxq_ctx(struct ice_hw *hw, struct ice_rlan_ctx *rlan_ctx,
		  u32 rxq_index);

enum ice_status
ice_aq_get_rss_lut(struct ice_hw *hw, u16 vsi_handle, u8 lut_type, u8 *lut,
		   u16 lut_size);
enum ice_status
ice_aq_set_rss_lut(struct ice_hw *hw, u16 vsi_handle, u8 lut_type, u8 *lut,
		   u16 lut_size);
enum ice_status
ice_aq_get_rss_key(struct ice_hw *hw, u16 vsi_handle,
		   struct ice_aqc_get_set_rss_keys *keys);
enum ice_status
ice_aq_set_rss_key(struct ice_hw *hw, u16 vsi_handle,
		   struct ice_aqc_get_set_rss_keys *keys);

bool ice_check_sq_alive(struct ice_hw *hw, struct ice_ctl_q_info *cq);
enum ice_status ice_aq_q_shutdown(struct ice_hw *hw, bool unloading);
void ice_fill_dflt_direct_cmd_desc(struct ice_aq_desc *desc, u16 opcode);
extern const struct ice_ctx_ele ice_tlan_ctx_info[];
enum ice_status
ice_set_ctx(u8 *src_ctx, u8 *dest_ctx, const struct ice_ctx_ele *ce_info);
enum ice_status
ice_aq_send_cmd(struct ice_hw *hw, struct ice_aq_desc *desc,
		void *buf, u16 buf_size, struct ice_sq_cd *cd);
enum ice_status ice_aq_get_fw_ver(struct ice_hw *hw, struct ice_sq_cd *cd);

enum ice_status
ice_aq_get_phy_caps(struct ice_port_info *pi, bool qual_mods, u8 report_mode,
		    struct ice_aqc_get_phy_caps_data *caps,
		    struct ice_sq_cd *cd);
void
ice_update_phy_type(u64 *phy_type_low, u64 *phy_type_high,
		    u16 link_speeds_bitmap);
enum ice_status
ice_aq_manage_mac_write(struct ice_hw *hw, const u8 *mac_addr, u8 flags,
			struct ice_sq_cd *cd);
enum ice_status ice_clear_pf_cfg(struct ice_hw *hw);
enum ice_status
ice_aq_set_phy_cfg(struct ice_hw *hw, u8 lport,
		   struct ice_aqc_set_phy_cfg_data *cfg, struct ice_sq_cd *cd);
enum ice_status
ice_set_fc(struct ice_port_info *pi, u8 *aq_failures,
	   bool ena_auto_link_update);
void
ice_cfg_phy_fec(struct ice_aqc_set_phy_cfg_data *cfg, enum ice_fec_mode fec);
void
ice_copy_phy_caps_to_cfg(struct ice_aqc_get_phy_caps_data *caps,
			 struct ice_aqc_set_phy_cfg_data *cfg);
enum ice_status
ice_aq_set_link_restart_an(struct ice_port_info *pi, bool ena_link,
			   struct ice_sq_cd *cd);
enum ice_status
ice_aq_get_link_info(struct ice_port_info *pi, bool ena_lse,
		     struct ice_link_status *link, struct ice_sq_cd *cd);
enum ice_status
ice_aq_set_event_mask(struct ice_hw *hw, u8 port_num, u16 mask,
		      struct ice_sq_cd *cd);
enum ice_status
<<<<<<< HEAD
=======
ice_aq_set_mac_loopback(struct ice_hw *hw, bool ena_lpbk, struct ice_sq_cd *cd);

enum ice_status
>>>>>>> 4ff96fb5
ice_aq_set_port_id_led(struct ice_port_info *pi, bool is_orig_mode,
		       struct ice_sq_cd *cd);

enum ice_status
ice_dis_vsi_txq(struct ice_port_info *pi, u16 vsi_handle, u8 tc, u8 num_queues,
		u16 *q_handle, u16 *q_ids, u32 *q_teids,
		enum ice_disq_rst_src rst_src, u16 vmvf_num,
		struct ice_sq_cd *cd);
enum ice_status
ice_cfg_vsi_lan(struct ice_port_info *pi, u16 vsi_handle, u8 tc_bitmap,
		u16 *max_lanqs);
enum ice_status
ice_ena_vsi_txq(struct ice_port_info *pi, u16 vsi_handle, u8 tc, u16 q_handle,
		u8 num_qgrps, struct ice_aqc_add_tx_qgrp *buf, u16 buf_size,
		struct ice_sq_cd *cd);
enum ice_status ice_replay_vsi(struct ice_hw *hw, u16 vsi_handle);
void ice_replay_post(struct ice_hw *hw);
void ice_output_fw_log(struct ice_hw *hw, struct ice_aq_desc *desc, void *buf);
void
ice_stat_update40(struct ice_hw *hw, u32 hireg, u32 loreg,
		  bool prev_stat_loaded, u64 *prev_stat, u64 *cur_stat);
void
ice_stat_update32(struct ice_hw *hw, u32 reg, bool prev_stat_loaded,
		  u64 *prev_stat, u64 *cur_stat);
enum ice_status
ice_sched_query_elem(struct ice_hw *hw, u32 node_teid,
		     struct ice_aqc_get_elem *buf);
#endif /* _ICE_COMMON_H_ */<|MERGE_RESOLUTION|>--- conflicted
+++ resolved
@@ -9,11 +9,8 @@
 #include "ice_switch.h"
 #include <linux/avf/virtchnl.h>
 
-<<<<<<< HEAD
-=======
 enum ice_status ice_nvm_validate_checksum(struct ice_hw *hw);
 
->>>>>>> 4ff96fb5
 void
 ice_debug_cq(struct ice_hw *hw, u32 mask, void *desc, void *buf, u16 buf_len);
 enum ice_status ice_init_hw(struct ice_hw *hw);
@@ -104,12 +101,9 @@
 ice_aq_set_event_mask(struct ice_hw *hw, u8 port_num, u16 mask,
 		      struct ice_sq_cd *cd);
 enum ice_status
-<<<<<<< HEAD
-=======
 ice_aq_set_mac_loopback(struct ice_hw *hw, bool ena_lpbk, struct ice_sq_cd *cd);
 
 enum ice_status
->>>>>>> 4ff96fb5
 ice_aq_set_port_id_led(struct ice_port_info *pi, bool is_orig_mode,
 		       struct ice_sq_cd *cd);
 
