--- conflicted
+++ resolved
@@ -172,24 +172,6 @@
 #define EEPROM_5000_TX_POWER_VERSION    (4)
 #define EEPROM_5000_EEPROM_VERSION	(0x11A)
 
-<<<<<<< HEAD
-/*5000 calibrations */
-#define EEPROM_5000_CALIB_ALL	(INDIRECT_ADDRESS | INDIRECT_CALIBRATION)
-#define EEPROM_5000_XTAL	((2*0x128) | EEPROM_5000_CALIB_ALL)
-#define EEPROM_5000_TEMPERATURE ((2*0x12A) | EEPROM_5000_CALIB_ALL)
-
-/* 5000 links */
-#define EEPROM_5000_LINK_HOST             (2*0x64)
-#define EEPROM_5000_LINK_GENERAL          (2*0x65)
-#define EEPROM_5000_LINK_REGULATORY       (2*0x66)
-#define EEPROM_5000_LINK_CALIBRATION      (2*0x67)
-#define EEPROM_5000_LINK_PROCESS_ADJST    (2*0x68)
-#define EEPROM_5000_LINK_OTHERS           (2*0x69)
-
-/* 5000 regulatory - indirect access */
-#define EEPROM_5000_REG_SKU_ID ((0x02)\
-		| INDIRECT_ADDRESS | INDIRECT_REGULATORY)   /* 4  bytes */
-=======
 /* 5000 and up calibration */
 #define EEPROM_CALIB_ALL	(INDIRECT_ADDRESS | INDIRECT_CALIBRATION)
 #define EEPROM_XTAL		((2*0x128) | EEPROM_CALIB_ALL)
@@ -206,7 +188,6 @@
 #define EEPROM_LINK_OTHERS           (2*0x69)
 
 /* agn regulatory - indirect access */
->>>>>>> 67272440
 #define EEPROM_REG_BAND_1_CHANNELS       ((0x08)\
 		| INDIRECT_ADDRESS | INDIRECT_REGULATORY)   /* 28 bytes */
 #define EEPROM_REG_BAND_2_CHANNELS       ((0x26)\
