// SPDX-License-Identifier: (GPL-2.0 OR MIT)
/*
 * Driver for the MDIO interface of Microsemi network switches.
 *
 * Author: Alexandre Belloni <alexandre.belloni@bootlin.com>
 * Copyright (c) 2017 Microsemi Corporation
 */

#include <linux/bitops.h>
#include <linux/clk.h>
#include <linux/io.h>
#include <linux/iopoll.h>
#include <linux/kernel.h>
#include <linux/mdio/mdio-mscc-miim.h>
#include <linux/mfd/ocelot.h>
#include <linux/module.h>
#include <linux/of_mdio.h>
#include <linux/phy.h>
#include <linux/platform_device.h>
#include <linux/property.h>
#include <linux/regmap.h>

#define MSCC_MIIM_REG_STATUS		0x0
#define		MSCC_MIIM_STATUS_STAT_PENDING	BIT(2)
#define		MSCC_MIIM_STATUS_STAT_BUSY	BIT(3)
#define MSCC_MIIM_REG_CMD		0x8
#define		MSCC_MIIM_CMD_OPR_WRITE		BIT(1)
#define		MSCC_MIIM_CMD_OPR_READ		BIT(2)
#define		MSCC_MIIM_CMD_WRDATA_SHIFT	4
#define		MSCC_MIIM_CMD_REGAD_SHIFT	20
#define		MSCC_MIIM_CMD_PHYAD_SHIFT	25
#define		MSCC_MIIM_CMD_VLD		BIT(31)
#define MSCC_MIIM_REG_DATA		0xC
#define		MSCC_MIIM_DATA_ERROR		(BIT(16) | BIT(17))
#define MSCC_MIIM_REG_CFG		0x10
#define		MSCC_MIIM_CFG_PRESCALE_MASK	GENMASK(7, 0)

#define MSCC_PHY_REG_PHY_CFG	0x0
#define		PHY_CFG_PHY_ENA		(BIT(0) | BIT(1) | BIT(2) | BIT(3))
#define		PHY_CFG_PHY_COMMON_RESET BIT(4)
#define		PHY_CFG_PHY_RESET	(BIT(5) | BIT(6) | BIT(7) | BIT(8))
#define MSCC_PHY_REG_PHY_STATUS	0x4

#define LAN966X_CUPHY_COMMON_CFG	0x0
#define		CUPHY_COMMON_CFG_RESET_N	BIT(0)

struct mscc_miim_info {
	unsigned int phy_reset_offset;
	unsigned int phy_reset_bits;
};

struct mscc_miim_dev {
	struct regmap *regs;
	int mii_status_offset;
	struct regmap *phy_regs;
	const struct mscc_miim_info *info;
	struct clk *clk;
	u32 bus_freq;
};

/* When high resolution timers aren't built-in: we can't use usleep_range() as
 * we would sleep way too long. Use udelay() instead.
 */
#define mscc_readx_poll_timeout(op, addr, val, cond, delay_us, timeout_us)\
({									  \
	if (!IS_ENABLED(CONFIG_HIGH_RES_TIMERS))			  \
		readx_poll_timeout_atomic(op, addr, val, cond, delay_us,  \
					  timeout_us);			  \
	readx_poll_timeout(op, addr, val, cond, delay_us, timeout_us);	  \
})

static int mscc_miim_status(struct mii_bus *bus)
{
	struct mscc_miim_dev *miim = bus->priv;
	int val, ret;

	ret = regmap_read(miim->regs,
			  MSCC_MIIM_REG_STATUS + miim->mii_status_offset, &val);
	if (ret < 0) {
		WARN_ONCE(1, "mscc miim status read error %d\n", ret);
		return ret;
	}

	return val;
}

static int mscc_miim_wait_ready(struct mii_bus *bus)
{
	u32 val;

	return mscc_readx_poll_timeout(mscc_miim_status, bus, val,
				       !(val & MSCC_MIIM_STATUS_STAT_BUSY), 50,
				       10000);
}

static int mscc_miim_wait_pending(struct mii_bus *bus)
{
	u32 val;

	return mscc_readx_poll_timeout(mscc_miim_status, bus, val,
				       !(val & MSCC_MIIM_STATUS_STAT_PENDING),
				       50, 10000);
}

static int mscc_miim_read(struct mii_bus *bus, int mii_id, int regnum)
{
	struct mscc_miim_dev *miim = bus->priv;
	u32 val;
	int ret;

	if (regnum & MII_ADDR_C45)
		return -EOPNOTSUPP;

	ret = mscc_miim_wait_pending(bus);
	if (ret)
		goto out;

	ret = regmap_write(miim->regs,
			   MSCC_MIIM_REG_CMD + miim->mii_status_offset,
			   MSCC_MIIM_CMD_VLD |
			   (mii_id << MSCC_MIIM_CMD_PHYAD_SHIFT) |
			   (regnum << MSCC_MIIM_CMD_REGAD_SHIFT) |
			   MSCC_MIIM_CMD_OPR_READ);

	if (ret < 0) {
		WARN_ONCE(1, "mscc miim write cmd reg error %d\n", ret);
		goto out;
	}

	ret = mscc_miim_wait_ready(bus);
	if (ret)
		goto out;

	ret = regmap_read(miim->regs,
			  MSCC_MIIM_REG_DATA + miim->mii_status_offset, &val);
	if (ret < 0) {
		WARN_ONCE(1, "mscc miim read data reg error %d\n", ret);
		goto out;
	}

	if (val & MSCC_MIIM_DATA_ERROR) {
		ret = -EIO;
		goto out;
	}

	ret = val & 0xFFFF;
out:
	return ret;
}

static int mscc_miim_write(struct mii_bus *bus, int mii_id,
			   int regnum, u16 value)
{
	struct mscc_miim_dev *miim = bus->priv;
	int ret;

	if (regnum & MII_ADDR_C45)
		return -EOPNOTSUPP;

	ret = mscc_miim_wait_pending(bus);
	if (ret < 0)
		goto out;

	ret = regmap_write(miim->regs,
			   MSCC_MIIM_REG_CMD + miim->mii_status_offset,
			   MSCC_MIIM_CMD_VLD |
			   (mii_id << MSCC_MIIM_CMD_PHYAD_SHIFT) |
			   (regnum << MSCC_MIIM_CMD_REGAD_SHIFT) |
			   (value << MSCC_MIIM_CMD_WRDATA_SHIFT) |
			   MSCC_MIIM_CMD_OPR_WRITE);

	if (ret < 0)
		WARN_ONCE(1, "mscc miim write error %d\n", ret);
out:
	return ret;
}

static int mscc_miim_reset(struct mii_bus *bus)
{
	struct mscc_miim_dev *miim = bus->priv;
	unsigned int offset, bits;
	int ret;

	if (!miim->phy_regs)
		return 0;

	offset = miim->info->phy_reset_offset;
	bits = miim->info->phy_reset_bits;

	ret = regmap_update_bits(miim->phy_regs, offset, bits, 0);
	if (ret < 0) {
		WARN_ONCE(1, "mscc reset set error %d\n", ret);
		return ret;
	}

	ret = regmap_update_bits(miim->phy_regs, offset, bits, bits);
	if (ret < 0) {
		WARN_ONCE(1, "mscc reset clear error %d\n", ret);
		return ret;
	}

	mdelay(500);

	return 0;
}

static const struct regmap_config mscc_miim_regmap_config = {
	.reg_bits	= 32,
	.val_bits	= 32,
	.reg_stride	= 4,
};

static const struct regmap_config mscc_miim_phy_regmap_config = {
	.reg_bits	= 32,
	.val_bits	= 32,
	.reg_stride	= 4,
	.name		= "phy",
};

int mscc_miim_setup(struct device *dev, struct mii_bus **pbus, const char *name,
		    struct regmap *mii_regmap, int status_offset)
{
	struct mscc_miim_dev *miim;
	struct mii_bus *bus;

	bus = devm_mdiobus_alloc_size(dev, sizeof(*miim));
	if (!bus)
		return -ENOMEM;

	bus->name = name;
	bus->read = mscc_miim_read;
	bus->write = mscc_miim_write;
	bus->reset = mscc_miim_reset;
	snprintf(bus->id, MII_BUS_ID_SIZE, "%s-mii", dev_name(dev));
	bus->parent = dev;

	miim = bus->priv;

	*pbus = bus;

	miim->regs = mii_regmap;
	miim->mii_status_offset = status_offset;

	*pbus = bus;

	return 0;
}
EXPORT_SYMBOL(mscc_miim_setup);

static int mscc_miim_clk_set(struct mii_bus *bus)
{
	struct mscc_miim_dev *miim = bus->priv;
	unsigned long rate;
	u32 div;

	/* Keep the current settings */
	if (!miim->bus_freq)
		return 0;

	rate = clk_get_rate(miim->clk);

	div = DIV_ROUND_UP(rate, 2 * miim->bus_freq) - 1;
	if (div == 0 || div & ~MSCC_MIIM_CFG_PRESCALE_MASK) {
		dev_err(&bus->dev, "Incorrect MDIO clock frequency\n");
		return -EINVAL;
	}

	return regmap_update_bits(miim->regs, MSCC_MIIM_REG_CFG,
				  MSCC_MIIM_CFG_PRESCALE_MASK, div);
}

static int mscc_miim_probe(struct platform_device *pdev)
{
<<<<<<< HEAD
	struct regmap *mii_regmap, *phy_regmap = NULL;
	struct device_node *np = pdev->dev.of_node;
	struct device *dev = &pdev->dev;
	void __iomem *regs, *phy_regs;
=======
	struct device_node *np = pdev->dev.of_node;
	struct regmap *mii_regmap, *phy_regmap;
	struct device *dev = &pdev->dev;
>>>>>>> 7365df19
	struct mscc_miim_dev *miim;
	struct mii_bus *bus;
	int ret;

<<<<<<< HEAD
	regs = devm_platform_get_and_ioremap_resource(pdev, 0, NULL);
	if (IS_ERR(regs)) {
		dev_err(dev, "Unable to map MIIM registers\n");
		return PTR_ERR(regs);
	}

	mii_regmap = devm_regmap_init_mmio(dev, regs, &mscc_miim_regmap_config);

	if (IS_ERR(mii_regmap)) {
		dev_err(dev, "Unable to create MIIM regmap\n");
		return PTR_ERR(mii_regmap);
	}

	/* This resource is optional */
	res = platform_get_resource(pdev, IORESOURCE_MEM, 1);
	if (res) {
		phy_regs = devm_ioremap_resource(dev, res);
		if (IS_ERR(phy_regs)) {
			dev_err(dev, "Unable to map internal phy registers\n");
			return PTR_ERR(phy_regs);
		}

		phy_regmap = devm_regmap_init_mmio(dev, phy_regs,
						   &mscc_miim_phy_regmap_config);
		if (IS_ERR(phy_regmap)) {
			dev_err(dev, "Unable to create phy register regmap\n");
			return PTR_ERR(phy_regmap);
		}
	}
=======
	mii_regmap = ocelot_regmap_from_resource(pdev, 0,
						 &mscc_miim_regmap_config);
	if (IS_ERR(mii_regmap))
		return dev_err_probe(dev, PTR_ERR(mii_regmap),
				     "Unable to create MIIM regmap\n");

	/* This resource is optional */
	phy_regmap = ocelot_regmap_from_resource_optional(pdev, 1,
						 &mscc_miim_phy_regmap_config);
	if (IS_ERR(phy_regmap))
		return dev_err_probe(dev, PTR_ERR(phy_regmap),
				     "Unable to create phy register regmap\n");
>>>>>>> 7365df19

	ret = mscc_miim_setup(dev, &bus, "mscc_miim", mii_regmap, 0);
	if (ret < 0) {
		dev_err(dev, "Unable to setup the MDIO bus\n");
		return ret;
	}

	miim = bus->priv;
	miim->phy_regs = phy_regmap;

	miim->info = device_get_match_data(dev);
	if (!miim->info)
		return -EINVAL;

	miim->clk = devm_clk_get_optional(dev, NULL);
	if (IS_ERR(miim->clk))
		return PTR_ERR(miim->clk);

	of_property_read_u32(np, "clock-frequency", &miim->bus_freq);

	if (miim->bus_freq && !miim->clk) {
		dev_err(dev, "cannot use clock-frequency without a clock\n");
		return -EINVAL;
	}

	ret = clk_prepare_enable(miim->clk);
	if (ret)
		return ret;

	ret = mscc_miim_clk_set(bus);
	if (ret)
		goto out_disable_clk;

	ret = of_mdiobus_register(bus, np);
	if (ret < 0) {
		dev_err(dev, "Cannot register MDIO bus (%d)\n", ret);
		goto out_disable_clk;
	}

	platform_set_drvdata(pdev, bus);

	return 0;

out_disable_clk:
	clk_disable_unprepare(miim->clk);
	return ret;
}

static int mscc_miim_remove(struct platform_device *pdev)
{
	struct mii_bus *bus = platform_get_drvdata(pdev);
	struct mscc_miim_dev *miim = bus->priv;

	clk_disable_unprepare(miim->clk);
	mdiobus_unregister(bus);

	return 0;
}

static const struct mscc_miim_info mscc_ocelot_miim_info = {
	.phy_reset_offset = MSCC_PHY_REG_PHY_CFG,
	.phy_reset_bits = PHY_CFG_PHY_ENA | PHY_CFG_PHY_COMMON_RESET |
			  PHY_CFG_PHY_RESET,
};

static const struct mscc_miim_info microchip_lan966x_miim_info = {
	.phy_reset_offset = LAN966X_CUPHY_COMMON_CFG,
	.phy_reset_bits = CUPHY_COMMON_CFG_RESET_N,
};

static const struct of_device_id mscc_miim_match[] = {
	{
		.compatible = "mscc,ocelot-miim",
		.data = &mscc_ocelot_miim_info
	}, {
		.compatible = "microchip,lan966x-miim",
		.data = &microchip_lan966x_miim_info
	},
	{ }
};
MODULE_DEVICE_TABLE(of, mscc_miim_match);

static struct platform_driver mscc_miim_driver = {
	.probe = mscc_miim_probe,
	.remove = mscc_miim_remove,
	.driver = {
		.name = "mscc-miim",
		.of_match_table = mscc_miim_match,
	},
};

module_platform_driver(mscc_miim_driver);

MODULE_DESCRIPTION("Microsemi MIIM driver");
MODULE_AUTHOR("Alexandre Belloni <alexandre.belloni@bootlin.com>");
MODULE_LICENSE("Dual MIT/GPL");<|MERGE_RESOLUTION|>--- conflicted
+++ resolved
@@ -271,51 +271,13 @@
 
 static int mscc_miim_probe(struct platform_device *pdev)
 {
-<<<<<<< HEAD
-	struct regmap *mii_regmap, *phy_regmap = NULL;
-	struct device_node *np = pdev->dev.of_node;
-	struct device *dev = &pdev->dev;
-	void __iomem *regs, *phy_regs;
-=======
 	struct device_node *np = pdev->dev.of_node;
 	struct regmap *mii_regmap, *phy_regmap;
 	struct device *dev = &pdev->dev;
->>>>>>> 7365df19
 	struct mscc_miim_dev *miim;
 	struct mii_bus *bus;
 	int ret;
 
-<<<<<<< HEAD
-	regs = devm_platform_get_and_ioremap_resource(pdev, 0, NULL);
-	if (IS_ERR(regs)) {
-		dev_err(dev, "Unable to map MIIM registers\n");
-		return PTR_ERR(regs);
-	}
-
-	mii_regmap = devm_regmap_init_mmio(dev, regs, &mscc_miim_regmap_config);
-
-	if (IS_ERR(mii_regmap)) {
-		dev_err(dev, "Unable to create MIIM regmap\n");
-		return PTR_ERR(mii_regmap);
-	}
-
-	/* This resource is optional */
-	res = platform_get_resource(pdev, IORESOURCE_MEM, 1);
-	if (res) {
-		phy_regs = devm_ioremap_resource(dev, res);
-		if (IS_ERR(phy_regs)) {
-			dev_err(dev, "Unable to map internal phy registers\n");
-			return PTR_ERR(phy_regs);
-		}
-
-		phy_regmap = devm_regmap_init_mmio(dev, phy_regs,
-						   &mscc_miim_phy_regmap_config);
-		if (IS_ERR(phy_regmap)) {
-			dev_err(dev, "Unable to create phy register regmap\n");
-			return PTR_ERR(phy_regmap);
-		}
-	}
-=======
 	mii_regmap = ocelot_regmap_from_resource(pdev, 0,
 						 &mscc_miim_regmap_config);
 	if (IS_ERR(mii_regmap))
@@ -328,7 +290,6 @@
 	if (IS_ERR(phy_regmap))
 		return dev_err_probe(dev, PTR_ERR(phy_regmap),
 				     "Unable to create phy register regmap\n");
->>>>>>> 7365df19
 
 	ret = mscc_miim_setup(dev, &bus, "mscc_miim", mii_regmap, 0);
 	if (ret < 0) {
