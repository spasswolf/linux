--- conflicted
+++ resolved
@@ -507,19 +507,11 @@
 
 		dev->fsa_dev = kcalloc(maximum_num_containers,
 					sizeof(*fsa_dev_ptr), GFP_KERNEL);
-<<<<<<< HEAD
 
 		kfree(fsa_dev_ptr);
 		fsa_dev_ptr = NULL;
 
 
-=======
-
-		kfree(fsa_dev_ptr);
-		fsa_dev_ptr = NULL;
-
-
->>>>>>> af22a610
 		if (!dev->fsa_dev)
 			return -ENOMEM;
 
@@ -1691,13 +1683,8 @@
 	if (!identify_resp)
 		goto fib_free_ptr;
 
-<<<<<<< HEAD
-	vbus = (u32)le16_to_cpu(dev->supplement_adapter_info.VirtDeviceBus);
-	vid = (u32)le16_to_cpu(dev->supplement_adapter_info.VirtDeviceTarget);
-=======
 	vbus = (u32)le16_to_cpu(dev->supplement_adapter_info.virt_device_bus);
 	vid = (u32)le16_to_cpu(dev->supplement_adapter_info.virt_device_target);
->>>>>>> af22a610
 
 	aac_fib_init(fibptr);
 
@@ -1836,15 +1823,9 @@
 	}
 
 	vbus = (u32) le16_to_cpu(
-<<<<<<< HEAD
-			dev->supplement_adapter_info.VirtDeviceBus);
-	vid = (u32) le16_to_cpu(
-			dev->supplement_adapter_info.VirtDeviceTarget);
-=======
 			dev->supplement_adapter_info.virt_device_bus);
 	vid = (u32) le16_to_cpu(
 			dev->supplement_adapter_info.virt_device_target);
->>>>>>> af22a610
 
 	aac_fib_init(fibptr);
 
@@ -1920,11 +1901,7 @@
 	}
 	memcpy(&dev->adapter_info, info, sizeof(*info));
 
-<<<<<<< HEAD
-	dev->supplement_adapter_info.VirtDeviceBus = 0xffff;
-=======
 	dev->supplement_adapter_info.virt_device_bus = 0xffff;
->>>>>>> af22a610
 	if (dev->adapter_info.options & AAC_OPT_SUPPLEMENT_ADAPTER_INFO) {
 		struct aac_supplement_adapter_info * sinfo;
 
@@ -1992,11 +1969,7 @@
 	}
 
 	if (!dev->sync_mode && dev->sa_firmware &&
-<<<<<<< HEAD
-			dev->supplement_adapter_info.VirtDeviceBus != 0xffff) {
-=======
 		dev->supplement_adapter_info.virt_device_bus != 0xffff) {
->>>>>>> af22a610
 		/* Thor SA Firmware -> CISS_REPORT_PHYSICAL_LUNS */
 		rcode = aac_report_phys_luns(dev, fibptr, AAC_INIT);
 	}
