// SPDX-License-Identifier: GPL-2.0
//
// Renesas RZ/G2L ASoC Serial Sound Interface (SSIF-2) Driver
//
// Copyright (C) 2021 Renesas Electronics Corp.
// Copyright (C) 2019 Chris Brandt.
//

#include <linux/clk.h>
#include <linux/dmaengine.h>
#include <linux/io.h>
#include <linux/module.h>
#include <linux/of_device.h>
#include <linux/pm_runtime.h>
#include <linux/reset.h>
#include <sound/soc.h>

/* REGISTER OFFSET */
#define SSICR			0x000
#define SSISR			0x004
#define SSIFCR			0x010
#define SSIFSR			0x014
#define SSIFTDR			0x018
#define SSIFRDR			0x01c
#define SSIOFR			0x020
#define SSISCR			0x024

/* SSI REGISTER BITS */
#define SSICR_DWL(x)		(((x) & 0x7) << 19)
#define SSICR_SWL(x)		(((x) & 0x7) << 16)

#define SSICR_CKS		BIT(30)
#define SSICR_TUIEN		BIT(29)
#define SSICR_TOIEN		BIT(28)
#define SSICR_RUIEN		BIT(27)
#define SSICR_ROIEN		BIT(26)
#define SSICR_MST		BIT(14)
#define SSICR_BCKP		BIT(13)
#define SSICR_LRCKP		BIT(12)
#define SSICR_CKDV(x)		(((x) & 0xf) << 4)
#define SSICR_TEN		BIT(1)
#define SSICR_REN		BIT(0)

#define SSISR_TUIRQ		BIT(29)
#define SSISR_TOIRQ		BIT(28)
#define SSISR_RUIRQ		BIT(27)
#define SSISR_ROIRQ		BIT(26)
#define SSISR_IIRQ		BIT(25)

#define SSIFCR_AUCKE		BIT(31)
#define SSIFCR_SSIRST		BIT(16)
#define SSIFCR_TIE		BIT(3)
#define SSIFCR_RIE		BIT(2)
#define SSIFCR_TFRST		BIT(1)
#define SSIFCR_RFRST		BIT(0)

#define SSIFSR_TDC_MASK		0x3f
#define SSIFSR_TDC_SHIFT	24
#define SSIFSR_RDC_MASK		0x3f
#define SSIFSR_RDC_SHIFT	8

#define SSIFSR_TDE		BIT(16)
#define SSIFSR_RDF		BIT(0)

#define SSIOFR_LRCONT		BIT(8)

#define SSISCR_TDES(x)		(((x) & 0x1f) << 8)
#define SSISCR_RDFS(x)		(((x) & 0x1f) << 0)

/* Pre allocated buffers sizes */
#define PREALLOC_BUFFER		(SZ_32K)
#define PREALLOC_BUFFER_MAX	(SZ_32K)

#define SSI_RATES		SNDRV_PCM_RATE_8000_48000 /* 8k-44.1kHz */
#define SSI_FMTS		SNDRV_PCM_FMTBIT_S16_LE
#define SSI_CHAN_MIN		2
#define SSI_CHAN_MAX		2
#define SSI_FIFO_DEPTH		32

struct rz_ssi_priv;

struct rz_ssi_stream {
	struct rz_ssi_priv *priv;
	struct snd_pcm_substream *substream;
	int fifo_sample_size;	/* sample capacity of SSI FIFO */
	int dma_buffer_pos;	/* The address for the next DMA descriptor */
	int period_counter;	/* for keeping track of periods transferred */
	int sample_width;
	int buffer_pos;		/* current frame position in the buffer */
	int running;		/* 0=stopped, 1=running */

	int uerr_num;
	int oerr_num;

	struct dma_chan *dma_ch;

	int (*transfer)(struct rz_ssi_priv *ssi, struct rz_ssi_stream *strm);
};

struct rz_ssi_priv {
	void __iomem *base;
	struct platform_device *pdev;
	struct reset_control *rstc;
	struct device *dev;
	struct clk *sfr_clk;
	struct clk *clk;

	phys_addr_t phys;
	int irq_int;
	int irq_tx;
	int irq_rx;

	spinlock_t lock;

	/*
	 * The SSI supports full-duplex transmission and reception.
	 * However, if an error occurs, channel reset (both transmission
	 * and reception reset) is required.
	 * So it is better to use as half-duplex (playing and recording
	 * should be done on separate channels).
	 */
	struct rz_ssi_stream playback;
	struct rz_ssi_stream capture;

	/* clock */
	unsigned long audio_mck;
	unsigned long audio_clk_1;
	unsigned long audio_clk_2;

	bool lrckp_fsync_fall;	/* LR clock polarity (SSICR.LRCKP) */
	bool bckp_rise;	/* Bit clock polarity (SSICR.BCKP) */
	bool dma_rt;
};

static void rz_ssi_dma_complete(void *data);

static void rz_ssi_reg_writel(struct rz_ssi_priv *priv, uint reg, u32 data)
{
	writel(data, (priv->base + reg));
}

static u32 rz_ssi_reg_readl(struct rz_ssi_priv *priv, uint reg)
{
	return readl(priv->base + reg);
}

static void rz_ssi_reg_mask_setl(struct rz_ssi_priv *priv, uint reg,
				 u32 bclr, u32 bset)
{
	u32 val;

	val = readl(priv->base + reg);
	val = (val & ~bclr) | bset;
	writel(val, (priv->base + reg));
}

static inline struct snd_soc_dai *
rz_ssi_get_dai(struct snd_pcm_substream *substream)
{
	struct snd_soc_pcm_runtime *rtd = asoc_substream_to_rtd(substream);

	return asoc_rtd_to_cpu(rtd, 0);
}

static inline bool rz_ssi_stream_is_play(struct rz_ssi_priv *ssi,
					 struct snd_pcm_substream *substream)
{
	return substream->stream == SNDRV_PCM_STREAM_PLAYBACK;
}

static inline struct rz_ssi_stream *
rz_ssi_stream_get(struct rz_ssi_priv *ssi, struct snd_pcm_substream *substream)
{
	struct rz_ssi_stream *stream = &ssi->playback;

	if (substream->stream != SNDRV_PCM_STREAM_PLAYBACK)
		stream = &ssi->capture;

	return stream;
}

static inline bool rz_ssi_is_dma_enabled(struct rz_ssi_priv *ssi)
{
	return (ssi->playback.dma_ch && (ssi->dma_rt || ssi->capture.dma_ch));
}

static void rz_ssi_set_substream(struct rz_ssi_stream *strm,
				 struct snd_pcm_substream *substream)
{
	struct rz_ssi_priv *ssi = strm->priv;
	unsigned long flags;

	spin_lock_irqsave(&ssi->lock, flags);
	strm->substream = substream;
	spin_unlock_irqrestore(&ssi->lock, flags);
}

static bool rz_ssi_stream_is_valid(struct rz_ssi_priv *ssi,
				   struct rz_ssi_stream *strm)
{
	unsigned long flags;
	bool ret;

	spin_lock_irqsave(&ssi->lock, flags);
	ret = strm->substream && strm->substream->runtime;
	spin_unlock_irqrestore(&ssi->lock, flags);

	return ret;
}

static void rz_ssi_stream_init(struct rz_ssi_stream *strm,
			       struct snd_pcm_substream *substream)
{
	struct snd_pcm_runtime *runtime = substream->runtime;

	rz_ssi_set_substream(strm, substream);
	strm->sample_width = samples_to_bytes(runtime, 1);
	strm->dma_buffer_pos = 0;
	strm->period_counter = 0;
	strm->buffer_pos = 0;

	strm->oerr_num = 0;
	strm->uerr_num = 0;
	strm->running = 0;

	/* fifo init */
	strm->fifo_sample_size = SSI_FIFO_DEPTH;
}

static void rz_ssi_stream_quit(struct rz_ssi_priv *ssi,
			       struct rz_ssi_stream *strm)
{
	struct snd_soc_dai *dai = rz_ssi_get_dai(strm->substream);

	rz_ssi_set_substream(strm, NULL);

	if (strm->oerr_num > 0)
		dev_info(dai->dev, "overrun = %d\n", strm->oerr_num);

	if (strm->uerr_num > 0)
		dev_info(dai->dev, "underrun = %d\n", strm->uerr_num);
}

static int rz_ssi_clk_setup(struct rz_ssi_priv *ssi, unsigned int rate,
			    unsigned int channels)
{
	static s8 ckdv[16] = { 1,  2,  4,  8, 16, 32, 64, 128,
			       6, 12, 24, 48, 96, -1, -1, -1 };
	unsigned int channel_bits = 32;	/* System Word Length */
	unsigned long bclk_rate = rate * channels * channel_bits;
	unsigned int div;
	unsigned int i;
	u32 ssicr = 0;
	u32 clk_ckdv;

	/* Clear AUCKE so we can set MST */
	rz_ssi_reg_writel(ssi, SSIFCR, 0);

	/* Continue to output LRCK pin even when idle */
	rz_ssi_reg_writel(ssi, SSIOFR, SSIOFR_LRCONT);
	if (ssi->audio_clk_1 && ssi->audio_clk_2) {
		if (ssi->audio_clk_1 % bclk_rate)
			ssi->audio_mck = ssi->audio_clk_2;
		else
			ssi->audio_mck = ssi->audio_clk_1;
	}

	/* Clock setting */
	ssicr |= SSICR_MST;
	if (ssi->audio_mck == ssi->audio_clk_1)
		ssicr |= SSICR_CKS;
	if (ssi->bckp_rise)
		ssicr |= SSICR_BCKP;
	if (ssi->lrckp_fsync_fall)
		ssicr |= SSICR_LRCKP;

	/* Determine the clock divider */
	clk_ckdv = 0;
	div = ssi->audio_mck / bclk_rate;
	/* try to find an match */
	for (i = 0; i < ARRAY_SIZE(ckdv); i++) {
		if (ckdv[i] == div) {
			clk_ckdv = i;
			break;
		}
	}

	if (i == ARRAY_SIZE(ckdv)) {
		dev_err(ssi->dev, "Rate not divisible by audio clock source\n");
		return -EINVAL;
	}

	/*
	 * DWL: Data Word Length = 16 bits
	 * SWL: System Word Length = 32 bits
	 */
	ssicr |= SSICR_CKDV(clk_ckdv);
	ssicr |= SSICR_DWL(1) | SSICR_SWL(3);
	rz_ssi_reg_writel(ssi, SSICR, ssicr);
	rz_ssi_reg_writel(ssi, SSIFCR,
			  (SSIFCR_AUCKE | SSIFCR_TFRST | SSIFCR_RFRST));

	return 0;
}

static int rz_ssi_start(struct rz_ssi_priv *ssi, struct rz_ssi_stream *strm)
{
	bool is_play = rz_ssi_stream_is_play(ssi, strm->substream);
	u32 ssicr, ssifcr;

	ssicr = rz_ssi_reg_readl(ssi, SSICR);
	ssifcr = rz_ssi_reg_readl(ssi, SSIFCR) & ~0xF;

	/* FIFO interrupt thresholds */
	if (rz_ssi_is_dma_enabled(ssi))
		rz_ssi_reg_writel(ssi, SSISCR, 0);
	else
		rz_ssi_reg_writel(ssi, SSISCR,
				  SSISCR_TDES(strm->fifo_sample_size / 2 - 1) |
				  SSISCR_RDFS(0));

	/* enable IRQ */
	if (is_play) {
		ssicr |= SSICR_TUIEN | SSICR_TOIEN;
		ssifcr |= SSIFCR_TIE | SSIFCR_RFRST;
	} else {
		ssicr |= SSICR_RUIEN | SSICR_ROIEN;
		ssifcr |= SSIFCR_RIE | SSIFCR_TFRST;
	}

	rz_ssi_reg_writel(ssi, SSICR, ssicr);
	rz_ssi_reg_writel(ssi, SSIFCR, ssifcr);

	/* Clear all error flags */
	rz_ssi_reg_mask_setl(ssi, SSISR,
			     (SSISR_TOIRQ | SSISR_TUIRQ | SSISR_ROIRQ |
			      SSISR_RUIRQ), 0);

	strm->running = 1;
	ssicr |= is_play ? SSICR_TEN : SSICR_REN;
	rz_ssi_reg_writel(ssi, SSICR, ssicr);

	return 0;
}

static int rz_ssi_stop(struct rz_ssi_priv *ssi, struct rz_ssi_stream *strm)
{
	int timeout;

	strm->running = 0;

	/* Disable TX/RX */
	rz_ssi_reg_mask_setl(ssi, SSICR, SSICR_TEN | SSICR_REN, 0);

	/* Cancel all remaining DMA transactions */
	if (rz_ssi_is_dma_enabled(ssi))
		dmaengine_terminate_async(strm->dma_ch);

	/* Disable irqs */
	rz_ssi_reg_mask_setl(ssi, SSICR, SSICR_TUIEN | SSICR_TOIEN |
			     SSICR_RUIEN | SSICR_ROIEN, 0);
	rz_ssi_reg_mask_setl(ssi, SSIFCR, SSIFCR_TIE | SSIFCR_RIE, 0);

	/* Clear all error flags */
	rz_ssi_reg_mask_setl(ssi, SSISR,
			     (SSISR_TOIRQ | SSISR_TUIRQ | SSISR_ROIRQ |
			      SSISR_RUIRQ), 0);

	/* Wait for idle */
	timeout = 100;
	while (--timeout) {
		if (rz_ssi_reg_readl(ssi, SSISR) & SSISR_IIRQ)
			break;
		udelay(1);
	}

	if (!timeout)
		dev_info(ssi->dev, "timeout waiting for SSI idle\n");

	/* Hold FIFOs in reset */
	rz_ssi_reg_mask_setl(ssi, SSIFCR, 0,
			     SSIFCR_TFRST | SSIFCR_RFRST);

	return 0;
}

static void rz_ssi_pointer_update(struct rz_ssi_stream *strm, int frames)
{
	struct snd_pcm_substream *substream = strm->substream;
	struct snd_pcm_runtime *runtime;
	int current_period;

	if (!strm->running || !substream || !substream->runtime)
		return;

	runtime = substream->runtime;
	strm->buffer_pos += frames;
	WARN_ON(strm->buffer_pos > runtime->buffer_size);

	/* ring buffer */
	if (strm->buffer_pos == runtime->buffer_size)
		strm->buffer_pos = 0;

	current_period = strm->buffer_pos / runtime->period_size;
	if (strm->period_counter != current_period) {
		snd_pcm_period_elapsed(strm->substream);
		strm->period_counter = current_period;
	}
}

static int rz_ssi_pio_recv(struct rz_ssi_priv *ssi, struct rz_ssi_stream *strm)
{
	struct snd_pcm_substream *substream = strm->substream;
	struct snd_pcm_runtime *runtime;
	u16 *buf;
	int fifo_samples;
	int frames_left;
	int samples;
	int i;

	if (!rz_ssi_stream_is_valid(ssi, strm))
		return -EINVAL;

	runtime = substream->runtime;

	do {
		/* frames left in this period */
		frames_left = runtime->period_size -
			      (strm->buffer_pos % runtime->period_size);
		if (!frames_left)
			frames_left = runtime->period_size;

		/* Samples in RX FIFO */
		fifo_samples = (rz_ssi_reg_readl(ssi, SSIFSR) >>
				SSIFSR_RDC_SHIFT) & SSIFSR_RDC_MASK;

		/* Only read full frames at a time */
		samples = 0;
		while (frames_left && (fifo_samples >= runtime->channels)) {
			samples += runtime->channels;
			fifo_samples -= runtime->channels;
			frames_left--;
		}

		/* not enough samples yet */
		if (!samples)
			break;

		/* calculate new buffer index */
		buf = (u16 *)runtime->dma_area;
		buf += strm->buffer_pos * runtime->channels;

		/* Note, only supports 16-bit samples */
		for (i = 0; i < samples; i++)
			*buf++ = (u16)(rz_ssi_reg_readl(ssi, SSIFRDR) >> 16);

		rz_ssi_reg_mask_setl(ssi, SSIFSR, SSIFSR_RDF, 0);
		rz_ssi_pointer_update(strm, samples / runtime->channels);
	} while (!frames_left && fifo_samples >= runtime->channels);

	return 0;
}

static int rz_ssi_pio_send(struct rz_ssi_priv *ssi, struct rz_ssi_stream *strm)
{
	struct snd_pcm_substream *substream = strm->substream;
	struct snd_pcm_runtime *runtime = substream->runtime;
	int sample_space;
	int samples = 0;
	int frames_left;
	int i;
	u32 ssifsr;
	u16 *buf;

	if (!rz_ssi_stream_is_valid(ssi, strm))
		return -EINVAL;

	/* frames left in this period */
	frames_left = runtime->period_size - (strm->buffer_pos %
					      runtime->period_size);
	if (frames_left == 0)
		frames_left = runtime->period_size;

	sample_space = strm->fifo_sample_size;
	ssifsr = rz_ssi_reg_readl(ssi, SSIFSR);
	sample_space -= (ssifsr >> SSIFSR_TDC_SHIFT) & SSIFSR_TDC_MASK;

	/* Only add full frames at a time */
	while (frames_left && (sample_space >= runtime->channels)) {
		samples += runtime->channels;
		sample_space -= runtime->channels;
		frames_left--;
	}

	/* no space to send anything right now */
	if (samples == 0)
		return 0;

	/* calculate new buffer index */
	buf = (u16 *)(runtime->dma_area);
	buf += strm->buffer_pos * runtime->channels;

	/* Note, only supports 16-bit samples */
	for (i = 0; i < samples; i++)
		rz_ssi_reg_writel(ssi, SSIFTDR, ((u32)(*buf++) << 16));

	rz_ssi_reg_mask_setl(ssi, SSIFSR, SSIFSR_TDE, 0);
	rz_ssi_pointer_update(strm, samples / runtime->channels);

	return 0;
}

static irqreturn_t rz_ssi_interrupt(int irq, void *data)
{
	struct rz_ssi_stream *strm = NULL;
	struct rz_ssi_priv *ssi = data;
	u32 ssisr = rz_ssi_reg_readl(ssi, SSISR);

	if (ssi->playback.substream)
		strm = &ssi->playback;
	else if (ssi->capture.substream)
		strm = &ssi->capture;
	else
		return IRQ_HANDLED; /* Left over TX/RX interrupt */

	if (irq == ssi->irq_int) { /* error or idle */
		if (ssisr & SSISR_TUIRQ)
			strm->uerr_num++;
		if (ssisr & SSISR_TOIRQ)
			strm->oerr_num++;
		if (ssisr & SSISR_RUIRQ)
			strm->uerr_num++;
		if (ssisr & SSISR_ROIRQ)
			strm->oerr_num++;

		if (ssisr & (SSISR_TUIRQ | SSISR_TOIRQ | SSISR_RUIRQ |
			     SSISR_ROIRQ)) {
			/* Error handling */
			/* You must reset (stop/restart) after each interrupt */
			rz_ssi_stop(ssi, strm);

			/* Clear all flags */
			rz_ssi_reg_mask_setl(ssi, SSISR, SSISR_TOIRQ |
					     SSISR_TUIRQ | SSISR_ROIRQ |
					     SSISR_RUIRQ, 0);

			/* Add/remove more data */
			strm->transfer(ssi, strm);

			/* Resume */
			rz_ssi_start(ssi, strm);
		}
	}

	if (!strm->running)
		return IRQ_HANDLED;

	/* tx data empty */
	if (irq == ssi->irq_tx)
		strm->transfer(ssi, &ssi->playback);

	/* rx data full */
	if (irq == ssi->irq_rx) {
		strm->transfer(ssi, &ssi->capture);
		rz_ssi_reg_mask_setl(ssi, SSIFSR, SSIFSR_RDF, 0);
	}

	return IRQ_HANDLED;
}

static int rz_ssi_dma_slave_config(struct rz_ssi_priv *ssi,
				   struct dma_chan *dma_ch, bool is_play)
{
	struct dma_slave_config cfg;

	memset(&cfg, 0, sizeof(cfg));

	cfg.direction = is_play ? DMA_MEM_TO_DEV : DMA_DEV_TO_MEM;
	cfg.dst_addr = ssi->phys + SSIFTDR;
	cfg.src_addr = ssi->phys + SSIFRDR;
	cfg.src_addr_width = DMA_SLAVE_BUSWIDTH_2_BYTES;
	cfg.dst_addr_width = DMA_SLAVE_BUSWIDTH_2_BYTES;

	return dmaengine_slave_config(dma_ch, &cfg);
}

static int rz_ssi_dma_transfer(struct rz_ssi_priv *ssi,
			       struct rz_ssi_stream *strm)
{
	struct snd_pcm_substream *substream = strm->substream;
	struct dma_async_tx_descriptor *desc;
	struct snd_pcm_runtime *runtime;
	enum dma_transfer_direction dir;
	u32 dma_paddr, dma_size;
	int amount;

	if (!rz_ssi_stream_is_valid(ssi, strm))
		return -EINVAL;

	runtime = substream->runtime;
	if (runtime->state == SNDRV_PCM_STATE_DRAINING)
		/*
		 * Stream is ending, so do not queue up any more DMA
		 * transfers otherwise we play partial sound clips
		 * because we can't shut off the DMA quick enough.
		 */
		return 0;

	dir = rz_ssi_stream_is_play(ssi, substream) ? DMA_MEM_TO_DEV : DMA_DEV_TO_MEM;

	/* Always transfer 1 period */
	amount = runtime->period_size;

	/* DMA physical address and size */
	dma_paddr = runtime->dma_addr + frames_to_bytes(runtime,
							strm->dma_buffer_pos);
	dma_size = frames_to_bytes(runtime, amount);
	desc = dmaengine_prep_slave_single(strm->dma_ch, dma_paddr, dma_size,
					   dir,
					   DMA_PREP_INTERRUPT | DMA_CTRL_ACK);
	if (!desc) {
		dev_err(ssi->dev, "dmaengine_prep_slave_single() fail\n");
		return -ENOMEM;
	}

	desc->callback = rz_ssi_dma_complete;
	desc->callback_param = strm;

	if (dmaengine_submit(desc) < 0) {
		dev_err(ssi->dev, "dmaengine_submit() fail\n");
		return -EIO;
	}

	/* Update DMA pointer */
	strm->dma_buffer_pos += amount;
	if (strm->dma_buffer_pos >= runtime->buffer_size)
		strm->dma_buffer_pos = 0;

	/* Start DMA */
	dma_async_issue_pending(strm->dma_ch);

	return 0;
}

static void rz_ssi_dma_complete(void *data)
{
	struct rz_ssi_stream *strm = (struct rz_ssi_stream *)data;

	if (!strm->running || !strm->substream || !strm->substream->runtime)
		return;

	/* Note that next DMA transaction has probably already started */
	rz_ssi_pointer_update(strm, strm->substream->runtime->period_size);

	/* Queue up another DMA transaction */
	rz_ssi_dma_transfer(strm->priv, strm);
}

static void rz_ssi_release_dma_channels(struct rz_ssi_priv *ssi)
{
	if (ssi->playback.dma_ch) {
		dma_release_channel(ssi->playback.dma_ch);
		ssi->playback.dma_ch = NULL;
		if (ssi->dma_rt)
			ssi->dma_rt = false;
	}

	if (ssi->capture.dma_ch) {
		dma_release_channel(ssi->capture.dma_ch);
		ssi->capture.dma_ch = NULL;
	}
}

static int rz_ssi_dma_request(struct rz_ssi_priv *ssi, struct device *dev)
{
	ssi->playback.dma_ch = dma_request_chan(dev, "tx");
	if (IS_ERR(ssi->playback.dma_ch))
		ssi->playback.dma_ch = NULL;

	ssi->capture.dma_ch = dma_request_chan(dev, "rx");
	if (IS_ERR(ssi->capture.dma_ch))
		ssi->capture.dma_ch = NULL;

	if (!ssi->playback.dma_ch && !ssi->capture.dma_ch) {
		ssi->playback.dma_ch = dma_request_chan(dev, "rt");
		if (IS_ERR(ssi->playback.dma_ch)) {
			ssi->playback.dma_ch = NULL;
			goto no_dma;
		}

		ssi->dma_rt = true;
	}

	if (!rz_ssi_is_dma_enabled(ssi))
		goto no_dma;

	if (ssi->playback.dma_ch &&
	    (rz_ssi_dma_slave_config(ssi, ssi->playback.dma_ch, true) < 0))
		goto no_dma;

	if (ssi->capture.dma_ch &&
	    (rz_ssi_dma_slave_config(ssi, ssi->capture.dma_ch, false) < 0))
		goto no_dma;

	return 0;

no_dma:
	rz_ssi_release_dma_channels(ssi);

	return -ENODEV;
}

static int rz_ssi_dai_trigger(struct snd_pcm_substream *substream, int cmd,
			      struct snd_soc_dai *dai)
{
	struct rz_ssi_priv *ssi = snd_soc_dai_get_drvdata(dai);
	struct rz_ssi_stream *strm = rz_ssi_stream_get(ssi, substream);
	int ret = 0, i, num_transfer = 1;

	switch (cmd) {
	case SNDRV_PCM_TRIGGER_START:
		/* Soft Reset */
		rz_ssi_reg_mask_setl(ssi, SSIFCR, 0, SSIFCR_SSIRST);
		rz_ssi_reg_mask_setl(ssi, SSIFCR, SSIFCR_SSIRST, 0);
		udelay(5);

		rz_ssi_stream_init(strm, substream);

		if (ssi->dma_rt) {
			bool is_playback;

			is_playback = rz_ssi_stream_is_play(ssi, substream);
			ret = rz_ssi_dma_slave_config(ssi, ssi->playback.dma_ch,
						      is_playback);
			/* Fallback to pio */
			if (ret < 0) {
				ssi->playback.transfer = rz_ssi_pio_send;
				ssi->capture.transfer = rz_ssi_pio_recv;
				rz_ssi_release_dma_channels(ssi);
			}
		}

		/* For DMA, queue up multiple DMA descriptors */
		if (rz_ssi_is_dma_enabled(ssi))
			num_transfer = 4;

		for (i = 0; i < num_transfer; i++) {
			ret = strm->transfer(ssi, strm);
			if (ret)
				goto done;
		}

		ret = rz_ssi_start(ssi, strm);
		break;
	case SNDRV_PCM_TRIGGER_STOP:
		rz_ssi_stop(ssi, strm);
		rz_ssi_stream_quit(ssi, strm);
		break;
	}

done:
	return ret;
}

static int rz_ssi_dai_set_fmt(struct snd_soc_dai *dai, unsigned int fmt)
{
	struct rz_ssi_priv *ssi = snd_soc_dai_get_drvdata(dai);

	switch (fmt & SND_SOC_DAIFMT_CLOCK_PROVIDER_MASK) {
	case SND_SOC_DAIFMT_BP_FP:
		break;
	default:
		dev_err(ssi->dev, "Codec should be clk and frame consumer\n");
		return -EINVAL;
	}

	/*
	 * set clock polarity
	 *
	 * "normal" BCLK = Signal is available at rising edge of BCLK
	 * "normal" FSYNC = (I2S) Left ch starts with falling FSYNC edge
	 */
	switch (fmt & SND_SOC_DAIFMT_INV_MASK) {
	case SND_SOC_DAIFMT_NB_NF:
		ssi->bckp_rise = false;
		ssi->lrckp_fsync_fall = false;
		break;
	case SND_SOC_DAIFMT_NB_IF:
		ssi->bckp_rise = false;
		ssi->lrckp_fsync_fall = true;
		break;
	case SND_SOC_DAIFMT_IB_NF:
		ssi->bckp_rise = true;
		ssi->lrckp_fsync_fall = false;
		break;
	case SND_SOC_DAIFMT_IB_IF:
		ssi->bckp_rise = true;
		ssi->lrckp_fsync_fall = true;
		break;
	default:
		return -EINVAL;
	}

	/* only i2s support */
	switch (fmt & SND_SOC_DAIFMT_FORMAT_MASK) {
	case SND_SOC_DAIFMT_I2S:
		break;
	default:
		dev_err(ssi->dev, "Only I2S mode is supported.\n");
		return -EINVAL;
	}

	return 0;
}

static int rz_ssi_dai_hw_params(struct snd_pcm_substream *substream,
				struct snd_pcm_hw_params *params,
				struct snd_soc_dai *dai)
{
	struct rz_ssi_priv *ssi = snd_soc_dai_get_drvdata(dai);
	unsigned int sample_bits = hw_param_interval(params,
					SNDRV_PCM_HW_PARAM_SAMPLE_BITS)->min;
	unsigned int channels = params_channels(params);

	if (sample_bits != 16) {
		dev_err(ssi->dev, "Unsupported sample width: %d\n",
			sample_bits);
		return -EINVAL;
	}

	if (channels != 2) {
		dev_err(ssi->dev, "Number of channels not matched: %d\n",
			channels);
		return -EINVAL;
	}

	return rz_ssi_clk_setup(ssi, params_rate(params),
				params_channels(params));
}

static const struct snd_soc_dai_ops rz_ssi_dai_ops = {
	.trigger	= rz_ssi_dai_trigger,
	.set_fmt	= rz_ssi_dai_set_fmt,
	.hw_params	= rz_ssi_dai_hw_params,
};

static const struct snd_pcm_hardware rz_ssi_pcm_hardware = {
	.info			= SNDRV_PCM_INFO_INTERLEAVED	|
				  SNDRV_PCM_INFO_MMAP		|
				  SNDRV_PCM_INFO_MMAP_VALID,
	.buffer_bytes_max	= PREALLOC_BUFFER,
	.period_bytes_min	= 32,
	.period_bytes_max	= 8192,
	.channels_min		= SSI_CHAN_MIN,
	.channels_max		= SSI_CHAN_MAX,
	.periods_min		= 1,
	.periods_max		= 32,
	.fifo_size		= 32 * 2,
};

static int rz_ssi_pcm_open(struct snd_soc_component *component,
			   struct snd_pcm_substream *substream)
{
	snd_soc_set_runtime_hwparams(substream, &rz_ssi_pcm_hardware);

	return snd_pcm_hw_constraint_integer(substream->runtime,
					    SNDRV_PCM_HW_PARAM_PERIODS);
}

static snd_pcm_uframes_t rz_ssi_pcm_pointer(struct snd_soc_component *component,
					    struct snd_pcm_substream *substream)
{
	struct snd_soc_dai *dai = rz_ssi_get_dai(substream);
	struct rz_ssi_priv *ssi = snd_soc_dai_get_drvdata(dai);
	struct rz_ssi_stream *strm = rz_ssi_stream_get(ssi, substream);

	return strm->buffer_pos;
}

static int rz_ssi_pcm_new(struct snd_soc_component *component,
			  struct snd_soc_pcm_runtime *rtd)
{
	snd_pcm_set_managed_buffer_all(rtd->pcm, SNDRV_DMA_TYPE_DEV,
				       rtd->card->snd_card->dev,
				       PREALLOC_BUFFER, PREALLOC_BUFFER_MAX);
	return 0;
}

static struct snd_soc_dai_driver rz_ssi_soc_dai[] = {
	{
		.name			= "rz-ssi-dai",
		.playback = {
			.rates		= SSI_RATES,
			.formats	= SSI_FMTS,
			.channels_min	= SSI_CHAN_MIN,
			.channels_max	= SSI_CHAN_MAX,
		},
		.capture = {
			.rates		= SSI_RATES,
			.formats	= SSI_FMTS,
			.channels_min	= SSI_CHAN_MIN,
			.channels_max	= SSI_CHAN_MAX,
		},
		.ops = &rz_ssi_dai_ops,
	},
};

static const struct snd_soc_component_driver rz_ssi_soc_component = {
	.name			= "rz-ssi",
	.open			= rz_ssi_pcm_open,
	.pointer		= rz_ssi_pcm_pointer,
	.pcm_construct		= rz_ssi_pcm_new,
	.legacy_dai_naming	= 1,
};

static int rz_ssi_probe(struct platform_device *pdev)
{
	struct rz_ssi_priv *ssi;
	struct clk *audio_clk;
	struct resource *res;
	int ret;

	ssi = devm_kzalloc(&pdev->dev, sizeof(*ssi), GFP_KERNEL);
	if (!ssi)
		return -ENOMEM;

	ssi->pdev = pdev;
	ssi->dev = &pdev->dev;
	ssi->base = devm_platform_get_and_ioremap_resource(pdev, 0, &res);
	if (IS_ERR(ssi->base))
		return PTR_ERR(ssi->base);

	ssi->phys = res->start;
	ssi->clk = devm_clk_get(&pdev->dev, "ssi");
	if (IS_ERR(ssi->clk))
		return PTR_ERR(ssi->clk);

	ssi->sfr_clk = devm_clk_get(&pdev->dev, "ssi_sfr");
	if (IS_ERR(ssi->sfr_clk))
		return PTR_ERR(ssi->sfr_clk);

	audio_clk = devm_clk_get(&pdev->dev, "audio_clk1");
	if (IS_ERR(audio_clk))
		return dev_err_probe(&pdev->dev, PTR_ERR(audio_clk),
				     "no audio clk1");

	ssi->audio_clk_1 = clk_get_rate(audio_clk);
	audio_clk = devm_clk_get(&pdev->dev, "audio_clk2");
	if (IS_ERR(audio_clk))
		return dev_err_probe(&pdev->dev, PTR_ERR(audio_clk),
				     "no audio clk2");

	ssi->audio_clk_2 = clk_get_rate(audio_clk);
	if (!(ssi->audio_clk_1 || ssi->audio_clk_2))
		return dev_err_probe(&pdev->dev, -EINVAL,
				     "no audio clk1 or audio clk2");

	ssi->audio_mck = ssi->audio_clk_1 ? ssi->audio_clk_1 : ssi->audio_clk_2;

	/* Detect DMA support */
	ret = rz_ssi_dma_request(ssi, &pdev->dev);
	if (ret < 0) {
		dev_warn(&pdev->dev, "DMA not available, using PIO\n");
		ssi->playback.transfer = rz_ssi_pio_send;
		ssi->capture.transfer = rz_ssi_pio_recv;
	} else {
		dev_info(&pdev->dev, "DMA enabled");
		ssi->playback.transfer = rz_ssi_dma_transfer;
		ssi->capture.transfer = rz_ssi_dma_transfer;
	}

	ssi->playback.priv = ssi;
	ssi->capture.priv = ssi;

	spin_lock_init(&ssi->lock);
	dev_set_drvdata(&pdev->dev, ssi);

	/* Error Interrupt */
	ssi->irq_int = platform_get_irq_byname(pdev, "int_req");
	if (ssi->irq_int < 0) {
		rz_ssi_release_dma_channels(ssi);
		return ssi->irq_int;
	}

	ret = devm_request_irq(&pdev->dev, ssi->irq_int, &rz_ssi_interrupt,
			       0, dev_name(&pdev->dev), ssi);
	if (ret < 0) {
		rz_ssi_release_dma_channels(ssi);
		return dev_err_probe(&pdev->dev, ret,
				     "irq request error (int_req)\n");
	}

	if (!rz_ssi_is_dma_enabled(ssi)) {
		/* Tx and Rx interrupts (pio only) */
		ssi->irq_tx = platform_get_irq_byname(pdev, "dma_tx");
		if (ssi->irq_tx < 0)
			return ssi->irq_tx;

		ret = devm_request_irq(&pdev->dev, ssi->irq_tx,
				       &rz_ssi_interrupt, 0,
				       dev_name(&pdev->dev), ssi);
		if (ret < 0)
			return dev_err_probe(&pdev->dev, ret,
					     "irq request error (dma_tx)\n");

		ssi->irq_rx = platform_get_irq_byname(pdev, "dma_rx");
		if (ssi->irq_rx < 0)
			return ssi->irq_rx;

		ret = devm_request_irq(&pdev->dev, ssi->irq_rx,
				       &rz_ssi_interrupt, 0,
				       dev_name(&pdev->dev), ssi);
		if (ret < 0)
			return dev_err_probe(&pdev->dev, ret,
					     "irq request error (dma_rx)\n");
	}

	ssi->rstc = devm_reset_control_get_exclusive(&pdev->dev, NULL);
	if (IS_ERR(ssi->rstc)) {
<<<<<<< HEAD
		rz_ssi_release_dma_channels(ssi);
		return PTR_ERR(ssi->rstc);
=======
		ret = PTR_ERR(ssi->rstc);
		goto err_reset;
>>>>>>> 7365df19
	}

	reset_control_deassert(ssi->rstc);
	pm_runtime_enable(&pdev->dev);
	ret = pm_runtime_resume_and_get(&pdev->dev);
	if (ret < 0) {
<<<<<<< HEAD
		rz_ssi_release_dma_channels(ssi);
		pm_runtime_disable(ssi->dev);
		reset_control_assert(ssi->rstc);
		return dev_err_probe(ssi->dev, ret, "pm_runtime_resume_and_get failed\n");
=======
		dev_err(&pdev->dev, "pm_runtime_resume_and_get failed\n");
		goto err_pm;
>>>>>>> 7365df19
	}

	ret = devm_snd_soc_register_component(&pdev->dev, &rz_ssi_soc_component,
					      rz_ssi_soc_dai,
					      ARRAY_SIZE(rz_ssi_soc_dai));
	if (ret < 0) {
		dev_err(&pdev->dev, "failed to register snd component\n");
		goto err_snd_soc;
	}

	return 0;

err_snd_soc:
	pm_runtime_put(ssi->dev);
err_pm:
	pm_runtime_disable(ssi->dev);
	reset_control_assert(ssi->rstc);
err_reset:
	rz_ssi_release_dma_channels(ssi);

	return ret;
}

static int rz_ssi_remove(struct platform_device *pdev)
{
	struct rz_ssi_priv *ssi = dev_get_drvdata(&pdev->dev);

	rz_ssi_release_dma_channels(ssi);

	pm_runtime_put(ssi->dev);
	pm_runtime_disable(ssi->dev);
	reset_control_assert(ssi->rstc);

	return 0;
}

static const struct of_device_id rz_ssi_of_match[] = {
	{ .compatible = "renesas,rz-ssi", },
	{/* Sentinel */},
};
MODULE_DEVICE_TABLE(of, rz_ssi_of_match);

static struct platform_driver rz_ssi_driver = {
	.driver	= {
		.name	= "rz-ssi-pcm-audio",
		.of_match_table = rz_ssi_of_match,
	},
	.probe		= rz_ssi_probe,
	.remove		= rz_ssi_remove,
};

module_platform_driver(rz_ssi_driver);

MODULE_LICENSE("GPL v2");
MODULE_DESCRIPTION("Renesas RZ/G2L ASoC Serial Sound Interface Driver");
MODULE_AUTHOR("Biju Das <biju.das.jz@bp.renesas.com>");<|MERGE_RESOLUTION|>--- conflicted
+++ resolved
@@ -1017,28 +1017,16 @@
 
 	ssi->rstc = devm_reset_control_get_exclusive(&pdev->dev, NULL);
 	if (IS_ERR(ssi->rstc)) {
-<<<<<<< HEAD
-		rz_ssi_release_dma_channels(ssi);
-		return PTR_ERR(ssi->rstc);
-=======
 		ret = PTR_ERR(ssi->rstc);
 		goto err_reset;
->>>>>>> 7365df19
 	}
 
 	reset_control_deassert(ssi->rstc);
 	pm_runtime_enable(&pdev->dev);
 	ret = pm_runtime_resume_and_get(&pdev->dev);
 	if (ret < 0) {
-<<<<<<< HEAD
-		rz_ssi_release_dma_channels(ssi);
-		pm_runtime_disable(ssi->dev);
-		reset_control_assert(ssi->rstc);
-		return dev_err_probe(ssi->dev, ret, "pm_runtime_resume_and_get failed\n");
-=======
 		dev_err(&pdev->dev, "pm_runtime_resume_and_get failed\n");
 		goto err_pm;
->>>>>>> 7365df19
 	}
 
 	ret = devm_snd_soc_register_component(&pdev->dev, &rz_ssi_soc_component,
