--- conflicted
+++ resolved
@@ -212,19 +212,11 @@
  * vma_alloc_zeroed_movable_folio - Allocate a zeroed page for a VMA.
  * @vma: The VMA the page is to be allocated for.
  * @vaddr: The virtual address the page will be inserted into.
-<<<<<<< HEAD
  *
  * This function will allocate a page suitable for inserting into this
  * VMA at this virtual address.  It may be allocated from highmem or
  * the movable zone.  An architecture may provide its own implementation.
  *
-=======
- *
- * This function will allocate a page suitable for inserting into this
- * VMA at this virtual address.  It may be allocated from highmem or
- * the movable zone.  An architecture may provide its own implementation.
- *
->>>>>>> 8455cbb2
  * Return: A folio containing one allocated and zeroed page or NULL if
  * we are out of memory.
  */
