--- conflicted
+++ resolved
@@ -266,10 +266,7 @@
 
 struct hci_req_ctrl {
 	bool			start;
-<<<<<<< HEAD
-=======
 	u8			event;
->>>>>>> b006ed54
 	hci_req_complete_t	complete;
 };
 
