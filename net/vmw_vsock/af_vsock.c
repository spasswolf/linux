// SPDX-License-Identifier: GPL-2.0-only
/*
 * VMware vSockets Driver
 *
 * Copyright (C) 2007-2013 VMware, Inc. All rights reserved.
 */

/* Implementation notes:
 *
 * - There are two kinds of sockets: those created by user action (such as
 * calling socket(2)) and those created by incoming connection request packets.
 *
 * - There are two "global" tables, one for bound sockets (sockets that have
 * specified an address that they are responsible for) and one for connected
 * sockets (sockets that have established a connection with another socket).
 * These tables are "global" in that all sockets on the system are placed
 * within them. - Note, though, that the bound table contains an extra entry
 * for a list of unbound sockets and SOCK_DGRAM sockets will always remain in
 * that list. The bound table is used solely for lookup of sockets when packets
 * are received and that's not necessary for SOCK_DGRAM sockets since we create
 * a datagram handle for each and need not perform a lookup.  Keeping SOCK_DGRAM
 * sockets out of the bound hash buckets will reduce the chance of collisions
 * when looking for SOCK_STREAM sockets and prevents us from having to check the
 * socket type in the hash table lookups.
 *
 * - Sockets created by user action will either be "client" sockets that
 * initiate a connection or "server" sockets that listen for connections; we do
 * not support simultaneous connects (two "client" sockets connecting).
 *
 * - "Server" sockets are referred to as listener sockets throughout this
 * implementation because they are in the TCP_LISTEN state.  When a
 * connection request is received (the second kind of socket mentioned above),
 * we create a new socket and refer to it as a pending socket.  These pending
 * sockets are placed on the pending connection list of the listener socket.
 * When future packets are received for the address the listener socket is
 * bound to, we check if the source of the packet is from one that has an
 * existing pending connection.  If it does, we process the packet for the
 * pending socket.  When that socket reaches the connected state, it is removed
 * from the listener socket's pending list and enqueued in the listener
 * socket's accept queue.  Callers of accept(2) will accept connected sockets
 * from the listener socket's accept queue.  If the socket cannot be accepted
 * for some reason then it is marked rejected.  Once the connection is
 * accepted, it is owned by the user process and the responsibility for cleanup
 * falls with that user process.
 *
 * - It is possible that these pending sockets will never reach the connected
 * state; in fact, we may never receive another packet after the connection
 * request.  Because of this, we must schedule a cleanup function to run in the
 * future, after some amount of time passes where a connection should have been
 * established.  This function ensures that the socket is off all lists so it
 * cannot be retrieved, then drops all references to the socket so it is cleaned
 * up (sock_put() -> sk_free() -> our sk_destruct implementation).  Note this
 * function will also cleanup rejected sockets, those that reach the connected
 * state but leave it before they have been accepted.
 *
 * - Lock ordering for pending or accept queue sockets is:
 *
 *     lock_sock(listener);
 *     lock_sock_nested(pending, SINGLE_DEPTH_NESTING);
 *
 * Using explicit nested locking keeps lockdep happy since normally only one
 * lock of a given class may be taken at a time.
 *
 * - Sockets created by user action will be cleaned up when the user process
 * calls close(2), causing our release implementation to be called. Our release
 * implementation will perform some cleanup then drop the last reference so our
 * sk_destruct implementation is invoked.  Our sk_destruct implementation will
 * perform additional cleanup that's common for both types of sockets.
 *
 * - A socket's reference count is what ensures that the structure won't be
 * freed.  Each entry in a list (such as the "global" bound and connected tables
 * and the listener socket's pending list and connected queue) ensures a
 * reference.  When we defer work until process context and pass a socket as our
 * argument, we must ensure the reference count is increased to ensure the
 * socket isn't freed before the function is run; the deferred function will
 * then drop the reference.
 *
 * - sk->sk_state uses the TCP state constants because they are widely used by
 * other address families and exposed to userspace tools like ss(8):
 *
 *   TCP_CLOSE - unconnected
 *   TCP_SYN_SENT - connecting
 *   TCP_ESTABLISHED - connected
 *   TCP_CLOSING - disconnecting
 *   TCP_LISTEN - listening
 */

#include <linux/types.h>
#include <linux/bitops.h>
#include <linux/cred.h>
#include <linux/init.h>
#include <linux/io.h>
#include <linux/kernel.h>
#include <linux/sched/signal.h>
#include <linux/kmod.h>
#include <linux/list.h>
#include <linux/miscdevice.h>
#include <linux/module.h>
#include <linux/mutex.h>
#include <linux/net.h>
#include <linux/poll.h>
#include <linux/random.h>
#include <linux/skbuff.h>
#include <linux/smp.h>
#include <linux/socket.h>
#include <linux/stddef.h>
#include <linux/unistd.h>
#include <linux/wait.h>
#include <linux/workqueue.h>
#include <net/sock.h>
#include <net/af_vsock.h>

static int __vsock_bind(struct sock *sk, struct sockaddr_vm *addr);
static void vsock_sk_destruct(struct sock *sk);
static int vsock_queue_rcv_skb(struct sock *sk, struct sk_buff *skb);

/* Protocol family. */
static struct proto vsock_proto = {
	.name = "AF_VSOCK",
	.owner = THIS_MODULE,
	.obj_size = sizeof(struct vsock_sock),
};

/* The default peer timeout indicates how long we will wait for a peer response
 * to a control message.
 */
#define VSOCK_DEFAULT_CONNECT_TIMEOUT (2 * HZ)

#define VSOCK_DEFAULT_BUFFER_SIZE     (1024 * 256)
#define VSOCK_DEFAULT_BUFFER_MAX_SIZE (1024 * 256)
#define VSOCK_DEFAULT_BUFFER_MIN_SIZE 128

/* Transport used for host->guest communication */
static const struct vsock_transport *transport_h2g;
/* Transport used for guest->host communication */
static const struct vsock_transport *transport_g2h;
/* Transport used for DGRAM communication */
static const struct vsock_transport *transport_dgram;
/* Transport used for local communication */
static const struct vsock_transport *transport_local;
static DEFINE_MUTEX(vsock_register_mutex);

/**** UTILS ****/

/* Each bound VSocket is stored in the bind hash table and each connected
 * VSocket is stored in the connected hash table.
 *
 * Unbound sockets are all put on the same list attached to the end of the hash
 * table (vsock_unbound_sockets).  Bound sockets are added to the hash table in
 * the bucket that their local address hashes to (vsock_bound_sockets(addr)
 * represents the list that addr hashes to).
 *
 * Specifically, we initialize the vsock_bind_table array to a size of
 * VSOCK_HASH_SIZE + 1 so that vsock_bind_table[0] through
 * vsock_bind_table[VSOCK_HASH_SIZE - 1] are for bound sockets and
 * vsock_bind_table[VSOCK_HASH_SIZE] is for unbound sockets.  The hash function
 * mods with VSOCK_HASH_SIZE to ensure this.
 */
#define MAX_PORT_RETRIES        24

#define VSOCK_HASH(addr)        ((addr)->svm_port % VSOCK_HASH_SIZE)
#define vsock_bound_sockets(addr) (&vsock_bind_table[VSOCK_HASH(addr)])
#define vsock_unbound_sockets     (&vsock_bind_table[VSOCK_HASH_SIZE])

/* XXX This can probably be implemented in a better way. */
#define VSOCK_CONN_HASH(src, dst)				\
	(((src)->svm_cid ^ (dst)->svm_port) % VSOCK_HASH_SIZE)
#define vsock_connected_sockets(src, dst)		\
	(&vsock_connected_table[VSOCK_CONN_HASH(src, dst)])
#define vsock_connected_sockets_vsk(vsk)				\
	vsock_connected_sockets(&(vsk)->remote_addr, &(vsk)->local_addr)

struct list_head vsock_bind_table[VSOCK_HASH_SIZE + 1];
EXPORT_SYMBOL_GPL(vsock_bind_table);
struct list_head vsock_connected_table[VSOCK_HASH_SIZE];
EXPORT_SYMBOL_GPL(vsock_connected_table);
DEFINE_SPINLOCK(vsock_table_lock);
EXPORT_SYMBOL_GPL(vsock_table_lock);

/* Autobind this socket to the local address if necessary. */
static int vsock_auto_bind(struct vsock_sock *vsk)
{
	struct sock *sk = sk_vsock(vsk);
	struct sockaddr_vm local_addr;

	if (vsock_addr_bound(&vsk->local_addr))
		return 0;
	vsock_addr_init(&local_addr, VMADDR_CID_ANY, VMADDR_PORT_ANY);
	return __vsock_bind(sk, &local_addr);
}

static void vsock_init_tables(void)
{
	int i;

	for (i = 0; i < ARRAY_SIZE(vsock_bind_table); i++)
		INIT_LIST_HEAD(&vsock_bind_table[i]);

	for (i = 0; i < ARRAY_SIZE(vsock_connected_table); i++)
		INIT_LIST_HEAD(&vsock_connected_table[i]);
}

static void __vsock_insert_bound(struct list_head *list,
				 struct vsock_sock *vsk)
{
	sock_hold(&vsk->sk);
	list_add(&vsk->bound_table, list);
}

static void __vsock_insert_connected(struct list_head *list,
				     struct vsock_sock *vsk)
{
	sock_hold(&vsk->sk);
	list_add(&vsk->connected_table, list);
}

static void __vsock_remove_bound(struct vsock_sock *vsk)
{
	list_del_init(&vsk->bound_table);
	sock_put(&vsk->sk);
}

static void __vsock_remove_connected(struct vsock_sock *vsk)
{
	list_del_init(&vsk->connected_table);
	sock_put(&vsk->sk);
}

static struct sock *__vsock_find_bound_socket(struct sockaddr_vm *addr)
{
	struct vsock_sock *vsk;

	list_for_each_entry(vsk, vsock_bound_sockets(addr), bound_table) {
		if (vsock_addr_equals_addr(addr, &vsk->local_addr))
			return sk_vsock(vsk);

		if (addr->svm_port == vsk->local_addr.svm_port &&
		    (vsk->local_addr.svm_cid == VMADDR_CID_ANY ||
		     addr->svm_cid == VMADDR_CID_ANY))
			return sk_vsock(vsk);
	}

	return NULL;
}

static struct sock *__vsock_find_connected_socket(struct sockaddr_vm *src,
						  struct sockaddr_vm *dst)
{
	struct vsock_sock *vsk;

	list_for_each_entry(vsk, vsock_connected_sockets(src, dst),
			    connected_table) {
		if (vsock_addr_equals_addr(src, &vsk->remote_addr) &&
		    dst->svm_port == vsk->local_addr.svm_port) {
			return sk_vsock(vsk);
		}
	}

	return NULL;
}

static void vsock_insert_unbound(struct vsock_sock *vsk)
{
	spin_lock_bh(&vsock_table_lock);
	__vsock_insert_bound(vsock_unbound_sockets, vsk);
	spin_unlock_bh(&vsock_table_lock);
}

void vsock_insert_connected(struct vsock_sock *vsk)
{
	struct list_head *list = vsock_connected_sockets(
		&vsk->remote_addr, &vsk->local_addr);

	spin_lock_bh(&vsock_table_lock);
	__vsock_insert_connected(list, vsk);
	spin_unlock_bh(&vsock_table_lock);
}
EXPORT_SYMBOL_GPL(vsock_insert_connected);

void vsock_remove_bound(struct vsock_sock *vsk)
{
	spin_lock_bh(&vsock_table_lock);
	if (__vsock_in_bound_table(vsk))
		__vsock_remove_bound(vsk);
	spin_unlock_bh(&vsock_table_lock);
}
EXPORT_SYMBOL_GPL(vsock_remove_bound);

void vsock_remove_connected(struct vsock_sock *vsk)
{
	spin_lock_bh(&vsock_table_lock);
	if (__vsock_in_connected_table(vsk))
		__vsock_remove_connected(vsk);
	spin_unlock_bh(&vsock_table_lock);
}
EXPORT_SYMBOL_GPL(vsock_remove_connected);

struct sock *vsock_find_bound_socket(struct sockaddr_vm *addr)
{
	struct sock *sk;

	spin_lock_bh(&vsock_table_lock);
	sk = __vsock_find_bound_socket(addr);
	if (sk)
		sock_hold(sk);

	spin_unlock_bh(&vsock_table_lock);

	return sk;
}
EXPORT_SYMBOL_GPL(vsock_find_bound_socket);

struct sock *vsock_find_connected_socket(struct sockaddr_vm *src,
					 struct sockaddr_vm *dst)
{
	struct sock *sk;

	spin_lock_bh(&vsock_table_lock);
	sk = __vsock_find_connected_socket(src, dst);
	if (sk)
		sock_hold(sk);

	spin_unlock_bh(&vsock_table_lock);

	return sk;
}
EXPORT_SYMBOL_GPL(vsock_find_connected_socket);

void vsock_remove_sock(struct vsock_sock *vsk)
{
	vsock_remove_bound(vsk);
	vsock_remove_connected(vsk);
}
EXPORT_SYMBOL_GPL(vsock_remove_sock);

void vsock_for_each_connected_socket(void (*fn)(struct sock *sk))
{
	int i;

	spin_lock_bh(&vsock_table_lock);

	for (i = 0; i < ARRAY_SIZE(vsock_connected_table); i++) {
		struct vsock_sock *vsk;
		list_for_each_entry(vsk, &vsock_connected_table[i],
				    connected_table)
			fn(sk_vsock(vsk));
	}

	spin_unlock_bh(&vsock_table_lock);
}
EXPORT_SYMBOL_GPL(vsock_for_each_connected_socket);

void vsock_add_pending(struct sock *listener, struct sock *pending)
{
	struct vsock_sock *vlistener;
	struct vsock_sock *vpending;

	vlistener = vsock_sk(listener);
	vpending = vsock_sk(pending);

	sock_hold(pending);
	sock_hold(listener);
	list_add_tail(&vpending->pending_links, &vlistener->pending_links);
}
EXPORT_SYMBOL_GPL(vsock_add_pending);

void vsock_remove_pending(struct sock *listener, struct sock *pending)
{
	struct vsock_sock *vpending = vsock_sk(pending);

	list_del_init(&vpending->pending_links);
	sock_put(listener);
	sock_put(pending);
}
EXPORT_SYMBOL_GPL(vsock_remove_pending);

void vsock_enqueue_accept(struct sock *listener, struct sock *connected)
{
	struct vsock_sock *vlistener;
	struct vsock_sock *vconnected;

	vlistener = vsock_sk(listener);
	vconnected = vsock_sk(connected);

	sock_hold(connected);
	sock_hold(listener);
	list_add_tail(&vconnected->accept_queue, &vlistener->accept_queue);
}
EXPORT_SYMBOL_GPL(vsock_enqueue_accept);

static bool vsock_use_local_transport(unsigned int remote_cid)
{
	if (!transport_local)
		return false;

	if (remote_cid == VMADDR_CID_LOCAL)
		return true;

	if (transport_g2h) {
		return remote_cid == transport_g2h->get_local_cid();
	} else {
		return remote_cid == VMADDR_CID_HOST;
	}
}

static void vsock_deassign_transport(struct vsock_sock *vsk)
{
	if (!vsk->transport)
		return;

	vsk->transport->destruct(vsk);
	module_put(vsk->transport->module);
	vsk->transport = NULL;
}

/* Assign a transport to a socket and call the .init transport callback.
 *
 * Note: for connection oriented socket this must be called when vsk->remote_addr
 * is set (e.g. during the connect() or when a connection request on a listener
 * socket is received).
 * The vsk->remote_addr is used to decide which transport to use:
 *  - remote CID == VMADDR_CID_LOCAL or g2h->local_cid or VMADDR_CID_HOST if
 *    g2h is not loaded, will use local transport;
 *  - remote CID <= VMADDR_CID_HOST or h2g is not loaded or remote flags field
 *    includes VMADDR_FLAG_TO_HOST flag value, will use guest->host transport;
 *  - remote CID > VMADDR_CID_HOST will use host->guest transport;
 */
int vsock_assign_transport(struct vsock_sock *vsk, struct vsock_sock *psk)
{
	const struct vsock_transport *new_transport;
	struct sock *sk = sk_vsock(vsk);
	unsigned int remote_cid = vsk->remote_addr.svm_cid;
	__u8 remote_flags;
	int ret;

	/* If the packet is coming with the source and destination CIDs higher
	 * than VMADDR_CID_HOST, then a vsock channel where all the packets are
	 * forwarded to the host should be established. Then the host will
	 * need to forward the packets to the guest.
	 *
	 * The flag is set on the (listen) receive path (psk is not NULL). On
	 * the connect path the flag can be set by the user space application.
	 */
	if (psk && vsk->local_addr.svm_cid > VMADDR_CID_HOST &&
	    vsk->remote_addr.svm_cid > VMADDR_CID_HOST)
		vsk->remote_addr.svm_flags |= VMADDR_FLAG_TO_HOST;

	remote_flags = vsk->remote_addr.svm_flags;

	switch (sk->sk_type) {
	case SOCK_DGRAM:
		new_transport = transport_dgram;
		break;
	case SOCK_STREAM:
	case SOCK_SEQPACKET:
		if (vsock_use_local_transport(remote_cid))
			new_transport = transport_local;
		else if (remote_cid <= VMADDR_CID_HOST || !transport_h2g ||
			 (remote_flags & VMADDR_FLAG_TO_HOST))
			new_transport = transport_g2h;
		else
			new_transport = transport_h2g;
		break;
	default:
		return -ESOCKTNOSUPPORT;
	}

	if (vsk->transport) {
		if (vsk->transport == new_transport)
			return 0;

		/* transport->release() must be called with sock lock acquired.
		 * This path can only be taken during vsock_connect(), where we
		 * have already held the sock lock. In the other cases, this
		 * function is called on a new socket which is not assigned to
		 * any transport.
		 */
		vsk->transport->release(vsk);
		vsock_deassign_transport(vsk);
	}

	/* We increase the module refcnt to prevent the transport unloading
	 * while there are open sockets assigned to it.
	 */
	if (!new_transport || !try_module_get(new_transport->module))
		return -ENODEV;

	if (sk->sk_type == SOCK_SEQPACKET) {
		if (!new_transport->seqpacket_allow ||
		    !new_transport->seqpacket_allow(remote_cid)) {
			module_put(new_transport->module);
			return -ESOCKTNOSUPPORT;
		}
	}

	ret = new_transport->init(vsk, psk);
	if (ret) {
		module_put(new_transport->module);
		return ret;
	}

	vsk->transport = new_transport;

	return 0;
}
EXPORT_SYMBOL_GPL(vsock_assign_transport);

bool vsock_find_cid(unsigned int cid)
{
	if (transport_g2h && cid == transport_g2h->get_local_cid())
		return true;

	if (transport_h2g && cid == VMADDR_CID_HOST)
		return true;

	if (transport_local && cid == VMADDR_CID_LOCAL)
		return true;

	return false;
}
EXPORT_SYMBOL_GPL(vsock_find_cid);

static struct sock *vsock_dequeue_accept(struct sock *listener)
{
	struct vsock_sock *vlistener;
	struct vsock_sock *vconnected;

	vlistener = vsock_sk(listener);

	if (list_empty(&vlistener->accept_queue))
		return NULL;

	vconnected = list_entry(vlistener->accept_queue.next,
				struct vsock_sock, accept_queue);

	list_del_init(&vconnected->accept_queue);
	sock_put(listener);
	/* The caller will need a reference on the connected socket so we let
	 * it call sock_put().
	 */

	return sk_vsock(vconnected);
}

static bool vsock_is_accept_queue_empty(struct sock *sk)
{
	struct vsock_sock *vsk = vsock_sk(sk);
	return list_empty(&vsk->accept_queue);
}

static bool vsock_is_pending(struct sock *sk)
{
	struct vsock_sock *vsk = vsock_sk(sk);
	return !list_empty(&vsk->pending_links);
}

static int vsock_send_shutdown(struct sock *sk, int mode)
{
	struct vsock_sock *vsk = vsock_sk(sk);

	if (!vsk->transport)
		return -ENODEV;

	return vsk->transport->shutdown(vsk, mode);
}

static void vsock_pending_work(struct work_struct *work)
{
	struct sock *sk;
	struct sock *listener;
	struct vsock_sock *vsk;
	bool cleanup;

	vsk = container_of(work, struct vsock_sock, pending_work.work);
	sk = sk_vsock(vsk);
	listener = vsk->listener;
	cleanup = true;

	lock_sock(listener);
	lock_sock_nested(sk, SINGLE_DEPTH_NESTING);

	if (vsock_is_pending(sk)) {
		vsock_remove_pending(listener, sk);

		sk_acceptq_removed(listener);
	} else if (!vsk->rejected) {
		/* We are not on the pending list and accept() did not reject
		 * us, so we must have been accepted by our user process.  We
		 * just need to drop our references to the sockets and be on
		 * our way.
		 */
		cleanup = false;
		goto out;
	}

	/* We need to remove ourself from the global connected sockets list so
	 * incoming packets can't find this socket, and to reduce the reference
	 * count.
	 */
	vsock_remove_connected(vsk);

	sk->sk_state = TCP_CLOSE;

out:
	release_sock(sk);
	release_sock(listener);
	if (cleanup)
		sock_put(sk);

	sock_put(sk);
	sock_put(listener);
}

/**** SOCKET OPERATIONS ****/

static int __vsock_bind_connectible(struct vsock_sock *vsk,
				    struct sockaddr_vm *addr)
{
	static u32 port;
	struct sockaddr_vm new_addr;

	if (!port)
		port = LAST_RESERVED_PORT + 1 +
			prandom_u32_max(U32_MAX - LAST_RESERVED_PORT);

	vsock_addr_init(&new_addr, addr->svm_cid, addr->svm_port);

	if (addr->svm_port == VMADDR_PORT_ANY) {
		bool found = false;
		unsigned int i;

		for (i = 0; i < MAX_PORT_RETRIES; i++) {
			if (port <= LAST_RESERVED_PORT)
				port = LAST_RESERVED_PORT + 1;

			new_addr.svm_port = port++;

			if (!__vsock_find_bound_socket(&new_addr)) {
				found = true;
				break;
			}
		}

		if (!found)
			return -EADDRNOTAVAIL;
	} else {
		/* If port is in reserved range, ensure caller
		 * has necessary privileges.
		 */
		if (addr->svm_port <= LAST_RESERVED_PORT &&
		    !capable(CAP_NET_BIND_SERVICE)) {
			return -EACCES;
		}

		if (__vsock_find_bound_socket(&new_addr))
			return -EADDRINUSE;
	}

	vsock_addr_init(&vsk->local_addr, new_addr.svm_cid, new_addr.svm_port);

	/* Remove connection oriented sockets from the unbound list and add them
	 * to the hash table for easy lookup by its address.  The unbound list
	 * is simply an extra entry at the end of the hash table, a trick used
	 * by AF_UNIX.
	 */
	__vsock_remove_bound(vsk);
	__vsock_insert_bound(vsock_bound_sockets(&vsk->local_addr), vsk);

	return 0;
}

static int __vsock_bind_dgram(struct vsock_sock *vsk,
			      struct sockaddr_vm *addr)
{
	return vsk->transport->dgram_bind(vsk, addr);
}

static int __vsock_bind(struct sock *sk, struct sockaddr_vm *addr)
{
	struct vsock_sock *vsk = vsock_sk(sk);
	int retval;

	/* First ensure this socket isn't already bound. */
	if (vsock_addr_bound(&vsk->local_addr))
		return -EINVAL;

	/* Now bind to the provided address or select appropriate values if
	 * none are provided (VMADDR_CID_ANY and VMADDR_PORT_ANY).  Note that
	 * like AF_INET prevents binding to a non-local IP address (in most
	 * cases), we only allow binding to a local CID.
	 */
	if (addr->svm_cid != VMADDR_CID_ANY && !vsock_find_cid(addr->svm_cid))
		return -EADDRNOTAVAIL;

	switch (sk->sk_socket->type) {
	case SOCK_STREAM:
	case SOCK_SEQPACKET:
		spin_lock_bh(&vsock_table_lock);
		retval = __vsock_bind_connectible(vsk, addr);
		spin_unlock_bh(&vsock_table_lock);
		break;

	case SOCK_DGRAM:
		retval = __vsock_bind_dgram(vsk, addr);
		break;

	default:
		retval = -EINVAL;
		break;
	}

	return retval;
}

static void vsock_connect_timeout(struct work_struct *work);

static struct sock *__vsock_create(struct net *net,
				   struct socket *sock,
				   struct sock *parent,
				   gfp_t priority,
				   unsigned short type,
				   int kern)
{
	struct sock *sk;
	struct vsock_sock *psk;
	struct vsock_sock *vsk;

	sk = sk_alloc(net, AF_VSOCK, priority, &vsock_proto, kern);
	if (!sk)
		return NULL;

	sock_init_data(sock, sk);

	/* sk->sk_type is normally set in sock_init_data, but only if sock is
	 * non-NULL. We make sure that our sockets always have a type by
	 * setting it here if needed.
	 */
	if (!sock)
		sk->sk_type = type;

	vsk = vsock_sk(sk);
	vsock_addr_init(&vsk->local_addr, VMADDR_CID_ANY, VMADDR_PORT_ANY);
	vsock_addr_init(&vsk->remote_addr, VMADDR_CID_ANY, VMADDR_PORT_ANY);

	sk->sk_destruct = vsock_sk_destruct;
	sk->sk_backlog_rcv = vsock_queue_rcv_skb;
	sock_reset_flag(sk, SOCK_DONE);

	INIT_LIST_HEAD(&vsk->bound_table);
	INIT_LIST_HEAD(&vsk->connected_table);
	vsk->listener = NULL;
	INIT_LIST_HEAD(&vsk->pending_links);
	INIT_LIST_HEAD(&vsk->accept_queue);
	vsk->rejected = false;
	vsk->sent_request = false;
	vsk->ignore_connecting_rst = false;
	vsk->peer_shutdown = 0;
	INIT_DELAYED_WORK(&vsk->connect_work, vsock_connect_timeout);
	INIT_DELAYED_WORK(&vsk->pending_work, vsock_pending_work);

	psk = parent ? vsock_sk(parent) : NULL;
	if (parent) {
		vsk->trusted = psk->trusted;
		vsk->owner = get_cred(psk->owner);
		vsk->connect_timeout = psk->connect_timeout;
		vsk->buffer_size = psk->buffer_size;
		vsk->buffer_min_size = psk->buffer_min_size;
		vsk->buffer_max_size = psk->buffer_max_size;
		security_sk_clone(parent, sk);
	} else {
		vsk->trusted = ns_capable_noaudit(&init_user_ns, CAP_NET_ADMIN);
		vsk->owner = get_current_cred();
		vsk->connect_timeout = VSOCK_DEFAULT_CONNECT_TIMEOUT;
		vsk->buffer_size = VSOCK_DEFAULT_BUFFER_SIZE;
		vsk->buffer_min_size = VSOCK_DEFAULT_BUFFER_MIN_SIZE;
		vsk->buffer_max_size = VSOCK_DEFAULT_BUFFER_MAX_SIZE;
	}

	return sk;
}

static bool sock_type_connectible(u16 type)
{
	return (type == SOCK_STREAM) || (type == SOCK_SEQPACKET);
}

static void __vsock_release(struct sock *sk, int level)
{
	if (sk) {
		struct sock *pending;
		struct vsock_sock *vsk;

		vsk = vsock_sk(sk);
		pending = NULL;	/* Compiler warning. */

		/* When "level" is SINGLE_DEPTH_NESTING, use the nested
		 * version to avoid the warning "possible recursive locking
		 * detected". When "level" is 0, lock_sock_nested(sk, level)
		 * is the same as lock_sock(sk).
		 */
		lock_sock_nested(sk, level);

		if (vsk->transport)
			vsk->transport->release(vsk);
		else if (sock_type_connectible(sk->sk_type))
			vsock_remove_sock(vsk);

		sock_orphan(sk);
		sk->sk_shutdown = SHUTDOWN_MASK;

		skb_queue_purge(&sk->sk_receive_queue);

		/* Clean up any sockets that never were accepted. */
		while ((pending = vsock_dequeue_accept(sk)) != NULL) {
			__vsock_release(pending, SINGLE_DEPTH_NESTING);
			sock_put(pending);
		}

		release_sock(sk);
		sock_put(sk);
	}
}

static void vsock_sk_destruct(struct sock *sk)
{
	struct vsock_sock *vsk = vsock_sk(sk);

	vsock_deassign_transport(vsk);

	/* When clearing these addresses, there's no need to set the family and
	 * possibly register the address family with the kernel.
	 */
	vsock_addr_init(&vsk->local_addr, VMADDR_CID_ANY, VMADDR_PORT_ANY);
	vsock_addr_init(&vsk->remote_addr, VMADDR_CID_ANY, VMADDR_PORT_ANY);

	put_cred(vsk->owner);
}

static int vsock_queue_rcv_skb(struct sock *sk, struct sk_buff *skb)
{
	int err;

	err = sock_queue_rcv_skb(sk, skb);
	if (err)
		kfree_skb(skb);

	return err;
}

struct sock *vsock_create_connected(struct sock *parent)
{
	return __vsock_create(sock_net(parent), NULL, parent, GFP_KERNEL,
			      parent->sk_type, 0);
}
EXPORT_SYMBOL_GPL(vsock_create_connected);

s64 vsock_stream_has_data(struct vsock_sock *vsk)
{
	return vsk->transport->stream_has_data(vsk);
}
EXPORT_SYMBOL_GPL(vsock_stream_has_data);

static s64 vsock_connectible_has_data(struct vsock_sock *vsk)
{
	struct sock *sk = sk_vsock(vsk);

	if (sk->sk_type == SOCK_SEQPACKET)
		return vsk->transport->seqpacket_has_data(vsk);
	else
		return vsock_stream_has_data(vsk);
}

s64 vsock_stream_has_space(struct vsock_sock *vsk)
{
	return vsk->transport->stream_has_space(vsk);
}
EXPORT_SYMBOL_GPL(vsock_stream_has_space);

static int vsock_release(struct socket *sock)
{
	__vsock_release(sock->sk, 0);
	sock->sk = NULL;
	sock->state = SS_FREE;

	return 0;
}

static int
vsock_bind(struct socket *sock, struct sockaddr *addr, int addr_len)
{
	int err;
	struct sock *sk;
	struct sockaddr_vm *vm_addr;

	sk = sock->sk;

	if (vsock_addr_cast(addr, addr_len, &vm_addr) != 0)
		return -EINVAL;

	lock_sock(sk);
	err = __vsock_bind(sk, vm_addr);
	release_sock(sk);

	return err;
}

static int vsock_getname(struct socket *sock,
			 struct sockaddr *addr, int peer)
{
	int err;
	struct sock *sk;
	struct vsock_sock *vsk;
	struct sockaddr_vm *vm_addr;

	sk = sock->sk;
	vsk = vsock_sk(sk);
	err = 0;

	lock_sock(sk);

	if (peer) {
		if (sock->state != SS_CONNECTED) {
			err = -ENOTCONN;
			goto out;
		}
		vm_addr = &vsk->remote_addr;
	} else {
		vm_addr = &vsk->local_addr;
	}

	if (!vm_addr) {
		err = -EINVAL;
		goto out;
	}

	/* sys_getsockname() and sys_getpeername() pass us a
	 * MAX_SOCK_ADDR-sized buffer and don't set addr_len.  Unfortunately
	 * that macro is defined in socket.c instead of .h, so we hardcode its
	 * value here.
	 */
	BUILD_BUG_ON(sizeof(*vm_addr) > 128);
	memcpy(addr, vm_addr, sizeof(*vm_addr));
	err = sizeof(*vm_addr);

out:
	release_sock(sk);
	return err;
}

static int vsock_shutdown(struct socket *sock, int mode)
{
	int err;
	struct sock *sk;

	/* User level uses SHUT_RD (0) and SHUT_WR (1), but the kernel uses
	 * RCV_SHUTDOWN (1) and SEND_SHUTDOWN (2), so we must increment mode
	 * here like the other address families do.  Note also that the
	 * increment makes SHUT_RDWR (2) into RCV_SHUTDOWN | SEND_SHUTDOWN (3),
	 * which is what we want.
	 */
	mode++;

	if ((mode & ~SHUTDOWN_MASK) || !mode)
		return -EINVAL;

	/* If this is a connection oriented socket and it is not connected then
	 * bail out immediately.  If it is a DGRAM socket then we must first
	 * kick the socket so that it wakes up from any sleeping calls, for
	 * example recv(), and then afterwards return the error.
	 */

	sk = sock->sk;

	lock_sock(sk);
	if (sock->state == SS_UNCONNECTED) {
		err = -ENOTCONN;
		if (sock_type_connectible(sk->sk_type))
			goto out;
	} else {
		sock->state = SS_DISCONNECTING;
		err = 0;
	}

	/* Receive and send shutdowns are treated alike. */
	mode = mode & (RCV_SHUTDOWN | SEND_SHUTDOWN);
	if (mode) {
		sk->sk_shutdown |= mode;
		sk->sk_state_change(sk);

		if (sock_type_connectible(sk->sk_type)) {
			sock_reset_flag(sk, SOCK_DONE);
			vsock_send_shutdown(sk, mode);
		}
	}

out:
	release_sock(sk);
	return err;
}

static __poll_t vsock_poll(struct file *file, struct socket *sock,
			       poll_table *wait)
{
	struct sock *sk;
	__poll_t mask;
	struct vsock_sock *vsk;

	sk = sock->sk;
	vsk = vsock_sk(sk);

	poll_wait(file, sk_sleep(sk), wait);
	mask = 0;

	if (sk->sk_err)
		/* Signify that there has been an error on this socket. */
		mask |= EPOLLERR;

	/* INET sockets treat local write shutdown and peer write shutdown as a
	 * case of EPOLLHUP set.
	 */
	if ((sk->sk_shutdown == SHUTDOWN_MASK) ||
	    ((sk->sk_shutdown & SEND_SHUTDOWN) &&
	     (vsk->peer_shutdown & SEND_SHUTDOWN))) {
		mask |= EPOLLHUP;
	}

	if (sk->sk_shutdown & RCV_SHUTDOWN ||
	    vsk->peer_shutdown & SEND_SHUTDOWN) {
		mask |= EPOLLRDHUP;
	}

	if (sock->type == SOCK_DGRAM) {
		/* For datagram sockets we can read if there is something in
		 * the queue and write as long as the socket isn't shutdown for
		 * sending.
		 */
		if (!skb_queue_empty_lockless(&sk->sk_receive_queue) ||
		    (sk->sk_shutdown & RCV_SHUTDOWN)) {
			mask |= EPOLLIN | EPOLLRDNORM;
		}

		if (!(sk->sk_shutdown & SEND_SHUTDOWN))
			mask |= EPOLLOUT | EPOLLWRNORM | EPOLLWRBAND;

	} else if (sock_type_connectible(sk->sk_type)) {
		const struct vsock_transport *transport;

		lock_sock(sk);

		transport = vsk->transport;

		/* Listening sockets that have connections in their accept
		 * queue can be read.
		 */
		if (sk->sk_state == TCP_LISTEN
		    && !vsock_is_accept_queue_empty(sk))
			mask |= EPOLLIN | EPOLLRDNORM;

		/* If there is something in the queue then we can read. */
		if (transport && transport->stream_is_active(vsk) &&
		    !(sk->sk_shutdown & RCV_SHUTDOWN)) {
			bool data_ready_now = false;
			int ret = transport->notify_poll_in(
					vsk, 1, &data_ready_now);
			if (ret < 0) {
				mask |= EPOLLERR;
			} else {
				if (data_ready_now)
					mask |= EPOLLIN | EPOLLRDNORM;

			}
		}

		/* Sockets whose connections have been closed, reset, or
		 * terminated should also be considered read, and we check the
		 * shutdown flag for that.
		 */
		if (sk->sk_shutdown & RCV_SHUTDOWN ||
		    vsk->peer_shutdown & SEND_SHUTDOWN) {
			mask |= EPOLLIN | EPOLLRDNORM;
		}

		/* Connected sockets that can produce data can be written. */
		if (transport && sk->sk_state == TCP_ESTABLISHED) {
			if (!(sk->sk_shutdown & SEND_SHUTDOWN)) {
				bool space_avail_now = false;
				int ret = transport->notify_poll_out(
						vsk, 1, &space_avail_now);
				if (ret < 0) {
					mask |= EPOLLERR;
				} else {
					if (space_avail_now)
						/* Remove EPOLLWRBAND since INET
						 * sockets are not setting it.
						 */
						mask |= EPOLLOUT | EPOLLWRNORM;

				}
			}
		}

		/* Simulate INET socket poll behaviors, which sets
		 * EPOLLOUT|EPOLLWRNORM when peer is closed and nothing to read,
		 * but local send is not shutdown.
		 */
		if (sk->sk_state == TCP_CLOSE || sk->sk_state == TCP_CLOSING) {
			if (!(sk->sk_shutdown & SEND_SHUTDOWN))
				mask |= EPOLLOUT | EPOLLWRNORM;

		}

		release_sock(sk);
	}

	return mask;
}

static int vsock_dgram_sendmsg(struct socket *sock, struct msghdr *msg,
			       size_t len)
{
	int err;
	struct sock *sk;
	struct vsock_sock *vsk;
	struct sockaddr_vm *remote_addr;
	const struct vsock_transport *transport;

	if (msg->msg_flags & MSG_OOB)
		return -EOPNOTSUPP;

	/* For now, MSG_DONTWAIT is always assumed... */
	err = 0;
	sk = sock->sk;
	vsk = vsock_sk(sk);

	lock_sock(sk);

	transport = vsk->transport;

	err = vsock_auto_bind(vsk);
	if (err)
		goto out;


	/* If the provided message contains an address, use that.  Otherwise
	 * fall back on the socket's remote handle (if it has been connected).
	 */
	if (msg->msg_name &&
	    vsock_addr_cast(msg->msg_name, msg->msg_namelen,
			    &remote_addr) == 0) {
		/* Ensure this address is of the right type and is a valid
		 * destination.
		 */

		if (remote_addr->svm_cid == VMADDR_CID_ANY)
			remote_addr->svm_cid = transport->get_local_cid();

		if (!vsock_addr_bound(remote_addr)) {
			err = -EINVAL;
			goto out;
		}
	} else if (sock->state == SS_CONNECTED) {
		remote_addr = &vsk->remote_addr;

		if (remote_addr->svm_cid == VMADDR_CID_ANY)
			remote_addr->svm_cid = transport->get_local_cid();

		/* XXX Should connect() or this function ensure remote_addr is
		 * bound?
		 */
		if (!vsock_addr_bound(&vsk->remote_addr)) {
			err = -EINVAL;
			goto out;
		}
	} else {
		err = -EINVAL;
		goto out;
	}

	if (!transport->dgram_allow(remote_addr->svm_cid,
				    remote_addr->svm_port)) {
		err = -EINVAL;
		goto out;
	}

	err = transport->dgram_enqueue(vsk, remote_addr, msg, len);

out:
	release_sock(sk);
	return err;
}

static int vsock_dgram_connect(struct socket *sock,
			       struct sockaddr *addr, int addr_len, int flags)
{
	int err;
	struct sock *sk;
	struct vsock_sock *vsk;
	struct sockaddr_vm *remote_addr;

	sk = sock->sk;
	vsk = vsock_sk(sk);

	err = vsock_addr_cast(addr, addr_len, &remote_addr);
	if (err == -EAFNOSUPPORT && remote_addr->svm_family == AF_UNSPEC) {
		lock_sock(sk);
		vsock_addr_init(&vsk->remote_addr, VMADDR_CID_ANY,
				VMADDR_PORT_ANY);
		sock->state = SS_UNCONNECTED;
		release_sock(sk);
		return 0;
	} else if (err != 0)
		return -EINVAL;

	lock_sock(sk);

	err = vsock_auto_bind(vsk);
	if (err)
		goto out;

	if (!vsk->transport->dgram_allow(remote_addr->svm_cid,
					 remote_addr->svm_port)) {
		err = -EINVAL;
		goto out;
	}

	memcpy(&vsk->remote_addr, remote_addr, sizeof(vsk->remote_addr));
	sock->state = SS_CONNECTED;

out:
	release_sock(sk);
	return err;
}

static int vsock_dgram_recvmsg(struct socket *sock, struct msghdr *msg,
			       size_t len, int flags)
{
	struct vsock_sock *vsk = vsock_sk(sock->sk);

	return vsk->transport->dgram_dequeue(vsk, msg, len, flags);
}

static const struct proto_ops vsock_dgram_ops = {
	.family = PF_VSOCK,
	.owner = THIS_MODULE,
	.release = vsock_release,
	.bind = vsock_bind,
	.connect = vsock_dgram_connect,
	.socketpair = sock_no_socketpair,
	.accept = sock_no_accept,
	.getname = vsock_getname,
	.poll = vsock_poll,
	.ioctl = sock_no_ioctl,
	.listen = sock_no_listen,
	.shutdown = vsock_shutdown,
	.sendmsg = vsock_dgram_sendmsg,
	.recvmsg = vsock_dgram_recvmsg,
	.mmap = sock_no_mmap,
	.sendpage = sock_no_sendpage,
};

static int vsock_transport_cancel_pkt(struct vsock_sock *vsk)
{
	const struct vsock_transport *transport = vsk->transport;

	if (!transport || !transport->cancel_pkt)
		return -EOPNOTSUPP;

	return transport->cancel_pkt(vsk);
}

static void vsock_connect_timeout(struct work_struct *work)
{
	struct sock *sk;
	struct vsock_sock *vsk;

	vsk = container_of(work, struct vsock_sock, connect_work.work);
	sk = sk_vsock(vsk);

	lock_sock(sk);
	if (sk->sk_state == TCP_SYN_SENT &&
	    (sk->sk_shutdown != SHUTDOWN_MASK)) {
		sk->sk_state = TCP_CLOSE;
		sk->sk_err = ETIMEDOUT;
		sk_error_report(sk);
		vsock_transport_cancel_pkt(vsk);
	}
	release_sock(sk);

	sock_put(sk);
}

static int vsock_connect(struct socket *sock, struct sockaddr *addr,
			 int addr_len, int flags)
{
	int err;
	struct sock *sk;
	struct vsock_sock *vsk;
	const struct vsock_transport *transport;
	struct sockaddr_vm *remote_addr;
	long timeout;
	DEFINE_WAIT(wait);

	err = 0;
	sk = sock->sk;
	vsk = vsock_sk(sk);

	lock_sock(sk);

	/* XXX AF_UNSPEC should make us disconnect like AF_INET. */
	switch (sock->state) {
	case SS_CONNECTED:
		err = -EISCONN;
		goto out;
	case SS_DISCONNECTING:
		err = -EINVAL;
		goto out;
	case SS_CONNECTING:
		/* This continues on so we can move sock into the SS_CONNECTED
		 * state once the connection has completed (at which point err
		 * will be set to zero also).  Otherwise, we will either wait
		 * for the connection or return -EALREADY should this be a
		 * non-blocking call.
		 */
		err = -EALREADY;
		if (flags & O_NONBLOCK)
			goto out;
		break;
	default:
		if ((sk->sk_state == TCP_LISTEN) ||
		    vsock_addr_cast(addr, addr_len, &remote_addr) != 0) {
			err = -EINVAL;
			goto out;
		}

		/* Set the remote address that we are connecting to. */
		memcpy(&vsk->remote_addr, remote_addr,
		       sizeof(vsk->remote_addr));

		err = vsock_assign_transport(vsk, NULL);
		if (err)
			goto out;

		transport = vsk->transport;

		/* The hypervisor and well-known contexts do not have socket
		 * endpoints.
		 */
		if (!transport ||
		    !transport->stream_allow(remote_addr->svm_cid,
					     remote_addr->svm_port)) {
			err = -ENETUNREACH;
			goto out;
		}

		err = vsock_auto_bind(vsk);
		if (err)
			goto out;

		sk->sk_state = TCP_SYN_SENT;

		err = transport->connect(vsk);
		if (err < 0)
			goto out;

		/* Mark sock as connecting and set the error code to in
		 * progress in case this is a non-blocking connect.
		 */
		sock->state = SS_CONNECTING;
		err = -EINPROGRESS;
	}

	/* The receive path will handle all communication until we are able to
	 * enter the connected state.  Here we wait for the connection to be
	 * completed or a notification of an error.
	 */
	timeout = vsk->connect_timeout;
	prepare_to_wait(sk_sleep(sk), &wait, TASK_INTERRUPTIBLE);

	while (sk->sk_state != TCP_ESTABLISHED && sk->sk_err == 0) {
		if (flags & O_NONBLOCK) {
			/* If we're not going to block, we schedule a timeout
			 * function to generate a timeout on the connection
			 * attempt, in case the peer doesn't respond in a
			 * timely manner. We hold on to the socket until the
			 * timeout fires.
			 */
			sock_hold(sk);
			schedule_delayed_work(&vsk->connect_work, timeout);

			/* Skip ahead to preserve error code set above. */
			goto out_wait;
		}

		release_sock(sk);
		timeout = schedule_timeout(timeout);
		lock_sock(sk);

		if (signal_pending(current)) {
			err = sock_intr_errno(timeout);
			sk->sk_state = sk->sk_state == TCP_ESTABLISHED ? TCP_CLOSING : TCP_CLOSE;
			sock->state = SS_UNCONNECTED;
			vsock_transport_cancel_pkt(vsk);
			goto out_wait;
		} else if (timeout == 0) {
			err = -ETIMEDOUT;
			sk->sk_state = TCP_CLOSE;
			sock->state = SS_UNCONNECTED;
			vsock_transport_cancel_pkt(vsk);
			goto out_wait;
		}

		prepare_to_wait(sk_sleep(sk), &wait, TASK_INTERRUPTIBLE);
	}

	if (sk->sk_err) {
		err = -sk->sk_err;
		sk->sk_state = TCP_CLOSE;
		sock->state = SS_UNCONNECTED;
	} else {
		err = 0;
	}

out_wait:
	finish_wait(sk_sleep(sk), &wait);
out:
	release_sock(sk);
	return err;
}

static int vsock_accept(struct socket *sock, struct socket *newsock, int flags,
			bool kern)
{
	struct sock *listener;
	int err;
	struct sock *connected;
	struct vsock_sock *vconnected;
	long timeout;
	DEFINE_WAIT(wait);

	err = 0;
	listener = sock->sk;

	lock_sock(listener);

	if (!sock_type_connectible(sock->type)) {
		err = -EOPNOTSUPP;
		goto out;
	}

	if (listener->sk_state != TCP_LISTEN) {
		err = -EINVAL;
		goto out;
	}

	/* Wait for children sockets to appear; these are the new sockets
	 * created upon connection establishment.
	 */
	timeout = sock_rcvtimeo(listener, flags & O_NONBLOCK);
	prepare_to_wait(sk_sleep(listener), &wait, TASK_INTERRUPTIBLE);

	while ((connected = vsock_dequeue_accept(listener)) == NULL &&
	       listener->sk_err == 0) {
		release_sock(listener);
		timeout = schedule_timeout(timeout);
		finish_wait(sk_sleep(listener), &wait);
		lock_sock(listener);

		if (signal_pending(current)) {
			err = sock_intr_errno(timeout);
			goto out;
		} else if (timeout == 0) {
			err = -EAGAIN;
			goto out;
		}

		prepare_to_wait(sk_sleep(listener), &wait, TASK_INTERRUPTIBLE);
	}
	finish_wait(sk_sleep(listener), &wait);

	if (listener->sk_err)
		err = -listener->sk_err;

	if (connected) {
		sk_acceptq_removed(listener);

		lock_sock_nested(connected, SINGLE_DEPTH_NESTING);
		vconnected = vsock_sk(connected);

		/* If the listener socket has received an error, then we should
		 * reject this socket and return.  Note that we simply mark the
		 * socket rejected, drop our reference, and let the cleanup
		 * function handle the cleanup; the fact that we found it in
		 * the listener's accept queue guarantees that the cleanup
		 * function hasn't run yet.
		 */
		if (err) {
			vconnected->rejected = true;
		} else {
			newsock->state = SS_CONNECTED;
			sock_graft(connected, newsock);
		}

		release_sock(connected);
		sock_put(connected);
	}

out:
	release_sock(listener);
	return err;
}

static int vsock_listen(struct socket *sock, int backlog)
{
	int err;
	struct sock *sk;
	struct vsock_sock *vsk;

	sk = sock->sk;

	lock_sock(sk);

	if (!sock_type_connectible(sk->sk_type)) {
		err = -EOPNOTSUPP;
		goto out;
	}

	if (sock->state != SS_UNCONNECTED) {
		err = -EINVAL;
		goto out;
	}

	vsk = vsock_sk(sk);

	if (!vsock_addr_bound(&vsk->local_addr)) {
		err = -EINVAL;
		goto out;
	}

	sk->sk_max_ack_backlog = backlog;
	sk->sk_state = TCP_LISTEN;

	err = 0;

out:
	release_sock(sk);
	return err;
}

static void vsock_update_buffer_size(struct vsock_sock *vsk,
				     const struct vsock_transport *transport,
				     u64 val)
{
	if (val > vsk->buffer_max_size)
		val = vsk->buffer_max_size;

	if (val < vsk->buffer_min_size)
		val = vsk->buffer_min_size;

	if (val != vsk->buffer_size &&
	    transport && transport->notify_buffer_size)
		transport->notify_buffer_size(vsk, &val);

	vsk->buffer_size = val;
}

static int vsock_connectible_setsockopt(struct socket *sock,
					int level,
					int optname,
					sockptr_t optval,
					unsigned int optlen)
{
	int err;
	struct sock *sk;
	struct vsock_sock *vsk;
	const struct vsock_transport *transport;
	u64 val;

	if (level != AF_VSOCK)
		return -ENOPROTOOPT;

#define COPY_IN(_v)                                       \
	do {						  \
		if (optlen < sizeof(_v)) {		  \
			err = -EINVAL;			  \
			goto exit;			  \
		}					  \
		if (copy_from_sockptr(&_v, optval, sizeof(_v)) != 0) {	\
			err = -EFAULT;					\
			goto exit;					\
		}							\
	} while (0)

	err = 0;
	sk = sock->sk;
	vsk = vsock_sk(sk);

	lock_sock(sk);

	transport = vsk->transport;

	switch (optname) {
	case SO_VM_SOCKETS_BUFFER_SIZE:
		COPY_IN(val);
		vsock_update_buffer_size(vsk, transport, val);
		break;

	case SO_VM_SOCKETS_BUFFER_MAX_SIZE:
		COPY_IN(val);
		vsk->buffer_max_size = val;
		vsock_update_buffer_size(vsk, transport, vsk->buffer_size);
		break;

	case SO_VM_SOCKETS_BUFFER_MIN_SIZE:
		COPY_IN(val);
		vsk->buffer_min_size = val;
		vsock_update_buffer_size(vsk, transport, vsk->buffer_size);
		break;

	case SO_VM_SOCKETS_CONNECT_TIMEOUT_NEW:
	case SO_VM_SOCKETS_CONNECT_TIMEOUT_OLD: {
		struct __kernel_sock_timeval tv;

		err = sock_copy_user_timeval(&tv, optval, optlen,
					     optname == SO_VM_SOCKETS_CONNECT_TIMEOUT_OLD);
		if (err)
			break;
		if (tv.tv_sec >= 0 && tv.tv_usec < USEC_PER_SEC &&
		    tv.tv_sec < (MAX_SCHEDULE_TIMEOUT / HZ - 1)) {
			vsk->connect_timeout = tv.tv_sec * HZ +
				DIV_ROUND_UP((unsigned long)tv.tv_usec, (USEC_PER_SEC / HZ));
			if (vsk->connect_timeout == 0)
				vsk->connect_timeout =
				    VSOCK_DEFAULT_CONNECT_TIMEOUT;

		} else {
			err = -ERANGE;
		}
		break;
	}

	default:
		err = -ENOPROTOOPT;
		break;
	}

#undef COPY_IN

exit:
	release_sock(sk);
	return err;
}

static int vsock_connectible_getsockopt(struct socket *sock,
					int level, int optname,
					char __user *optval,
					int __user *optlen)
{
	struct sock *sk = sock->sk;
	struct vsock_sock *vsk = vsock_sk(sk);

	union {
		u64 val64;
		struct old_timeval32 tm32;
		struct __kernel_old_timeval tm;
		struct  __kernel_sock_timeval stm;
	} v;

	int lv = sizeof(v.val64);
	int len;

	if (level != AF_VSOCK)
		return -ENOPROTOOPT;

	if (get_user(len, optlen))
		return -EFAULT;

	memset(&v, 0, sizeof(v));

	switch (optname) {
	case SO_VM_SOCKETS_BUFFER_SIZE:
		v.val64 = vsk->buffer_size;
		break;

	case SO_VM_SOCKETS_BUFFER_MAX_SIZE:
		v.val64 = vsk->buffer_max_size;
		break;

	case SO_VM_SOCKETS_BUFFER_MIN_SIZE:
		v.val64 = vsk->buffer_min_size;
		break;

	case SO_VM_SOCKETS_CONNECT_TIMEOUT_NEW:
	case SO_VM_SOCKETS_CONNECT_TIMEOUT_OLD:
		lv = sock_get_timeout(vsk->connect_timeout, &v,
				      optname == SO_VM_SOCKETS_CONNECT_TIMEOUT_OLD);
		break;

	default:
		return -ENOPROTOOPT;
	}

	if (len < lv)
		return -EINVAL;
	if (len > lv)
		len = lv;
	if (copy_to_user(optval, &v, len))
		return -EFAULT;

	if (put_user(len, optlen))
		return -EFAULT;

	return 0;
}

static int vsock_connectible_sendmsg(struct socket *sock, struct msghdr *msg,
				     size_t len)
{
	struct sock *sk;
	struct vsock_sock *vsk;
	const struct vsock_transport *transport;
	ssize_t total_written;
	long timeout;
	int err;
	struct vsock_transport_send_notify_data send_data;
	DEFINE_WAIT_FUNC(wait, woken_wake_function);

	sk = sock->sk;
	vsk = vsock_sk(sk);
	total_written = 0;
	err = 0;

	if (msg->msg_flags & MSG_OOB)
		return -EOPNOTSUPP;

	lock_sock(sk);

	transport = vsk->transport;

	/* Callers should not provide a destination with connection oriented
	 * sockets.
	 */
	if (msg->msg_namelen) {
		err = sk->sk_state == TCP_ESTABLISHED ? -EISCONN : -EOPNOTSUPP;
		goto out;
	}

	/* Send data only if both sides are not shutdown in the direction. */
	if (sk->sk_shutdown & SEND_SHUTDOWN ||
	    vsk->peer_shutdown & RCV_SHUTDOWN) {
		err = -EPIPE;
		goto out;
	}

	if (!transport || sk->sk_state != TCP_ESTABLISHED ||
	    !vsock_addr_bound(&vsk->local_addr)) {
		err = -ENOTCONN;
		goto out;
	}

	if (!vsock_addr_bound(&vsk->remote_addr)) {
		err = -EDESTADDRREQ;
		goto out;
	}

	/* Wait for room in the produce queue to enqueue our user's data. */
	timeout = sock_sndtimeo(sk, msg->msg_flags & MSG_DONTWAIT);

	err = transport->notify_send_init(vsk, &send_data);
	if (err < 0)
		goto out;

	while (total_written < len) {
		ssize_t written;

		add_wait_queue(sk_sleep(sk), &wait);
		while (vsock_stream_has_space(vsk) == 0 &&
		       sk->sk_err == 0 &&
		       !(sk->sk_shutdown & SEND_SHUTDOWN) &&
		       !(vsk->peer_shutdown & RCV_SHUTDOWN)) {

			/* Don't wait for non-blocking sockets. */
			if (timeout == 0) {
				err = -EAGAIN;
				remove_wait_queue(sk_sleep(sk), &wait);
				goto out_err;
			}

			err = transport->notify_send_pre_block(vsk, &send_data);
			if (err < 0) {
				remove_wait_queue(sk_sleep(sk), &wait);
				goto out_err;
			}

			release_sock(sk);
			timeout = wait_woken(&wait, TASK_INTERRUPTIBLE, timeout);
			lock_sock(sk);
			if (signal_pending(current)) {
				err = sock_intr_errno(timeout);
				remove_wait_queue(sk_sleep(sk), &wait);
				goto out_err;
			} else if (timeout == 0) {
				err = -EAGAIN;
				remove_wait_queue(sk_sleep(sk), &wait);
				goto out_err;
			}
		}
		remove_wait_queue(sk_sleep(sk), &wait);

		/* These checks occur both as part of and after the loop
		 * conditional since we need to check before and after
		 * sleeping.
		 */
		if (sk->sk_err) {
			err = -sk->sk_err;
			goto out_err;
		} else if ((sk->sk_shutdown & SEND_SHUTDOWN) ||
			   (vsk->peer_shutdown & RCV_SHUTDOWN)) {
			err = -EPIPE;
			goto out_err;
		}

		err = transport->notify_send_pre_enqueue(vsk, &send_data);
		if (err < 0)
			goto out_err;

		/* Note that enqueue will only write as many bytes as are free
		 * in the produce queue, so we don't need to ensure len is
		 * smaller than the queue size.  It is the caller's
		 * responsibility to check how many bytes we were able to send.
		 */

		if (sk->sk_type == SOCK_SEQPACKET) {
			written = transport->seqpacket_enqueue(vsk,
						msg, len - total_written);
		} else {
			written = transport->stream_enqueue(vsk,
					msg, len - total_written);
		}
		if (written < 0) {
			err = -ENOMEM;
			goto out_err;
		}

		total_written += written;

		err = transport->notify_send_post_enqueue(
				vsk, written, &send_data);
		if (err < 0)
			goto out_err;

	}

out_err:
	if (total_written > 0) {
		/* Return number of written bytes only if:
		 * 1) SOCK_STREAM socket.
		 * 2) SOCK_SEQPACKET socket when whole buffer is sent.
		 */
		if (sk->sk_type == SOCK_STREAM || total_written == len)
			err = total_written;
	}
out:
	release_sock(sk);
	return err;
}

static int vsock_connectible_wait_data(struct sock *sk,
				       struct wait_queue_entry *wait,
				       long timeout,
				       struct vsock_transport_recv_notify_data *recv_data,
				       size_t target)
{
	const struct vsock_transport *transport;
	struct vsock_sock *vsk;
	s64 data;
	int err;

	vsk = vsock_sk(sk);
	err = 0;
	transport = vsk->transport;

	while ((data = vsock_connectible_has_data(vsk)) == 0) {
		prepare_to_wait(sk_sleep(sk), wait, TASK_INTERRUPTIBLE);

		if (sk->sk_err != 0 ||
		    (sk->sk_shutdown & RCV_SHUTDOWN) ||
		    (vsk->peer_shutdown & SEND_SHUTDOWN)) {
			break;
		}

		/* Don't wait for non-blocking sockets. */
		if (timeout == 0) {
			err = -EAGAIN;
			break;
		}

		if (recv_data) {
			err = transport->notify_recv_pre_block(vsk, target, recv_data);
			if (err < 0)
				break;
		}

		release_sock(sk);
		timeout = schedule_timeout(timeout);
		lock_sock(sk);

		if (signal_pending(current)) {
			err = sock_intr_errno(timeout);
			break;
		} else if (timeout == 0) {
			err = -EAGAIN;
			break;
		}
	}

	finish_wait(sk_sleep(sk), wait);

	if (err)
		return err;

	/* Internal transport error when checking for available
	 * data. XXX This should be changed to a connection
	 * reset in a later change.
	 */
	if (data < 0)
		return -ENOMEM;

	return data;
}

static int __vsock_stream_recvmsg(struct sock *sk, struct msghdr *msg,
				  size_t len, int flags)
{
	struct vsock_transport_recv_notify_data recv_data;
	const struct vsock_transport *transport;
	struct vsock_sock *vsk;
	ssize_t copied;
	size_t target;
	long timeout;
	int err;

	DEFINE_WAIT(wait);

	vsk = vsock_sk(sk);
	transport = vsk->transport;

	/* We must not copy less than target bytes into the user's buffer
	 * before returning successfully, so we wait for the consume queue to
	 * have that much data to consume before dequeueing.  Note that this
	 * makes it impossible to handle cases where target is greater than the
	 * queue size.
	 */
	target = sock_rcvlowat(sk, flags & MSG_WAITALL, len);
	if (target >= transport->stream_rcvhiwat(vsk)) {
		err = -ENOMEM;
		goto out;
	}
	timeout = sock_rcvtimeo(sk, flags & MSG_DONTWAIT);
	copied = 0;

	err = transport->notify_recv_init(vsk, target, &recv_data);
	if (err < 0)
		goto out;


	while (1) {
		ssize_t read;

		err = vsock_connectible_wait_data(sk, &wait, timeout,
						  &recv_data, target);
		if (err <= 0)
			break;

		err = transport->notify_recv_pre_dequeue(vsk, target,
							 &recv_data);
		if (err < 0)
			break;

		read = transport->stream_dequeue(vsk, msg, len - copied, flags);
		if (read < 0) {
			err = -ENOMEM;
			break;
		}

		copied += read;

		err = transport->notify_recv_post_dequeue(vsk, target, read,
						!(flags & MSG_PEEK), &recv_data);
		if (err < 0)
			goto out;

		if (read >= target || flags & MSG_PEEK)
			break;

		target -= read;
	}

	if (sk->sk_err)
		err = -sk->sk_err;
	else if (sk->sk_shutdown & RCV_SHUTDOWN)
		err = 0;

	if (copied > 0)
		err = copied;
<<<<<<< HEAD

out:
	return err;
}

static int __vsock_seqpacket_recvmsg(struct sock *sk, struct msghdr *msg,
				     size_t len, int flags)
{
	const struct vsock_transport *transport;
	struct vsock_sock *vsk;
	ssize_t msg_len;
	long timeout;
	int err = 0;
	DEFINE_WAIT(wait);

	vsk = vsock_sk(sk);
	transport = vsk->transport;

	timeout = sock_rcvtimeo(sk, flags & MSG_DONTWAIT);

=======

out:
	return err;
}

static int __vsock_seqpacket_recvmsg(struct sock *sk, struct msghdr *msg,
				     size_t len, int flags)
{
	const struct vsock_transport *transport;
	struct vsock_sock *vsk;
	ssize_t msg_len;
	long timeout;
	int err = 0;
	DEFINE_WAIT(wait);

	vsk = vsock_sk(sk);
	transport = vsk->transport;

	timeout = sock_rcvtimeo(sk, flags & MSG_DONTWAIT);

>>>>>>> df0cc57e
	err = vsock_connectible_wait_data(sk, &wait, timeout, NULL, 0);
	if (err <= 0)
		goto out;

	msg_len = transport->seqpacket_dequeue(vsk, msg, flags);

	if (msg_len < 0) {
		err = -ENOMEM;
		goto out;
	}

	if (sk->sk_err) {
		err = -sk->sk_err;
	} else if (sk->sk_shutdown & RCV_SHUTDOWN) {
		err = 0;
	} else {
		/* User sets MSG_TRUNC, so return real length of
		 * packet.
		 */
		if (flags & MSG_TRUNC)
			err = msg_len;
		else
			err = len - msg_data_left(msg);

		/* Always set MSG_TRUNC if real length of packet is
		 * bigger than user's buffer.
		 */
		if (msg_len > len)
			msg->msg_flags |= MSG_TRUNC;
	}

out:
	return err;
}

static int
vsock_connectible_recvmsg(struct socket *sock, struct msghdr *msg, size_t len,
			  int flags)
{
	struct sock *sk;
	struct vsock_sock *vsk;
	const struct vsock_transport *transport;
	int err;

	DEFINE_WAIT(wait);

	sk = sock->sk;
	vsk = vsock_sk(sk);
	err = 0;

	lock_sock(sk);

	transport = vsk->transport;

	if (!transport || sk->sk_state != TCP_ESTABLISHED) {
		/* Recvmsg is supposed to return 0 if a peer performs an
		 * orderly shutdown. Differentiate between that case and when a
		 * peer has not connected or a local shutdown occurred with the
		 * SOCK_DONE flag.
		 */
		if (sock_flag(sk, SOCK_DONE))
			err = 0;
		else
			err = -ENOTCONN;

		goto out;
	}

	if (flags & MSG_OOB) {
		err = -EOPNOTSUPP;
		goto out;
	}

	/* We don't check peer_shutdown flag here since peer may actually shut
	 * down, but there can be data in the queue that a local socket can
	 * receive.
	 */
	if (sk->sk_shutdown & RCV_SHUTDOWN) {
		err = 0;
		goto out;
	}

	/* It is valid on Linux to pass in a zero-length receive buffer.  This
	 * is not an error.  We may as well bail out now.
	 */
	if (!len) {
		err = 0;
		goto out;
	}

	if (sk->sk_type == SOCK_STREAM)
		err = __vsock_stream_recvmsg(sk, msg, len, flags);
	else
		err = __vsock_seqpacket_recvmsg(sk, msg, len, flags);

out:
	release_sock(sk);
	return err;
}

static const struct proto_ops vsock_stream_ops = {
	.family = PF_VSOCK,
	.owner = THIS_MODULE,
	.release = vsock_release,
	.bind = vsock_bind,
	.connect = vsock_connect,
	.socketpair = sock_no_socketpair,
	.accept = vsock_accept,
	.getname = vsock_getname,
	.poll = vsock_poll,
	.ioctl = sock_no_ioctl,
	.listen = vsock_listen,
	.shutdown = vsock_shutdown,
	.setsockopt = vsock_connectible_setsockopt,
	.getsockopt = vsock_connectible_getsockopt,
	.sendmsg = vsock_connectible_sendmsg,
	.recvmsg = vsock_connectible_recvmsg,
	.mmap = sock_no_mmap,
	.sendpage = sock_no_sendpage,
};

static const struct proto_ops vsock_seqpacket_ops = {
	.family = PF_VSOCK,
	.owner = THIS_MODULE,
	.release = vsock_release,
	.bind = vsock_bind,
	.connect = vsock_connect,
	.socketpair = sock_no_socketpair,
	.accept = vsock_accept,
	.getname = vsock_getname,
	.poll = vsock_poll,
	.ioctl = sock_no_ioctl,
	.listen = vsock_listen,
	.shutdown = vsock_shutdown,
	.setsockopt = vsock_connectible_setsockopt,
	.getsockopt = vsock_connectible_getsockopt,
	.sendmsg = vsock_connectible_sendmsg,
	.recvmsg = vsock_connectible_recvmsg,
	.mmap = sock_no_mmap,
	.sendpage = sock_no_sendpage,
};

static int vsock_create(struct net *net, struct socket *sock,
			int protocol, int kern)
{
	struct vsock_sock *vsk;
	struct sock *sk;
	int ret;

	if (!sock)
		return -EINVAL;

	if (protocol && protocol != PF_VSOCK)
		return -EPROTONOSUPPORT;

	switch (sock->type) {
	case SOCK_DGRAM:
		sock->ops = &vsock_dgram_ops;
		break;
	case SOCK_STREAM:
		sock->ops = &vsock_stream_ops;
		break;
	case SOCK_SEQPACKET:
		sock->ops = &vsock_seqpacket_ops;
		break;
	default:
		return -ESOCKTNOSUPPORT;
	}

	sock->state = SS_UNCONNECTED;

	sk = __vsock_create(net, sock, NULL, GFP_KERNEL, 0, kern);
	if (!sk)
		return -ENOMEM;

	vsk = vsock_sk(sk);

	if (sock->type == SOCK_DGRAM) {
		ret = vsock_assign_transport(vsk, NULL);
		if (ret < 0) {
			sock_put(sk);
			return ret;
		}
	}

	vsock_insert_unbound(vsk);

	return 0;
}

static const struct net_proto_family vsock_family_ops = {
	.family = AF_VSOCK,
	.create = vsock_create,
	.owner = THIS_MODULE,
};

static long vsock_dev_do_ioctl(struct file *filp,
			       unsigned int cmd, void __user *ptr)
{
	u32 __user *p = ptr;
	u32 cid = VMADDR_CID_ANY;
	int retval = 0;

	switch (cmd) {
	case IOCTL_VM_SOCKETS_GET_LOCAL_CID:
		/* To be compatible with the VMCI behavior, we prioritize the
		 * guest CID instead of well-know host CID (VMADDR_CID_HOST).
		 */
		if (transport_g2h)
			cid = transport_g2h->get_local_cid();
		else if (transport_h2g)
			cid = transport_h2g->get_local_cid();

		if (put_user(cid, p) != 0)
			retval = -EFAULT;
		break;

	default:
		retval = -ENOIOCTLCMD;
	}

	return retval;
}

static long vsock_dev_ioctl(struct file *filp,
			    unsigned int cmd, unsigned long arg)
{
	return vsock_dev_do_ioctl(filp, cmd, (void __user *)arg);
}

#ifdef CONFIG_COMPAT
static long vsock_dev_compat_ioctl(struct file *filp,
				   unsigned int cmd, unsigned long arg)
{
	return vsock_dev_do_ioctl(filp, cmd, compat_ptr(arg));
}
#endif

static const struct file_operations vsock_device_ops = {
	.owner		= THIS_MODULE,
	.unlocked_ioctl	= vsock_dev_ioctl,
#ifdef CONFIG_COMPAT
	.compat_ioctl	= vsock_dev_compat_ioctl,
#endif
	.open		= nonseekable_open,
};

static struct miscdevice vsock_device = {
	.name		= "vsock",
	.fops		= &vsock_device_ops,
};

static int __init vsock_init(void)
{
	int err = 0;

	vsock_init_tables();

	vsock_proto.owner = THIS_MODULE;
	vsock_device.minor = MISC_DYNAMIC_MINOR;
	err = misc_register(&vsock_device);
	if (err) {
		pr_err("Failed to register misc device\n");
		goto err_reset_transport;
	}

	err = proto_register(&vsock_proto, 1);	/* we want our slab */
	if (err) {
		pr_err("Cannot register vsock protocol\n");
		goto err_deregister_misc;
	}

	err = sock_register(&vsock_family_ops);
	if (err) {
		pr_err("could not register af_vsock (%d) address family: %d\n",
		       AF_VSOCK, err);
		goto err_unregister_proto;
	}

	return 0;

err_unregister_proto:
	proto_unregister(&vsock_proto);
err_deregister_misc:
	misc_deregister(&vsock_device);
err_reset_transport:
	return err;
}

static void __exit vsock_exit(void)
{
	misc_deregister(&vsock_device);
	sock_unregister(AF_VSOCK);
	proto_unregister(&vsock_proto);
}

const struct vsock_transport *vsock_core_get_transport(struct vsock_sock *vsk)
{
	return vsk->transport;
}
EXPORT_SYMBOL_GPL(vsock_core_get_transport);

int vsock_core_register(const struct vsock_transport *t, int features)
{
	const struct vsock_transport *t_h2g, *t_g2h, *t_dgram, *t_local;
	int err = mutex_lock_interruptible(&vsock_register_mutex);

	if (err)
		return err;

	t_h2g = transport_h2g;
	t_g2h = transport_g2h;
	t_dgram = transport_dgram;
	t_local = transport_local;

	if (features & VSOCK_TRANSPORT_F_H2G) {
		if (t_h2g) {
			err = -EBUSY;
			goto err_busy;
		}
		t_h2g = t;
	}

	if (features & VSOCK_TRANSPORT_F_G2H) {
		if (t_g2h) {
			err = -EBUSY;
			goto err_busy;
		}
		t_g2h = t;
	}

	if (features & VSOCK_TRANSPORT_F_DGRAM) {
		if (t_dgram) {
			err = -EBUSY;
			goto err_busy;
		}
		t_dgram = t;
	}

	if (features & VSOCK_TRANSPORT_F_LOCAL) {
		if (t_local) {
			err = -EBUSY;
			goto err_busy;
		}
		t_local = t;
	}

	transport_h2g = t_h2g;
	transport_g2h = t_g2h;
	transport_dgram = t_dgram;
	transport_local = t_local;

err_busy:
	mutex_unlock(&vsock_register_mutex);
	return err;
}
EXPORT_SYMBOL_GPL(vsock_core_register);

void vsock_core_unregister(const struct vsock_transport *t)
{
	mutex_lock(&vsock_register_mutex);

	if (transport_h2g == t)
		transport_h2g = NULL;

	if (transport_g2h == t)
		transport_g2h = NULL;

	if (transport_dgram == t)
		transport_dgram = NULL;

	if (transport_local == t)
		transport_local = NULL;

	mutex_unlock(&vsock_register_mutex);
}
EXPORT_SYMBOL_GPL(vsock_core_unregister);

module_init(vsock_init);
module_exit(vsock_exit);

MODULE_AUTHOR("VMware, Inc.");
MODULE_DESCRIPTION("VMware Virtual Socket Family");
MODULE_VERSION("1.0.2.0-k");
MODULE_LICENSE("GPL v2");<|MERGE_RESOLUTION|>--- conflicted
+++ resolved
@@ -2002,7 +2002,6 @@
 
 	if (copied > 0)
 		err = copied;
-<<<<<<< HEAD
 
 out:
 	return err;
@@ -2023,28 +2022,6 @@
 
 	timeout = sock_rcvtimeo(sk, flags & MSG_DONTWAIT);
 
-=======
-
-out:
-	return err;
-}
-
-static int __vsock_seqpacket_recvmsg(struct sock *sk, struct msghdr *msg,
-				     size_t len, int flags)
-{
-	const struct vsock_transport *transport;
-	struct vsock_sock *vsk;
-	ssize_t msg_len;
-	long timeout;
-	int err = 0;
-	DEFINE_WAIT(wait);
-
-	vsk = vsock_sk(sk);
-	transport = vsk->transport;
-
-	timeout = sock_rcvtimeo(sk, flags & MSG_DONTWAIT);
-
->>>>>>> df0cc57e
 	err = vsock_connectible_wait_data(sk, &wait, timeout, NULL, 0);
 	if (err <= 0)
 		goto out;
