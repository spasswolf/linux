--- conflicted
+++ resolved
@@ -734,10 +734,7 @@
 	};
 	int count;
 	struct iso_cig_params pdu;
-<<<<<<< HEAD
-=======
 	bool big_term;
->>>>>>> fd859b4a
 };
 
 static void bis_list(struct hci_conn *conn, void *data)
@@ -1854,16 +1851,7 @@
 
 	pdu = kmemdup(&data.pdu, sizeof(*pdu), GFP_KERNEL);
 	if (!pdu)
-<<<<<<< HEAD
 		return false;
-
-	if (hci_cmd_sync_queue(hdev, set_cig_params_sync, pdu,
-			       set_cig_params_complete) < 0) {
-		kfree(pdu);
-=======
->>>>>>> fd859b4a
-		return false;
-	}
 
 	if (hci_cmd_sync_queue(hdev, set_cig_params_sync, pdu,
 			       set_cig_params_complete) < 0) {
