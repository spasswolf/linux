// SPDX-License-Identifier: GPL-2.0-only
/*
 * xfrm_state.c
 *
 * Changes:
 *	Mitsuru KANDA @USAGI
 * 	Kazunori MIYAZAWA @USAGI
 * 	Kunihiro Ishiguro <kunihiro@ipinfusion.com>
 * 		IPv6 support
 * 	YOSHIFUJI Hideaki @USAGI
 * 		Split up af-specific functions
 *	Derek Atkins <derek@ihtfp.com>
 *		Add UDP Encapsulation
 *
 */

#include <linux/workqueue.h>
#include <net/xfrm.h>
#include <linux/pfkeyv2.h>
#include <linux/ipsec.h>
#include <linux/module.h>
#include <linux/cache.h>
#include <linux/audit.h>
#include <linux/uaccess.h>
#include <linux/ktime.h>
#include <linux/slab.h>
#include <linux/interrupt.h>
#include <linux/kernel.h>

#include <crypto/aead.h>

#include "xfrm_hash.h"

#define xfrm_state_deref_prot(table, net) \
	rcu_dereference_protected((table), lockdep_is_held(&(net)->xfrm.xfrm_state_lock))

static void xfrm_state_gc_task(struct work_struct *work);

/* Each xfrm_state may be linked to two tables:

   1. Hash table by (spi,daddr,ah/esp) to find SA by SPI. (input,ctl)
   2. Hash table by (daddr,family,reqid) to find what SAs exist for given
      destination/tunnel endpoint. (output)
 */

static unsigned int xfrm_state_hashmax __read_mostly = 1 * 1024 * 1024;
static __read_mostly seqcount_t xfrm_state_hash_generation = SEQCNT_ZERO(xfrm_state_hash_generation);
static struct kmem_cache *xfrm_state_cache __ro_after_init;

static DECLARE_WORK(xfrm_state_gc_work, xfrm_state_gc_task);
static HLIST_HEAD(xfrm_state_gc_list);

static inline bool xfrm_state_hold_rcu(struct xfrm_state __rcu *x)
{
	return refcount_inc_not_zero(&x->refcnt);
}

static inline unsigned int xfrm_dst_hash(struct net *net,
					 const xfrm_address_t *daddr,
					 const xfrm_address_t *saddr,
					 u32 reqid,
					 unsigned short family)
{
	return __xfrm_dst_hash(daddr, saddr, reqid, family, net->xfrm.state_hmask);
}

static inline unsigned int xfrm_src_hash(struct net *net,
					 const xfrm_address_t *daddr,
					 const xfrm_address_t *saddr,
					 unsigned short family)
{
	return __xfrm_src_hash(daddr, saddr, family, net->xfrm.state_hmask);
}

static inline unsigned int
xfrm_spi_hash(struct net *net, const xfrm_address_t *daddr,
	      __be32 spi, u8 proto, unsigned short family)
{
	return __xfrm_spi_hash(daddr, spi, proto, family, net->xfrm.state_hmask);
}

static void xfrm_hash_transfer(struct hlist_head *list,
			       struct hlist_head *ndsttable,
			       struct hlist_head *nsrctable,
			       struct hlist_head *nspitable,
			       unsigned int nhashmask)
{
	struct hlist_node *tmp;
	struct xfrm_state *x;

	hlist_for_each_entry_safe(x, tmp, list, bydst) {
		unsigned int h;

		h = __xfrm_dst_hash(&x->id.daddr, &x->props.saddr,
				    x->props.reqid, x->props.family,
				    nhashmask);
		hlist_add_head_rcu(&x->bydst, ndsttable + h);

		h = __xfrm_src_hash(&x->id.daddr, &x->props.saddr,
				    x->props.family,
				    nhashmask);
		hlist_add_head_rcu(&x->bysrc, nsrctable + h);

		if (x->id.spi) {
			h = __xfrm_spi_hash(&x->id.daddr, x->id.spi,
					    x->id.proto, x->props.family,
					    nhashmask);
			hlist_add_head_rcu(&x->byspi, nspitable + h);
		}
	}
}

static unsigned long xfrm_hash_new_size(unsigned int state_hmask)
{
	return ((state_hmask + 1) << 1) * sizeof(struct hlist_head);
}

static void xfrm_hash_resize(struct work_struct *work)
{
	struct net *net = container_of(work, struct net, xfrm.state_hash_work);
	struct hlist_head *ndst, *nsrc, *nspi, *odst, *osrc, *ospi;
	unsigned long nsize, osize;
	unsigned int nhashmask, ohashmask;
	int i;

	nsize = xfrm_hash_new_size(net->xfrm.state_hmask);
	ndst = xfrm_hash_alloc(nsize);
	if (!ndst)
		return;
	nsrc = xfrm_hash_alloc(nsize);
	if (!nsrc) {
		xfrm_hash_free(ndst, nsize);
		return;
	}
	nspi = xfrm_hash_alloc(nsize);
	if (!nspi) {
		xfrm_hash_free(ndst, nsize);
		xfrm_hash_free(nsrc, nsize);
		return;
	}

	spin_lock_bh(&net->xfrm.xfrm_state_lock);
	write_seqcount_begin(&xfrm_state_hash_generation);

	nhashmask = (nsize / sizeof(struct hlist_head)) - 1U;
	odst = xfrm_state_deref_prot(net->xfrm.state_bydst, net);
	for (i = net->xfrm.state_hmask; i >= 0; i--)
		xfrm_hash_transfer(odst + i, ndst, nsrc, nspi, nhashmask);

	osrc = xfrm_state_deref_prot(net->xfrm.state_bysrc, net);
	ospi = xfrm_state_deref_prot(net->xfrm.state_byspi, net);
	ohashmask = net->xfrm.state_hmask;

	rcu_assign_pointer(net->xfrm.state_bydst, ndst);
	rcu_assign_pointer(net->xfrm.state_bysrc, nsrc);
	rcu_assign_pointer(net->xfrm.state_byspi, nspi);
	net->xfrm.state_hmask = nhashmask;

	write_seqcount_end(&xfrm_state_hash_generation);
	spin_unlock_bh(&net->xfrm.xfrm_state_lock);

	osize = (ohashmask + 1) * sizeof(struct hlist_head);

	synchronize_rcu();

	xfrm_hash_free(odst, osize);
	xfrm_hash_free(osrc, osize);
	xfrm_hash_free(ospi, osize);
}

static DEFINE_SPINLOCK(xfrm_state_afinfo_lock);
static struct xfrm_state_afinfo __rcu *xfrm_state_afinfo[NPROTO];

static DEFINE_SPINLOCK(xfrm_state_gc_lock);

int __xfrm_state_delete(struct xfrm_state *x);

int km_query(struct xfrm_state *x, struct xfrm_tmpl *t, struct xfrm_policy *pol);
static bool km_is_alive(const struct km_event *c);
void km_state_expired(struct xfrm_state *x, int hard, u32 portid);

int xfrm_register_type(const struct xfrm_type *type, unsigned short family)
{
	struct xfrm_state_afinfo *afinfo = xfrm_state_get_afinfo(family);
	int err = 0;

	if (!afinfo)
		return -EAFNOSUPPORT;

#define X(afi, T, name) do {			\
		WARN_ON((afi)->type_ ## name);	\
		(afi)->type_ ## name = (T);	\
	} while (0)

	switch (type->proto) {
	case IPPROTO_COMP:
		X(afinfo, type, comp);
		break;
	case IPPROTO_AH:
		X(afinfo, type, ah);
		break;
	case IPPROTO_ESP:
		X(afinfo, type, esp);
		break;
	case IPPROTO_IPIP:
		X(afinfo, type, ipip);
		break;
	case IPPROTO_DSTOPTS:
		X(afinfo, type, dstopts);
		break;
	case IPPROTO_ROUTING:
		X(afinfo, type, routing);
		break;
	case IPPROTO_IPV6:
		X(afinfo, type, ipip6);
		break;
	default:
		WARN_ON(1);
		err = -EPROTONOSUPPORT;
		break;
	}
#undef X
	rcu_read_unlock();
	return err;
}
EXPORT_SYMBOL(xfrm_register_type);

void xfrm_unregister_type(const struct xfrm_type *type, unsigned short family)
{
	struct xfrm_state_afinfo *afinfo = xfrm_state_get_afinfo(family);

	if (unlikely(afinfo == NULL))
		return;

#define X(afi, T, name) do {				\
		WARN_ON((afi)->type_ ## name != (T));	\
		(afi)->type_ ## name = NULL;		\
	} while (0)

	switch (type->proto) {
	case IPPROTO_COMP:
		X(afinfo, type, comp);
		break;
	case IPPROTO_AH:
		X(afinfo, type, ah);
		break;
	case IPPROTO_ESP:
		X(afinfo, type, esp);
		break;
	case IPPROTO_IPIP:
		X(afinfo, type, ipip);
		break;
	case IPPROTO_DSTOPTS:
		X(afinfo, type, dstopts);
		break;
	case IPPROTO_ROUTING:
		X(afinfo, type, routing);
		break;
	case IPPROTO_IPV6:
		X(afinfo, type, ipip6);
		break;
	default:
		WARN_ON(1);
		break;
	}
#undef X
	rcu_read_unlock();
}
EXPORT_SYMBOL(xfrm_unregister_type);

static const struct xfrm_type *xfrm_get_type(u8 proto, unsigned short family)
{
	const struct xfrm_type *type = NULL;
	struct xfrm_state_afinfo *afinfo;
	int modload_attempted = 0;

retry:
	afinfo = xfrm_state_get_afinfo(family);
	if (unlikely(afinfo == NULL))
		return NULL;

	switch (proto) {
	case IPPROTO_COMP:
		type = afinfo->type_comp;
		break;
	case IPPROTO_AH:
		type = afinfo->type_ah;
		break;
	case IPPROTO_ESP:
		type = afinfo->type_esp;
		break;
	case IPPROTO_IPIP:
		type = afinfo->type_ipip;
		break;
	case IPPROTO_DSTOPTS:
		type = afinfo->type_dstopts;
		break;
	case IPPROTO_ROUTING:
		type = afinfo->type_routing;
		break;
	case IPPROTO_IPV6:
		type = afinfo->type_ipip6;
		break;
	default:
		break;
	}

	if (unlikely(type && !try_module_get(type->owner)))
		type = NULL;

	rcu_read_unlock();

	if (!type && !modload_attempted) {
		request_module("xfrm-type-%d-%d", family, proto);
		modload_attempted = 1;
		goto retry;
	}

	return type;
}

static void xfrm_put_type(const struct xfrm_type *type)
{
	module_put(type->owner);
}

int xfrm_register_type_offload(const struct xfrm_type_offload *type,
			       unsigned short family)
{
	struct xfrm_state_afinfo *afinfo = xfrm_state_get_afinfo(family);
	int err = 0;

	if (unlikely(afinfo == NULL))
		return -EAFNOSUPPORT;

	switch (type->proto) {
	case IPPROTO_ESP:
		WARN_ON(afinfo->type_offload_esp);
		afinfo->type_offload_esp = type;
		break;
	default:
		WARN_ON(1);
		err = -EPROTONOSUPPORT;
		break;
	}

	rcu_read_unlock();
	return err;
}
EXPORT_SYMBOL(xfrm_register_type_offload);

void xfrm_unregister_type_offload(const struct xfrm_type_offload *type,
				  unsigned short family)
{
	struct xfrm_state_afinfo *afinfo = xfrm_state_get_afinfo(family);

	if (unlikely(afinfo == NULL))
		return;

	switch (type->proto) {
	case IPPROTO_ESP:
		WARN_ON(afinfo->type_offload_esp != type);
		afinfo->type_offload_esp = NULL;
		break;
	default:
		WARN_ON(1);
		break;
	}
	rcu_read_unlock();
}
EXPORT_SYMBOL(xfrm_unregister_type_offload);

static const struct xfrm_type_offload *
xfrm_get_type_offload(u8 proto, unsigned short family, bool try_load)
{
	const struct xfrm_type_offload *type = NULL;
	struct xfrm_state_afinfo *afinfo;

retry:
	afinfo = xfrm_state_get_afinfo(family);
	if (unlikely(afinfo == NULL))
		return NULL;

	switch (proto) {
	case IPPROTO_ESP:
		type = afinfo->type_offload_esp;
		break;
	default:
		break;
	}

	if ((type && !try_module_get(type->owner)))
		type = NULL;

	rcu_read_unlock();

	if (!type && try_load) {
		request_module("xfrm-offload-%d-%d", family, proto);
		try_load = false;
		goto retry;
	}

	return type;
}

static void xfrm_put_type_offload(const struct xfrm_type_offload *type)
{
	module_put(type->owner);
}

static const struct xfrm_mode xfrm4_mode_map[XFRM_MODE_MAX] = {
	[XFRM_MODE_BEET] = {
		.encap = XFRM_MODE_BEET,
		.flags = XFRM_MODE_FLAG_TUNNEL,
		.family = AF_INET,
	},
	[XFRM_MODE_TRANSPORT] = {
		.encap = XFRM_MODE_TRANSPORT,
		.family = AF_INET,
	},
	[XFRM_MODE_TUNNEL] = {
		.encap = XFRM_MODE_TUNNEL,
		.flags = XFRM_MODE_FLAG_TUNNEL,
		.family = AF_INET,
	},
};

static const struct xfrm_mode xfrm6_mode_map[XFRM_MODE_MAX] = {
	[XFRM_MODE_BEET] = {
		.encap = XFRM_MODE_BEET,
		.flags = XFRM_MODE_FLAG_TUNNEL,
		.family = AF_INET6,
	},
	[XFRM_MODE_ROUTEOPTIMIZATION] = {
		.encap = XFRM_MODE_ROUTEOPTIMIZATION,
		.family = AF_INET6,
	},
	[XFRM_MODE_TRANSPORT] = {
		.encap = XFRM_MODE_TRANSPORT,
		.family = AF_INET6,
	},
	[XFRM_MODE_TUNNEL] = {
		.encap = XFRM_MODE_TUNNEL,
		.flags = XFRM_MODE_FLAG_TUNNEL,
		.family = AF_INET6,
	},
};

static const struct xfrm_mode *xfrm_get_mode(unsigned int encap, int family)
{
	const struct xfrm_mode *mode;

	if (unlikely(encap >= XFRM_MODE_MAX))
		return NULL;

	switch (family) {
	case AF_INET:
		mode = &xfrm4_mode_map[encap];
		if (mode->family == family)
			return mode;
		break;
	case AF_INET6:
		mode = &xfrm6_mode_map[encap];
		if (mode->family == family)
			return mode;
		break;
	default:
		break;
	}

	return NULL;
}

void xfrm_state_free(struct xfrm_state *x)
{
	kmem_cache_free(xfrm_state_cache, x);
}
EXPORT_SYMBOL(xfrm_state_free);

static void ___xfrm_state_destroy(struct xfrm_state *x)
{
	hrtimer_cancel(&x->mtimer);
	del_timer_sync(&x->rtimer);
	kfree(x->aead);
	kfree(x->aalg);
	kfree(x->ealg);
	kfree(x->calg);
	kfree(x->encap);
	kfree(x->coaddr);
	kfree(x->replay_esn);
	kfree(x->preplay_esn);
	if (x->type_offload)
		xfrm_put_type_offload(x->type_offload);
	if (x->type) {
		x->type->destructor(x);
		xfrm_put_type(x->type);
	}
	xfrm_dev_state_free(x);
	security_xfrm_state_free(x);
	xfrm_state_free(x);
}

static void xfrm_state_gc_task(struct work_struct *work)
{
	struct xfrm_state *x;
	struct hlist_node *tmp;
	struct hlist_head gc_list;

	spin_lock_bh(&xfrm_state_gc_lock);
	hlist_move_list(&xfrm_state_gc_list, &gc_list);
	spin_unlock_bh(&xfrm_state_gc_lock);

	synchronize_rcu();

	hlist_for_each_entry_safe(x, tmp, &gc_list, gclist)
		___xfrm_state_destroy(x);
}

static enum hrtimer_restart xfrm_timer_handler(struct hrtimer *me)
{
	struct xfrm_state *x = container_of(me, struct xfrm_state, mtimer);
	enum hrtimer_restart ret = HRTIMER_NORESTART;
	time64_t now = ktime_get_real_seconds();
	time64_t next = TIME64_MAX;
	int warn = 0;
	int err = 0;

	spin_lock(&x->lock);
	if (x->km.state == XFRM_STATE_DEAD)
		goto out;
	if (x->km.state == XFRM_STATE_EXPIRED)
		goto expired;
	if (x->lft.hard_add_expires_seconds) {
		long tmo = x->lft.hard_add_expires_seconds +
			x->curlft.add_time - now;
		if (tmo <= 0) {
			if (x->xflags & XFRM_SOFT_EXPIRE) {
				/* enter hard expire without soft expire first?!
				 * setting a new date could trigger this.
				 * workaround: fix x->curflt.add_time by below:
				 */
				x->curlft.add_time = now - x->saved_tmo - 1;
				tmo = x->lft.hard_add_expires_seconds - x->saved_tmo;
			} else
				goto expired;
		}
		if (tmo < next)
			next = tmo;
	}
	if (x->lft.hard_use_expires_seconds) {
		long tmo = x->lft.hard_use_expires_seconds +
			(x->curlft.use_time ? : now) - now;
		if (tmo <= 0)
			goto expired;
		if (tmo < next)
			next = tmo;
	}
	if (x->km.dying)
		goto resched;
	if (x->lft.soft_add_expires_seconds) {
		long tmo = x->lft.soft_add_expires_seconds +
			x->curlft.add_time - now;
		if (tmo <= 0) {
			warn = 1;
			x->xflags &= ~XFRM_SOFT_EXPIRE;
		} else if (tmo < next) {
			next = tmo;
			x->xflags |= XFRM_SOFT_EXPIRE;
			x->saved_tmo = tmo;
		}
	}
	if (x->lft.soft_use_expires_seconds) {
		long tmo = x->lft.soft_use_expires_seconds +
			(x->curlft.use_time ? : now) - now;
		if (tmo <= 0)
			warn = 1;
		else if (tmo < next)
			next = tmo;
	}

	x->km.dying = warn;
	if (warn)
		km_state_expired(x, 0, 0);
resched:
	if (next != TIME64_MAX) {
		hrtimer_forward_now(&x->mtimer, ktime_set(next, 0));
		ret = HRTIMER_RESTART;
	}

	goto out;

expired:
	if (x->km.state == XFRM_STATE_ACQ && x->id.spi == 0)
		x->km.state = XFRM_STATE_EXPIRED;

	err = __xfrm_state_delete(x);
	if (!err)
		km_state_expired(x, 1, 0);

	xfrm_audit_state_delete(x, err ? 0 : 1, true);

out:
	spin_unlock(&x->lock);
	return ret;
}

static void xfrm_replay_timer_handler(struct timer_list *t);

struct xfrm_state *xfrm_state_alloc(struct net *net)
{
	struct xfrm_state *x;

	x = kmem_cache_alloc(xfrm_state_cache, GFP_ATOMIC | __GFP_ZERO);

	if (x) {
		write_pnet(&x->xs_net, net);
		refcount_set(&x->refcnt, 1);
		atomic_set(&x->tunnel_users, 0);
		INIT_LIST_HEAD(&x->km.all);
		INIT_HLIST_NODE(&x->bydst);
		INIT_HLIST_NODE(&x->bysrc);
		INIT_HLIST_NODE(&x->byspi);
		hrtimer_init(&x->mtimer, CLOCK_BOOTTIME, HRTIMER_MODE_ABS_SOFT);
		x->mtimer.function = xfrm_timer_handler;
		timer_setup(&x->rtimer, xfrm_replay_timer_handler, 0);
		x->curlft.add_time = ktime_get_real_seconds();
		x->lft.soft_byte_limit = XFRM_INF;
		x->lft.soft_packet_limit = XFRM_INF;
		x->lft.hard_byte_limit = XFRM_INF;
		x->lft.hard_packet_limit = XFRM_INF;
		x->replay_maxage = 0;
		x->replay_maxdiff = 0;
		spin_lock_init(&x->lock);
	}
	return x;
}
EXPORT_SYMBOL(xfrm_state_alloc);

void __xfrm_state_destroy(struct xfrm_state *x, bool sync)
{
	WARN_ON(x->km.state != XFRM_STATE_DEAD);

	if (sync) {
		synchronize_rcu();
		___xfrm_state_destroy(x);
	} else {
		spin_lock_bh(&xfrm_state_gc_lock);
		hlist_add_head(&x->gclist, &xfrm_state_gc_list);
		spin_unlock_bh(&xfrm_state_gc_lock);
		schedule_work(&xfrm_state_gc_work);
	}
}
EXPORT_SYMBOL(__xfrm_state_destroy);

int __xfrm_state_delete(struct xfrm_state *x)
{
	struct net *net = xs_net(x);
	int err = -ESRCH;

	if (x->km.state != XFRM_STATE_DEAD) {
		x->km.state = XFRM_STATE_DEAD;
		spin_lock(&net->xfrm.xfrm_state_lock);
		list_del(&x->km.all);
		hlist_del_rcu(&x->bydst);
		hlist_del_rcu(&x->bysrc);
		if (x->id.spi)
			hlist_del_rcu(&x->byspi);
		net->xfrm.state_num--;
		spin_unlock(&net->xfrm.xfrm_state_lock);

		xfrm_dev_state_delete(x);

		/* All xfrm_state objects are created by xfrm_state_alloc.
		 * The xfrm_state_alloc call gives a reference, and that
		 * is what we are dropping here.
		 */
		xfrm_state_put(x);
		err = 0;
	}

	return err;
}
EXPORT_SYMBOL(__xfrm_state_delete);

int xfrm_state_delete(struct xfrm_state *x)
{
	int err;

	spin_lock_bh(&x->lock);
	err = __xfrm_state_delete(x);
	spin_unlock_bh(&x->lock);

	return err;
}
EXPORT_SYMBOL(xfrm_state_delete);

#ifdef CONFIG_SECURITY_NETWORK_XFRM
static inline int
xfrm_state_flush_secctx_check(struct net *net, u8 proto, bool task_valid)
{
	int i, err = 0;

	for (i = 0; i <= net->xfrm.state_hmask; i++) {
		struct xfrm_state *x;

		hlist_for_each_entry(x, net->xfrm.state_bydst+i, bydst) {
			if (xfrm_id_proto_match(x->id.proto, proto) &&
			   (err = security_xfrm_state_delete(x)) != 0) {
				xfrm_audit_state_delete(x, 0, task_valid);
				return err;
			}
		}
	}

	return err;
}

static inline int
xfrm_dev_state_flush_secctx_check(struct net *net, struct net_device *dev, bool task_valid)
{
	int i, err = 0;

	for (i = 0; i <= net->xfrm.state_hmask; i++) {
		struct xfrm_state *x;
		struct xfrm_state_offload *xso;

		hlist_for_each_entry(x, net->xfrm.state_bydst+i, bydst) {
			xso = &x->xso;

			if (xso->dev == dev &&
			   (err = security_xfrm_state_delete(x)) != 0) {
				xfrm_audit_state_delete(x, 0, task_valid);
				return err;
			}
		}
	}

	return err;
}
#else
static inline int
xfrm_state_flush_secctx_check(struct net *net, u8 proto, bool task_valid)
{
	return 0;
}

static inline int
xfrm_dev_state_flush_secctx_check(struct net *net, struct net_device *dev, bool task_valid)
{
	return 0;
}
#endif

int xfrm_state_flush(struct net *net, u8 proto, bool task_valid, bool sync)
{
	int i, err = 0, cnt = 0;

	spin_lock_bh(&net->xfrm.xfrm_state_lock);
	err = xfrm_state_flush_secctx_check(net, proto, task_valid);
	if (err)
		goto out;

	err = -ESRCH;
	for (i = 0; i <= net->xfrm.state_hmask; i++) {
		struct xfrm_state *x;
restart:
		hlist_for_each_entry(x, net->xfrm.state_bydst+i, bydst) {
			if (!xfrm_state_kern(x) &&
			    xfrm_id_proto_match(x->id.proto, proto)) {
				xfrm_state_hold(x);
				spin_unlock_bh(&net->xfrm.xfrm_state_lock);

				err = xfrm_state_delete(x);
				xfrm_audit_state_delete(x, err ? 0 : 1,
							task_valid);
				if (sync)
					xfrm_state_put_sync(x);
				else
					xfrm_state_put(x);
				if (!err)
					cnt++;

				spin_lock_bh(&net->xfrm.xfrm_state_lock);
				goto restart;
			}
		}
	}
out:
	spin_unlock_bh(&net->xfrm.xfrm_state_lock);
	if (cnt)
		err = 0;

	return err;
}
EXPORT_SYMBOL(xfrm_state_flush);

int xfrm_dev_state_flush(struct net *net, struct net_device *dev, bool task_valid)
{
	int i, err = 0, cnt = 0;

	spin_lock_bh(&net->xfrm.xfrm_state_lock);
	err = xfrm_dev_state_flush_secctx_check(net, dev, task_valid);
	if (err)
		goto out;

	err = -ESRCH;
	for (i = 0; i <= net->xfrm.state_hmask; i++) {
		struct xfrm_state *x;
		struct xfrm_state_offload *xso;
restart:
		hlist_for_each_entry(x, net->xfrm.state_bydst+i, bydst) {
			xso = &x->xso;

			if (!xfrm_state_kern(x) && xso->dev == dev) {
				xfrm_state_hold(x);
				spin_unlock_bh(&net->xfrm.xfrm_state_lock);

				err = xfrm_state_delete(x);
				xfrm_audit_state_delete(x, err ? 0 : 1,
							task_valid);
				xfrm_state_put(x);
				if (!err)
					cnt++;

				spin_lock_bh(&net->xfrm.xfrm_state_lock);
				goto restart;
			}
		}
	}
	if (cnt)
		err = 0;

out:
	spin_unlock_bh(&net->xfrm.xfrm_state_lock);
	return err;
}
EXPORT_SYMBOL(xfrm_dev_state_flush);

void xfrm_sad_getinfo(struct net *net, struct xfrmk_sadinfo *si)
{
	spin_lock_bh(&net->xfrm.xfrm_state_lock);
	si->sadcnt = net->xfrm.state_num;
	si->sadhcnt = net->xfrm.state_hmask + 1;
	si->sadhmcnt = xfrm_state_hashmax;
	spin_unlock_bh(&net->xfrm.xfrm_state_lock);
}
EXPORT_SYMBOL(xfrm_sad_getinfo);

static void
__xfrm4_init_tempsel(struct xfrm_selector *sel, const struct flowi *fl)
{
	const struct flowi4 *fl4 = &fl->u.ip4;

	sel->daddr.a4 = fl4->daddr;
	sel->saddr.a4 = fl4->saddr;
	sel->dport = xfrm_flowi_dport(fl, &fl4->uli);
	sel->dport_mask = htons(0xffff);
	sel->sport = xfrm_flowi_sport(fl, &fl4->uli);
	sel->sport_mask = htons(0xffff);
	sel->family = AF_INET;
	sel->prefixlen_d = 32;
	sel->prefixlen_s = 32;
	sel->proto = fl4->flowi4_proto;
	sel->ifindex = fl4->flowi4_oif;
}

static void
__xfrm6_init_tempsel(struct xfrm_selector *sel, const struct flowi *fl)
{
	const struct flowi6 *fl6 = &fl->u.ip6;

	/* Initialize temporary selector matching only to current session. */
	*(struct in6_addr *)&sel->daddr = fl6->daddr;
	*(struct in6_addr *)&sel->saddr = fl6->saddr;
	sel->dport = xfrm_flowi_dport(fl, &fl6->uli);
	sel->dport_mask = htons(0xffff);
	sel->sport = xfrm_flowi_sport(fl, &fl6->uli);
	sel->sport_mask = htons(0xffff);
	sel->family = AF_INET6;
	sel->prefixlen_d = 128;
	sel->prefixlen_s = 128;
	sel->proto = fl6->flowi6_proto;
	sel->ifindex = fl6->flowi6_oif;
}

static void
xfrm_init_tempstate(struct xfrm_state *x, const struct flowi *fl,
		    const struct xfrm_tmpl *tmpl,
		    const xfrm_address_t *daddr, const xfrm_address_t *saddr,
		    unsigned short family)
{
	switch (family) {
	case AF_INET:
		__xfrm4_init_tempsel(&x->sel, fl);
		break;
	case AF_INET6:
		__xfrm6_init_tempsel(&x->sel, fl);
		break;
	}

	x->id = tmpl->id;

	switch (tmpl->encap_family) {
	case AF_INET:
		if (x->id.daddr.a4 == 0)
			x->id.daddr.a4 = daddr->a4;
		x->props.saddr = tmpl->saddr;
		if (x->props.saddr.a4 == 0)
			x->props.saddr.a4 = saddr->a4;
		break;
	case AF_INET6:
		if (ipv6_addr_any((struct in6_addr *)&x->id.daddr))
			memcpy(&x->id.daddr, daddr, sizeof(x->sel.daddr));
		memcpy(&x->props.saddr, &tmpl->saddr, sizeof(x->props.saddr));
		if (ipv6_addr_any((struct in6_addr *)&x->props.saddr))
			memcpy(&x->props.saddr, saddr, sizeof(x->props.saddr));
		break;
	}

	x->props.mode = tmpl->mode;
	x->props.reqid = tmpl->reqid;
	x->props.family = tmpl->encap_family;
}

static struct xfrm_state *__xfrm_state_lookup(struct net *net, u32 mark,
					      const xfrm_address_t *daddr,
					      __be32 spi, u8 proto,
					      unsigned short family)
{
	unsigned int h = xfrm_spi_hash(net, daddr, spi, proto, family);
	struct xfrm_state *x;

	hlist_for_each_entry_rcu(x, net->xfrm.state_byspi + h, byspi) {
		if (x->props.family != family ||
		    x->id.spi       != spi ||
		    x->id.proto     != proto ||
		    !xfrm_addr_equal(&x->id.daddr, daddr, family))
			continue;

		if ((mark & x->mark.m) != x->mark.v)
			continue;
		if (!xfrm_state_hold_rcu(x))
			continue;
		return x;
	}

	return NULL;
}

static struct xfrm_state *__xfrm_state_lookup_byaddr(struct net *net, u32 mark,
						     const xfrm_address_t *daddr,
						     const xfrm_address_t *saddr,
						     u8 proto, unsigned short family)
{
	unsigned int h = xfrm_src_hash(net, daddr, saddr, family);
	struct xfrm_state *x;

	hlist_for_each_entry_rcu(x, net->xfrm.state_bysrc + h, bysrc) {
		if (x->props.family != family ||
		    x->id.proto     != proto ||
		    !xfrm_addr_equal(&x->id.daddr, daddr, family) ||
		    !xfrm_addr_equal(&x->props.saddr, saddr, family))
			continue;

		if ((mark & x->mark.m) != x->mark.v)
			continue;
		if (!xfrm_state_hold_rcu(x))
			continue;
		return x;
	}

	return NULL;
}

static inline struct xfrm_state *
__xfrm_state_locate(struct xfrm_state *x, int use_spi, int family)
{
	struct net *net = xs_net(x);
	u32 mark = x->mark.v & x->mark.m;

	if (use_spi)
		return __xfrm_state_lookup(net, mark, &x->id.daddr,
					   x->id.spi, x->id.proto, family);
	else
		return __xfrm_state_lookup_byaddr(net, mark,
						  &x->id.daddr,
						  &x->props.saddr,
						  x->id.proto, family);
}

static void xfrm_hash_grow_check(struct net *net, int have_hash_collision)
{
	if (have_hash_collision &&
	    (net->xfrm.state_hmask + 1) < xfrm_state_hashmax &&
	    net->xfrm.state_num > net->xfrm.state_hmask)
		schedule_work(&net->xfrm.state_hash_work);
}

static void xfrm_state_look_at(struct xfrm_policy *pol, struct xfrm_state *x,
			       const struct flowi *fl, unsigned short family,
			       struct xfrm_state **best, int *acq_in_progress,
			       int *error)
{
	/* Resolution logic:
	 * 1. There is a valid state with matching selector. Done.
	 * 2. Valid state with inappropriate selector. Skip.
	 *
	 * Entering area of "sysdeps".
	 *
	 * 3. If state is not valid, selector is temporary, it selects
	 *    only session which triggered previous resolution. Key
	 *    manager will do something to install a state with proper
	 *    selector.
	 */
	if (x->km.state == XFRM_STATE_VALID) {
		if ((x->sel.family &&
		     !xfrm_selector_match(&x->sel, fl, x->sel.family)) ||
		    !security_xfrm_state_pol_flow_match(x, pol, fl))
			return;

		if (!*best ||
		    (*best)->km.dying > x->km.dying ||
		    ((*best)->km.dying == x->km.dying &&
		     (*best)->curlft.add_time < x->curlft.add_time))
			*best = x;
	} else if (x->km.state == XFRM_STATE_ACQ) {
		*acq_in_progress = 1;
	} else if (x->km.state == XFRM_STATE_ERROR ||
		   x->km.state == XFRM_STATE_EXPIRED) {
		if (xfrm_selector_match(&x->sel, fl, x->sel.family) &&
		    security_xfrm_state_pol_flow_match(x, pol, fl))
			*error = -ESRCH;
	}
}

struct xfrm_state *
xfrm_state_find(const xfrm_address_t *daddr, const xfrm_address_t *saddr,
		const struct flowi *fl, struct xfrm_tmpl *tmpl,
		struct xfrm_policy *pol, int *err,
		unsigned short family, u32 if_id)
{
	static xfrm_address_t saddr_wildcard = { };
	struct net *net = xp_net(pol);
	unsigned int h, h_wildcard;
	struct xfrm_state *x, *x0, *to_put;
	int acquire_in_progress = 0;
	int error = 0;
	struct xfrm_state *best = NULL;
	u32 mark = pol->mark.v & pol->mark.m;
	unsigned short encap_family = tmpl->encap_family;
	unsigned int sequence;
	struct km_event c;

	to_put = NULL;

	sequence = read_seqcount_begin(&xfrm_state_hash_generation);

	rcu_read_lock();
	h = xfrm_dst_hash(net, daddr, saddr, tmpl->reqid, encap_family);
	hlist_for_each_entry_rcu(x, net->xfrm.state_bydst + h, bydst) {
		if (x->props.family == encap_family &&
		    x->props.reqid == tmpl->reqid &&
		    (mark & x->mark.m) == x->mark.v &&
		    x->if_id == if_id &&
		    !(x->props.flags & XFRM_STATE_WILDRECV) &&
		    xfrm_state_addr_check(x, daddr, saddr, encap_family) &&
		    tmpl->mode == x->props.mode &&
		    tmpl->id.proto == x->id.proto &&
		    (tmpl->id.spi == x->id.spi || !tmpl->id.spi))
			xfrm_state_look_at(pol, x, fl, encap_family,
					   &best, &acquire_in_progress, &error);
	}
	if (best || acquire_in_progress)
		goto found;

	h_wildcard = xfrm_dst_hash(net, daddr, &saddr_wildcard, tmpl->reqid, encap_family);
	hlist_for_each_entry_rcu(x, net->xfrm.state_bydst + h_wildcard, bydst) {
		if (x->props.family == encap_family &&
		    x->props.reqid == tmpl->reqid &&
		    (mark & x->mark.m) == x->mark.v &&
		    x->if_id == if_id &&
		    !(x->props.flags & XFRM_STATE_WILDRECV) &&
		    xfrm_addr_equal(&x->id.daddr, daddr, encap_family) &&
		    tmpl->mode == x->props.mode &&
		    tmpl->id.proto == x->id.proto &&
		    (tmpl->id.spi == x->id.spi || !tmpl->id.spi))
			xfrm_state_look_at(pol, x, fl, encap_family,
					   &best, &acquire_in_progress, &error);
	}

found:
	x = best;
	if (!x && !error && !acquire_in_progress) {
		if (tmpl->id.spi &&
		    (x0 = __xfrm_state_lookup(net, mark, daddr, tmpl->id.spi,
					      tmpl->id.proto, encap_family)) != NULL) {
			to_put = x0;
			error = -EEXIST;
			goto out;
		}

		c.net = net;
		/* If the KMs have no listeners (yet...), avoid allocating an SA
		 * for each and every packet - garbage collection might not
		 * handle the flood.
		 */
		if (!km_is_alive(&c)) {
			error = -ESRCH;
			goto out;
		}

		x = xfrm_state_alloc(net);
		if (x == NULL) {
			error = -ENOMEM;
			goto out;
		}
		/* Initialize temporary state matching only
		 * to current session. */
		xfrm_init_tempstate(x, fl, tmpl, daddr, saddr, family);
		memcpy(&x->mark, &pol->mark, sizeof(x->mark));
		x->if_id = if_id;

		error = security_xfrm_state_alloc_acquire(x, pol->security, fl->flowi_secid);
		if (error) {
			x->km.state = XFRM_STATE_DEAD;
			to_put = x;
			x = NULL;
			goto out;
		}

		if (km_query(x, tmpl, pol) == 0) {
			spin_lock_bh(&net->xfrm.xfrm_state_lock);
			x->km.state = XFRM_STATE_ACQ;
			list_add(&x->km.all, &net->xfrm.state_all);
			hlist_add_head_rcu(&x->bydst, net->xfrm.state_bydst + h);
			h = xfrm_src_hash(net, daddr, saddr, encap_family);
			hlist_add_head_rcu(&x->bysrc, net->xfrm.state_bysrc + h);
			if (x->id.spi) {
				h = xfrm_spi_hash(net, &x->id.daddr, x->id.spi, x->id.proto, encap_family);
				hlist_add_head_rcu(&x->byspi, net->xfrm.state_byspi + h);
			}
			x->lft.hard_add_expires_seconds = net->xfrm.sysctl_acq_expires;
			hrtimer_start(&x->mtimer,
				      ktime_set(net->xfrm.sysctl_acq_expires, 0),
				      HRTIMER_MODE_REL_SOFT);
			net->xfrm.state_num++;
			xfrm_hash_grow_check(net, x->bydst.next != NULL);
			spin_unlock_bh(&net->xfrm.xfrm_state_lock);
		} else {
			x->km.state = XFRM_STATE_DEAD;
			to_put = x;
			x = NULL;
			error = -ESRCH;
		}
	}
out:
	if (x) {
		if (!xfrm_state_hold_rcu(x)) {
			*err = -EAGAIN;
			x = NULL;
		}
	} else {
		*err = acquire_in_progress ? -EAGAIN : error;
	}
	rcu_read_unlock();
	if (to_put)
		xfrm_state_put(to_put);

	if (read_seqcount_retry(&xfrm_state_hash_generation, sequence)) {
		*err = -EAGAIN;
		if (x) {
			xfrm_state_put(x);
			x = NULL;
		}
	}

	return x;
}

struct xfrm_state *
xfrm_stateonly_find(struct net *net, u32 mark, u32 if_id,
		    xfrm_address_t *daddr, xfrm_address_t *saddr,
		    unsigned short family, u8 mode, u8 proto, u32 reqid)
{
	unsigned int h;
	struct xfrm_state *rx = NULL, *x = NULL;

	spin_lock_bh(&net->xfrm.xfrm_state_lock);
	h = xfrm_dst_hash(net, daddr, saddr, reqid, family);
	hlist_for_each_entry(x, net->xfrm.state_bydst+h, bydst) {
		if (x->props.family == family &&
		    x->props.reqid == reqid &&
		    (mark & x->mark.m) == x->mark.v &&
		    x->if_id == if_id &&
		    !(x->props.flags & XFRM_STATE_WILDRECV) &&
		    xfrm_state_addr_check(x, daddr, saddr, family) &&
		    mode == x->props.mode &&
		    proto == x->id.proto &&
		    x->km.state == XFRM_STATE_VALID) {
			rx = x;
			break;
		}
	}

	if (rx)
		xfrm_state_hold(rx);
	spin_unlock_bh(&net->xfrm.xfrm_state_lock);


	return rx;
}
EXPORT_SYMBOL(xfrm_stateonly_find);

struct xfrm_state *xfrm_state_lookup_byspi(struct net *net, __be32 spi,
					      unsigned short family)
{
	struct xfrm_state *x;
	struct xfrm_state_walk *w;

	spin_lock_bh(&net->xfrm.xfrm_state_lock);
	list_for_each_entry(w, &net->xfrm.state_all, all) {
		x = container_of(w, struct xfrm_state, km);
		if (x->props.family != family ||
			x->id.spi != spi)
			continue;

		xfrm_state_hold(x);
		spin_unlock_bh(&net->xfrm.xfrm_state_lock);
		return x;
	}
	spin_unlock_bh(&net->xfrm.xfrm_state_lock);
	return NULL;
}
EXPORT_SYMBOL(xfrm_state_lookup_byspi);

static void __xfrm_state_insert(struct xfrm_state *x)
{
	struct net *net = xs_net(x);
	unsigned int h;

	list_add(&x->km.all, &net->xfrm.state_all);

	h = xfrm_dst_hash(net, &x->id.daddr, &x->props.saddr,
			  x->props.reqid, x->props.family);
	hlist_add_head_rcu(&x->bydst, net->xfrm.state_bydst + h);

	h = xfrm_src_hash(net, &x->id.daddr, &x->props.saddr, x->props.family);
	hlist_add_head_rcu(&x->bysrc, net->xfrm.state_bysrc + h);

	if (x->id.spi) {
		h = xfrm_spi_hash(net, &x->id.daddr, x->id.spi, x->id.proto,
				  x->props.family);

		hlist_add_head_rcu(&x->byspi, net->xfrm.state_byspi + h);
	}

	hrtimer_start(&x->mtimer, ktime_set(1, 0), HRTIMER_MODE_REL_SOFT);
	if (x->replay_maxage)
		mod_timer(&x->rtimer, jiffies + x->replay_maxage);

	net->xfrm.state_num++;

	xfrm_hash_grow_check(net, x->bydst.next != NULL);
}

/* net->xfrm.xfrm_state_lock is held */
static void __xfrm_state_bump_genids(struct xfrm_state *xnew)
{
	struct net *net = xs_net(xnew);
	unsigned short family = xnew->props.family;
	u32 reqid = xnew->props.reqid;
	struct xfrm_state *x;
	unsigned int h;
	u32 mark = xnew->mark.v & xnew->mark.m;
	u32 if_id = xnew->if_id;

	h = xfrm_dst_hash(net, &xnew->id.daddr, &xnew->props.saddr, reqid, family);
	hlist_for_each_entry(x, net->xfrm.state_bydst+h, bydst) {
		if (x->props.family	== family &&
		    x->props.reqid	== reqid &&
		    x->if_id		== if_id &&
		    (mark & x->mark.m) == x->mark.v &&
		    xfrm_addr_equal(&x->id.daddr, &xnew->id.daddr, family) &&
		    xfrm_addr_equal(&x->props.saddr, &xnew->props.saddr, family))
			x->genid++;
	}
}

void xfrm_state_insert(struct xfrm_state *x)
{
	struct net *net = xs_net(x);

	spin_lock_bh(&net->xfrm.xfrm_state_lock);
	__xfrm_state_bump_genids(x);
	__xfrm_state_insert(x);
	spin_unlock_bh(&net->xfrm.xfrm_state_lock);
}
EXPORT_SYMBOL(xfrm_state_insert);

/* net->xfrm.xfrm_state_lock is held */
static struct xfrm_state *__find_acq_core(struct net *net,
					  const struct xfrm_mark *m,
					  unsigned short family, u8 mode,
					  u32 reqid, u32 if_id, u8 proto,
					  const xfrm_address_t *daddr,
					  const xfrm_address_t *saddr,
					  int create)
{
	unsigned int h = xfrm_dst_hash(net, daddr, saddr, reqid, family);
	struct xfrm_state *x;
	u32 mark = m->v & m->m;

	hlist_for_each_entry(x, net->xfrm.state_bydst+h, bydst) {
		if (x->props.reqid  != reqid ||
		    x->props.mode   != mode ||
		    x->props.family != family ||
		    x->km.state     != XFRM_STATE_ACQ ||
		    x->id.spi       != 0 ||
		    x->id.proto	    != proto ||
		    (mark & x->mark.m) != x->mark.v ||
		    !xfrm_addr_equal(&x->id.daddr, daddr, family) ||
		    !xfrm_addr_equal(&x->props.saddr, saddr, family))
			continue;

		xfrm_state_hold(x);
		return x;
	}

	if (!create)
		return NULL;

	x = xfrm_state_alloc(net);
	if (likely(x)) {
		switch (family) {
		case AF_INET:
			x->sel.daddr.a4 = daddr->a4;
			x->sel.saddr.a4 = saddr->a4;
			x->sel.prefixlen_d = 32;
			x->sel.prefixlen_s = 32;
			x->props.saddr.a4 = saddr->a4;
			x->id.daddr.a4 = daddr->a4;
			break;

		case AF_INET6:
			x->sel.daddr.in6 = daddr->in6;
			x->sel.saddr.in6 = saddr->in6;
			x->sel.prefixlen_d = 128;
			x->sel.prefixlen_s = 128;
			x->props.saddr.in6 = saddr->in6;
			x->id.daddr.in6 = daddr->in6;
			break;
		}

		x->km.state = XFRM_STATE_ACQ;
		x->id.proto = proto;
		x->props.family = family;
		x->props.mode = mode;
		x->props.reqid = reqid;
		x->if_id = if_id;
		x->mark.v = m->v;
		x->mark.m = m->m;
		x->lft.hard_add_expires_seconds = net->xfrm.sysctl_acq_expires;
		xfrm_state_hold(x);
		hrtimer_start(&x->mtimer,
			      ktime_set(net->xfrm.sysctl_acq_expires, 0),
			      HRTIMER_MODE_REL_SOFT);
		list_add(&x->km.all, &net->xfrm.state_all);
		hlist_add_head_rcu(&x->bydst, net->xfrm.state_bydst + h);
		h = xfrm_src_hash(net, daddr, saddr, family);
		hlist_add_head_rcu(&x->bysrc, net->xfrm.state_bysrc + h);

		net->xfrm.state_num++;

		xfrm_hash_grow_check(net, x->bydst.next != NULL);
	}

	return x;
}

static struct xfrm_state *__xfrm_find_acq_byseq(struct net *net, u32 mark, u32 seq);

int xfrm_state_add(struct xfrm_state *x)
{
	struct net *net = xs_net(x);
	struct xfrm_state *x1, *to_put;
	int family;
	int err;
	u32 mark = x->mark.v & x->mark.m;
	int use_spi = xfrm_id_proto_match(x->id.proto, IPSEC_PROTO_ANY);

	family = x->props.family;

	to_put = NULL;

	spin_lock_bh(&net->xfrm.xfrm_state_lock);

	x1 = __xfrm_state_locate(x, use_spi, family);
	if (x1) {
		to_put = x1;
		x1 = NULL;
		err = -EEXIST;
		goto out;
	}

	if (use_spi && x->km.seq) {
		x1 = __xfrm_find_acq_byseq(net, mark, x->km.seq);
		if (x1 && ((x1->id.proto != x->id.proto) ||
		    !xfrm_addr_equal(&x1->id.daddr, &x->id.daddr, family))) {
			to_put = x1;
			x1 = NULL;
		}
	}

	if (use_spi && !x1)
		x1 = __find_acq_core(net, &x->mark, family, x->props.mode,
				     x->props.reqid, x->if_id, x->id.proto,
				     &x->id.daddr, &x->props.saddr, 0);

	__xfrm_state_bump_genids(x);
	__xfrm_state_insert(x);
	err = 0;

out:
	spin_unlock_bh(&net->xfrm.xfrm_state_lock);

	if (x1) {
		xfrm_state_delete(x1);
		xfrm_state_put(x1);
	}

	if (to_put)
		xfrm_state_put(to_put);

	return err;
}
EXPORT_SYMBOL(xfrm_state_add);

#ifdef CONFIG_XFRM_MIGRATE
static struct xfrm_state *xfrm_state_clone(struct xfrm_state *orig,
					   struct xfrm_encap_tmpl *encap)
{
	struct net *net = xs_net(orig);
	struct xfrm_state *x = xfrm_state_alloc(net);
	if (!x)
		goto out;

	memcpy(&x->id, &orig->id, sizeof(x->id));
	memcpy(&x->sel, &orig->sel, sizeof(x->sel));
	memcpy(&x->lft, &orig->lft, sizeof(x->lft));
	x->props.mode = orig->props.mode;
	x->props.replay_window = orig->props.replay_window;
	x->props.reqid = orig->props.reqid;
	x->props.family = orig->props.family;
	x->props.saddr = orig->props.saddr;

	if (orig->aalg) {
		x->aalg = xfrm_algo_auth_clone(orig->aalg);
		if (!x->aalg)
			goto error;
	}
	x->props.aalgo = orig->props.aalgo;

	if (orig->aead) {
		x->aead = xfrm_algo_aead_clone(orig->aead);
		x->geniv = orig->geniv;
		if (!x->aead)
			goto error;
	}
	if (orig->ealg) {
		x->ealg = xfrm_algo_clone(orig->ealg);
		if (!x->ealg)
			goto error;
	}
	x->props.ealgo = orig->props.ealgo;

	if (orig->calg) {
		x->calg = xfrm_algo_clone(orig->calg);
		if (!x->calg)
			goto error;
	}
	x->props.calgo = orig->props.calgo;

	if (encap || orig->encap) {
		if (encap)
			x->encap = kmemdup(encap, sizeof(*x->encap),
					GFP_KERNEL);
		else
			x->encap = kmemdup(orig->encap, sizeof(*x->encap),
					GFP_KERNEL);

		if (!x->encap)
			goto error;
	}

	if (orig->coaddr) {
		x->coaddr = kmemdup(orig->coaddr, sizeof(*x->coaddr),
				    GFP_KERNEL);
		if (!x->coaddr)
			goto error;
	}

	if (orig->replay_esn) {
		if (xfrm_replay_clone(x, orig))
			goto error;
	}

	memcpy(&x->mark, &orig->mark, sizeof(x->mark));

	if (xfrm_init_state(x) < 0)
		goto error;

	x->props.flags = orig->props.flags;
	x->props.extra_flags = orig->props.extra_flags;

	x->if_id = orig->if_id;
	x->tfcpad = orig->tfcpad;
	x->replay_maxdiff = orig->replay_maxdiff;
	x->replay_maxage = orig->replay_maxage;
	x->curlft.add_time = orig->curlft.add_time;
	x->km.state = orig->km.state;
	x->km.seq = orig->km.seq;
	x->replay = orig->replay;
	x->preplay = orig->preplay;

	return x;

 error:
	xfrm_state_put(x);
out:
	return NULL;
}

struct xfrm_state *xfrm_migrate_state_find(struct xfrm_migrate *m, struct net *net)
{
	unsigned int h;
	struct xfrm_state *x = NULL;

	spin_lock_bh(&net->xfrm.xfrm_state_lock);

	if (m->reqid) {
		h = xfrm_dst_hash(net, &m->old_daddr, &m->old_saddr,
				  m->reqid, m->old_family);
		hlist_for_each_entry(x, net->xfrm.state_bydst+h, bydst) {
			if (x->props.mode != m->mode ||
			    x->id.proto != m->proto)
				continue;
			if (m->reqid && x->props.reqid != m->reqid)
				continue;
			if (!xfrm_addr_equal(&x->id.daddr, &m->old_daddr,
					     m->old_family) ||
			    !xfrm_addr_equal(&x->props.saddr, &m->old_saddr,
					     m->old_family))
				continue;
			xfrm_state_hold(x);
			break;
		}
	} else {
		h = xfrm_src_hash(net, &m->old_daddr, &m->old_saddr,
				  m->old_family);
		hlist_for_each_entry(x, net->xfrm.state_bysrc+h, bysrc) {
			if (x->props.mode != m->mode ||
			    x->id.proto != m->proto)
				continue;
			if (!xfrm_addr_equal(&x->id.daddr, &m->old_daddr,
					     m->old_family) ||
			    !xfrm_addr_equal(&x->props.saddr, &m->old_saddr,
					     m->old_family))
				continue;
			xfrm_state_hold(x);
			break;
		}
	}

	spin_unlock_bh(&net->xfrm.xfrm_state_lock);

	return x;
}
EXPORT_SYMBOL(xfrm_migrate_state_find);

struct xfrm_state *xfrm_state_migrate(struct xfrm_state *x,
				      struct xfrm_migrate *m,
				      struct xfrm_encap_tmpl *encap)
{
	struct xfrm_state *xc;

	xc = xfrm_state_clone(x, encap);
	if (!xc)
		return NULL;

	memcpy(&xc->id.daddr, &m->new_daddr, sizeof(xc->id.daddr));
	memcpy(&xc->props.saddr, &m->new_saddr, sizeof(xc->props.saddr));

	/* add state */
	if (xfrm_addr_equal(&x->id.daddr, &m->new_daddr, m->new_family)) {
		/* a care is needed when the destination address of the
		   state is to be updated as it is a part of triplet */
		xfrm_state_insert(xc);
	} else {
		if (xfrm_state_add(xc) < 0)
			goto error;
	}

	return xc;
error:
	xfrm_state_put(xc);
	return NULL;
}
EXPORT_SYMBOL(xfrm_state_migrate);
#endif

int xfrm_state_update(struct xfrm_state *x)
{
	struct xfrm_state *x1, *to_put;
	int err;
	int use_spi = xfrm_id_proto_match(x->id.proto, IPSEC_PROTO_ANY);
	struct net *net = xs_net(x);

	to_put = NULL;

	spin_lock_bh(&net->xfrm.xfrm_state_lock);
	x1 = __xfrm_state_locate(x, use_spi, x->props.family);

	err = -ESRCH;
	if (!x1)
		goto out;

	if (xfrm_state_kern(x1)) {
		to_put = x1;
		err = -EEXIST;
		goto out;
	}

	if (x1->km.state == XFRM_STATE_ACQ) {
		__xfrm_state_insert(x);
		x = NULL;
	}
	err = 0;

out:
	spin_unlock_bh(&net->xfrm.xfrm_state_lock);

	if (to_put)
		xfrm_state_put(to_put);

	if (err)
		return err;

	if (!x) {
		xfrm_state_delete(x1);
		xfrm_state_put(x1);
		return 0;
	}

	err = -EINVAL;
	spin_lock_bh(&x1->lock);
	if (likely(x1->km.state == XFRM_STATE_VALID)) {
		if (x->encap && x1->encap &&
		    x->encap->encap_type == x1->encap->encap_type)
			memcpy(x1->encap, x->encap, sizeof(*x1->encap));
		else if (x->encap || x1->encap)
			goto fail;

		if (x->coaddr && x1->coaddr) {
			memcpy(x1->coaddr, x->coaddr, sizeof(*x1->coaddr));
		}
		if (!use_spi && memcmp(&x1->sel, &x->sel, sizeof(x1->sel)))
			memcpy(&x1->sel, &x->sel, sizeof(x1->sel));
		memcpy(&x1->lft, &x->lft, sizeof(x1->lft));
		x1->km.dying = 0;

		hrtimer_start(&x1->mtimer, ktime_set(1, 0),
			      HRTIMER_MODE_REL_SOFT);
		if (x1->curlft.use_time)
			xfrm_state_check_expire(x1);

		if (x->props.smark.m || x->props.smark.v || x->if_id) {
			spin_lock_bh(&net->xfrm.xfrm_state_lock);

			if (x->props.smark.m || x->props.smark.v)
				x1->props.smark = x->props.smark;

			if (x->if_id)
				x1->if_id = x->if_id;

			__xfrm_state_bump_genids(x1);
			spin_unlock_bh(&net->xfrm.xfrm_state_lock);
		}

		err = 0;
		x->km.state = XFRM_STATE_DEAD;
		__xfrm_state_put(x);
	}

fail:
	spin_unlock_bh(&x1->lock);

	xfrm_state_put(x1);

	return err;
}
EXPORT_SYMBOL(xfrm_state_update);

int xfrm_state_check_expire(struct xfrm_state *x)
{
	if (!x->curlft.use_time)
		x->curlft.use_time = ktime_get_real_seconds();

	if (x->curlft.bytes >= x->lft.hard_byte_limit ||
	    x->curlft.packets >= x->lft.hard_packet_limit) {
		x->km.state = XFRM_STATE_EXPIRED;
		hrtimer_start(&x->mtimer, 0, HRTIMER_MODE_REL_SOFT);
		return -EINVAL;
	}

	if (!x->km.dying &&
	    (x->curlft.bytes >= x->lft.soft_byte_limit ||
	     x->curlft.packets >= x->lft.soft_packet_limit)) {
		x->km.dying = 1;
		km_state_expired(x, 0, 0);
	}
	return 0;
}
EXPORT_SYMBOL(xfrm_state_check_expire);

struct xfrm_state *
xfrm_state_lookup(struct net *net, u32 mark, const xfrm_address_t *daddr, __be32 spi,
		  u8 proto, unsigned short family)
{
	struct xfrm_state *x;

	rcu_read_lock();
	x = __xfrm_state_lookup(net, mark, daddr, spi, proto, family);
	rcu_read_unlock();
	return x;
}
EXPORT_SYMBOL(xfrm_state_lookup);

struct xfrm_state *
xfrm_state_lookup_byaddr(struct net *net, u32 mark,
			 const xfrm_address_t *daddr, const xfrm_address_t *saddr,
			 u8 proto, unsigned short family)
{
	struct xfrm_state *x;

	spin_lock_bh(&net->xfrm.xfrm_state_lock);
	x = __xfrm_state_lookup_byaddr(net, mark, daddr, saddr, proto, family);
	spin_unlock_bh(&net->xfrm.xfrm_state_lock);
	return x;
}
EXPORT_SYMBOL(xfrm_state_lookup_byaddr);

struct xfrm_state *
xfrm_find_acq(struct net *net, const struct xfrm_mark *mark, u8 mode, u32 reqid,
	      u32 if_id, u8 proto, const xfrm_address_t *daddr,
	      const xfrm_address_t *saddr, int create, unsigned short family)
{
	struct xfrm_state *x;

	spin_lock_bh(&net->xfrm.xfrm_state_lock);
	x = __find_acq_core(net, mark, family, mode, reqid, if_id, proto, daddr, saddr, create);
	spin_unlock_bh(&net->xfrm.xfrm_state_lock);

	return x;
}
EXPORT_SYMBOL(xfrm_find_acq);

#ifdef CONFIG_XFRM_SUB_POLICY
#if IS_ENABLED(CONFIG_IPV6)
/* distribution counting sort function for xfrm_state and xfrm_tmpl */
static void
__xfrm6_sort(void **dst, void **src, int n,
	     int (*cmp)(const void *p), int maxclass)
{
	int count[XFRM_MAX_DEPTH] = { };
	int class[XFRM_MAX_DEPTH];
	int i;

	for (i = 0; i < n; i++) {
		int c = cmp(src[i]);

		class[i] = c;
		count[c]++;
	}

	for (i = 2; i < maxclass; i++)
		count[i] += count[i - 1];

	for (i = 0; i < n; i++) {
		dst[count[class[i] - 1]++] = src[i];
		src[i] = NULL;
	}
}

/* Rule for xfrm_state:
 *
 * rule 1: select IPsec transport except AH
 * rule 2: select MIPv6 RO or inbound trigger
 * rule 3: select IPsec transport AH
 * rule 4: select IPsec tunnel
 * rule 5: others
 */
static int __xfrm6_state_sort_cmp(const void *p)
{
	const struct xfrm_state *v = p;

	switch (v->props.mode) {
	case XFRM_MODE_TRANSPORT:
		if (v->id.proto != IPPROTO_AH)
			return 1;
		else
			return 3;
#if IS_ENABLED(CONFIG_IPV6_MIP6)
	case XFRM_MODE_ROUTEOPTIMIZATION:
	case XFRM_MODE_IN_TRIGGER:
		return 2;
#endif
	case XFRM_MODE_TUNNEL:
	case XFRM_MODE_BEET:
		return 4;
	}
	return 5;
}

/* Rule for xfrm_tmpl:
 *
 * rule 1: select IPsec transport
 * rule 2: select MIPv6 RO or inbound trigger
 * rule 3: select IPsec tunnel
 * rule 4: others
 */
static int __xfrm6_tmpl_sort_cmp(const void *p)
{
	const struct xfrm_tmpl *v = p;

	switch (v->mode) {
	case XFRM_MODE_TRANSPORT:
		return 1;
#if IS_ENABLED(CONFIG_IPV6_MIP6)
	case XFRM_MODE_ROUTEOPTIMIZATION:
	case XFRM_MODE_IN_TRIGGER:
		return 2;
#endif
	case XFRM_MODE_TUNNEL:
	case XFRM_MODE_BEET:
		return 3;
	}
	return 4;
}
#else
static inline int __xfrm6_state_sort_cmp(const void *p) { return 5; }
static inline int __xfrm6_tmpl_sort_cmp(const void *p) { return 4; }

static inline void
__xfrm6_sort(void **dst, void **src, int n,
	     int (*cmp)(const void *p), int maxclass)
{
	int i;

	for (i = 0; i < n; i++)
		dst[i] = src[i];
}
#endif /* CONFIG_IPV6 */

void
xfrm_tmpl_sort(struct xfrm_tmpl **dst, struct xfrm_tmpl **src, int n,
	       unsigned short family)
{
	int i;

	if (family == AF_INET6)
		__xfrm6_sort((void **)dst, (void **)src, n,
			     __xfrm6_tmpl_sort_cmp, 5);
	else
		for (i = 0; i < n; i++)
			dst[i] = src[i];
}

void
xfrm_state_sort(struct xfrm_state **dst, struct xfrm_state **src, int n,
		unsigned short family)
{
	int i;

	if (family == AF_INET6)
		__xfrm6_sort((void **)dst, (void **)src, n,
			     __xfrm6_state_sort_cmp, 6);
	else
		for (i = 0; i < n; i++)
			dst[i] = src[i];
}
#endif

/* Silly enough, but I'm lazy to build resolution list */

static struct xfrm_state *__xfrm_find_acq_byseq(struct net *net, u32 mark, u32 seq)
{
	int i;

	for (i = 0; i <= net->xfrm.state_hmask; i++) {
		struct xfrm_state *x;

		hlist_for_each_entry(x, net->xfrm.state_bydst+i, bydst) {
			if (x->km.seq == seq &&
			    (mark & x->mark.m) == x->mark.v &&
			    x->km.state == XFRM_STATE_ACQ) {
				xfrm_state_hold(x);
				return x;
			}
		}
	}
	return NULL;
}

struct xfrm_state *xfrm_find_acq_byseq(struct net *net, u32 mark, u32 seq)
{
	struct xfrm_state *x;

	spin_lock_bh(&net->xfrm.xfrm_state_lock);
	x = __xfrm_find_acq_byseq(net, mark, seq);
	spin_unlock_bh(&net->xfrm.xfrm_state_lock);
	return x;
}
EXPORT_SYMBOL(xfrm_find_acq_byseq);

u32 xfrm_get_acqseq(void)
{
	u32 res;
	static atomic_t acqseq;

	do {
		res = atomic_inc_return(&acqseq);
	} while (!res);

	return res;
}
EXPORT_SYMBOL(xfrm_get_acqseq);

int verify_spi_info(u8 proto, u32 min, u32 max)
{
	switch (proto) {
	case IPPROTO_AH:
	case IPPROTO_ESP:
		break;

	case IPPROTO_COMP:
		/* IPCOMP spi is 16-bits. */
		if (max >= 0x10000)
			return -EINVAL;
		break;

	default:
		return -EINVAL;
	}

	if (min > max)
		return -EINVAL;

	return 0;
}
EXPORT_SYMBOL(verify_spi_info);

int xfrm_alloc_spi(struct xfrm_state *x, u32 low, u32 high)
{
	struct net *net = xs_net(x);
	unsigned int h;
	struct xfrm_state *x0;
	int err = -ENOENT;
	__be32 minspi = htonl(low);
	__be32 maxspi = htonl(high);
	u32 mark = x->mark.v & x->mark.m;

	spin_lock_bh(&x->lock);
	if (x->km.state == XFRM_STATE_DEAD)
		goto unlock;

	err = 0;
	if (x->id.spi)
		goto unlock;

	err = -ENOENT;

	if (minspi == maxspi) {
		x0 = xfrm_state_lookup(net, mark, &x->id.daddr, minspi, x->id.proto, x->props.family);
		if (x0) {
			xfrm_state_put(x0);
			goto unlock;
		}
		x->id.spi = minspi;
	} else {
		u32 spi = 0;
		for (h = 0; h < high-low+1; h++) {
			spi = low + prandom_u32()%(high-low+1);
			x0 = xfrm_state_lookup(net, mark, &x->id.daddr, htonl(spi), x->id.proto, x->props.family);
			if (x0 == NULL) {
				x->id.spi = htonl(spi);
				break;
			}
			xfrm_state_put(x0);
		}
	}
	if (x->id.spi) {
		spin_lock_bh(&net->xfrm.xfrm_state_lock);
		h = xfrm_spi_hash(net, &x->id.daddr, x->id.spi, x->id.proto, x->props.family);
		hlist_add_head_rcu(&x->byspi, net->xfrm.state_byspi + h);
		spin_unlock_bh(&net->xfrm.xfrm_state_lock);

		err = 0;
	}

unlock:
	spin_unlock_bh(&x->lock);

	return err;
}
EXPORT_SYMBOL(xfrm_alloc_spi);

static bool __xfrm_state_filter_match(struct xfrm_state *x,
				      struct xfrm_address_filter *filter)
{
	if (filter) {
		if ((filter->family == AF_INET ||
		     filter->family == AF_INET6) &&
		    x->props.family != filter->family)
			return false;

		return addr_match(&x->props.saddr, &filter->saddr,
				  filter->splen) &&
		       addr_match(&x->id.daddr, &filter->daddr,
				  filter->dplen);
	}
	return true;
}

int xfrm_state_walk(struct net *net, struct xfrm_state_walk *walk,
		    int (*func)(struct xfrm_state *, int, void*),
		    void *data)
{
	struct xfrm_state *state;
	struct xfrm_state_walk *x;
	int err = 0;

	if (walk->seq != 0 && list_empty(&walk->all))
		return 0;

	spin_lock_bh(&net->xfrm.xfrm_state_lock);
	if (list_empty(&walk->all))
		x = list_first_entry(&net->xfrm.state_all, struct xfrm_state_walk, all);
	else
		x = list_first_entry(&walk->all, struct xfrm_state_walk, all);
	list_for_each_entry_from(x, &net->xfrm.state_all, all) {
		if (x->state == XFRM_STATE_DEAD)
			continue;
		state = container_of(x, struct xfrm_state, km);
		if (!xfrm_id_proto_match(state->id.proto, walk->proto))
			continue;
		if (!__xfrm_state_filter_match(state, walk->filter))
			continue;
		err = func(state, walk->seq, data);
		if (err) {
			list_move_tail(&walk->all, &x->all);
			goto out;
		}
		walk->seq++;
	}
	if (walk->seq == 0) {
		err = -ENOENT;
		goto out;
	}
	list_del_init(&walk->all);
out:
	spin_unlock_bh(&net->xfrm.xfrm_state_lock);
	return err;
}
EXPORT_SYMBOL(xfrm_state_walk);

void xfrm_state_walk_init(struct xfrm_state_walk *walk, u8 proto,
			  struct xfrm_address_filter *filter)
{
	INIT_LIST_HEAD(&walk->all);
	walk->proto = proto;
	walk->state = XFRM_STATE_DEAD;
	walk->seq = 0;
	walk->filter = filter;
}
EXPORT_SYMBOL(xfrm_state_walk_init);

void xfrm_state_walk_done(struct xfrm_state_walk *walk, struct net *net)
{
	kfree(walk->filter);

	if (list_empty(&walk->all))
		return;

	spin_lock_bh(&net->xfrm.xfrm_state_lock);
	list_del(&walk->all);
	spin_unlock_bh(&net->xfrm.xfrm_state_lock);
}
EXPORT_SYMBOL(xfrm_state_walk_done);

static void xfrm_replay_timer_handler(struct timer_list *t)
{
	struct xfrm_state *x = from_timer(x, t, rtimer);

	spin_lock(&x->lock);

	if (x->km.state == XFRM_STATE_VALID) {
		if (xfrm_aevent_is_on(xs_net(x)))
			x->repl->notify(x, XFRM_REPLAY_TIMEOUT);
		else
			x->xflags |= XFRM_TIME_DEFER;
	}

	spin_unlock(&x->lock);
}

static LIST_HEAD(xfrm_km_list);

void km_policy_notify(struct xfrm_policy *xp, int dir, const struct km_event *c)
{
	struct xfrm_mgr *km;

	rcu_read_lock();
	list_for_each_entry_rcu(km, &xfrm_km_list, list)
		if (km->notify_policy)
			km->notify_policy(xp, dir, c);
	rcu_read_unlock();
}

void km_state_notify(struct xfrm_state *x, const struct km_event *c)
{
	struct xfrm_mgr *km;
	rcu_read_lock();
	list_for_each_entry_rcu(km, &xfrm_km_list, list)
		if (km->notify)
			km->notify(x, c);
	rcu_read_unlock();
}

EXPORT_SYMBOL(km_policy_notify);
EXPORT_SYMBOL(km_state_notify);

void km_state_expired(struct xfrm_state *x, int hard, u32 portid)
{
	struct km_event c;

	c.data.hard = hard;
	c.portid = portid;
	c.event = XFRM_MSG_EXPIRE;
	km_state_notify(x, &c);
}

EXPORT_SYMBOL(km_state_expired);
/*
 * We send to all registered managers regardless of failure
 * We are happy with one success
*/
int km_query(struct xfrm_state *x, struct xfrm_tmpl *t, struct xfrm_policy *pol)
{
	int err = -EINVAL, acqret;
	struct xfrm_mgr *km;

	rcu_read_lock();
	list_for_each_entry_rcu(km, &xfrm_km_list, list) {
		acqret = km->acquire(x, t, pol);
		if (!acqret)
			err = acqret;
	}
	rcu_read_unlock();
	return err;
}
EXPORT_SYMBOL(km_query);

int km_new_mapping(struct xfrm_state *x, xfrm_address_t *ipaddr, __be16 sport)
{
	int err = -EINVAL;
	struct xfrm_mgr *km;

	rcu_read_lock();
	list_for_each_entry_rcu(km, &xfrm_km_list, list) {
		if (km->new_mapping)
			err = km->new_mapping(x, ipaddr, sport);
		if (!err)
			break;
	}
	rcu_read_unlock();
	return err;
}
EXPORT_SYMBOL(km_new_mapping);

void km_policy_expired(struct xfrm_policy *pol, int dir, int hard, u32 portid)
{
	struct km_event c;

	c.data.hard = hard;
	c.portid = portid;
	c.event = XFRM_MSG_POLEXPIRE;
	km_policy_notify(pol, dir, &c);
}
EXPORT_SYMBOL(km_policy_expired);

#ifdef CONFIG_XFRM_MIGRATE
int km_migrate(const struct xfrm_selector *sel, u8 dir, u8 type,
	       const struct xfrm_migrate *m, int num_migrate,
	       const struct xfrm_kmaddress *k,
	       const struct xfrm_encap_tmpl *encap)
{
	int err = -EINVAL;
	int ret;
	struct xfrm_mgr *km;

	rcu_read_lock();
	list_for_each_entry_rcu(km, &xfrm_km_list, list) {
		if (km->migrate) {
			ret = km->migrate(sel, dir, type, m, num_migrate, k,
					  encap);
			if (!ret)
				err = ret;
		}
	}
	rcu_read_unlock();
	return err;
}
EXPORT_SYMBOL(km_migrate);
#endif

int km_report(struct net *net, u8 proto, struct xfrm_selector *sel, xfrm_address_t *addr)
{
	int err = -EINVAL;
	int ret;
	struct xfrm_mgr *km;

	rcu_read_lock();
	list_for_each_entry_rcu(km, &xfrm_km_list, list) {
		if (km->report) {
			ret = km->report(net, proto, sel, addr);
			if (!ret)
				err = ret;
		}
	}
	rcu_read_unlock();
	return err;
}
EXPORT_SYMBOL(km_report);

static bool km_is_alive(const struct km_event *c)
{
	struct xfrm_mgr *km;
	bool is_alive = false;

	rcu_read_lock();
	list_for_each_entry_rcu(km, &xfrm_km_list, list) {
		if (km->is_alive && km->is_alive(c)) {
			is_alive = true;
			break;
		}
	}
	rcu_read_unlock();

	return is_alive;
}

int xfrm_user_policy(struct sock *sk, int optname, u8 __user *optval, int optlen)
{
	int err;
	u8 *data;
	struct xfrm_mgr *km;
	struct xfrm_policy *pol = NULL;

	if (in_compat_syscall())
		return -EOPNOTSUPP;

	if (!optval && !optlen) {
		xfrm_sk_policy_insert(sk, XFRM_POLICY_IN, NULL);
		xfrm_sk_policy_insert(sk, XFRM_POLICY_OUT, NULL);
		__sk_dst_reset(sk);
		return 0;
	}

	if (optlen <= 0 || optlen > PAGE_SIZE)
		return -EMSGSIZE;

	data = memdup_user(optval, optlen);
	if (IS_ERR(data))
		return PTR_ERR(data);

	err = -EINVAL;
	rcu_read_lock();
	list_for_each_entry_rcu(km, &xfrm_km_list, list) {
		pol = km->compile_policy(sk, optname, data,
					 optlen, &err);
		if (err >= 0)
			break;
	}
	rcu_read_unlock();

	if (err >= 0) {
		xfrm_sk_policy_insert(sk, err, pol);
		xfrm_pol_put(pol);
		__sk_dst_reset(sk);
		err = 0;
	}

	kfree(data);
	return err;
}
EXPORT_SYMBOL(xfrm_user_policy);

static DEFINE_SPINLOCK(xfrm_km_lock);

int xfrm_register_km(struct xfrm_mgr *km)
{
	spin_lock_bh(&xfrm_km_lock);
	list_add_tail_rcu(&km->list, &xfrm_km_list);
	spin_unlock_bh(&xfrm_km_lock);
	return 0;
}
EXPORT_SYMBOL(xfrm_register_km);

int xfrm_unregister_km(struct xfrm_mgr *km)
{
	spin_lock_bh(&xfrm_km_lock);
	list_del_rcu(&km->list);
	spin_unlock_bh(&xfrm_km_lock);
	synchronize_rcu();
	return 0;
}
EXPORT_SYMBOL(xfrm_unregister_km);

int xfrm_state_register_afinfo(struct xfrm_state_afinfo *afinfo)
{
	int err = 0;

	if (WARN_ON(afinfo->family >= NPROTO))
		return -EAFNOSUPPORT;

	spin_lock_bh(&xfrm_state_afinfo_lock);
	if (unlikely(xfrm_state_afinfo[afinfo->family] != NULL))
		err = -EEXIST;
	else
		rcu_assign_pointer(xfrm_state_afinfo[afinfo->family], afinfo);
	spin_unlock_bh(&xfrm_state_afinfo_lock);
	return err;
}
EXPORT_SYMBOL(xfrm_state_register_afinfo);

int xfrm_state_unregister_afinfo(struct xfrm_state_afinfo *afinfo)
{
	int err = 0, family = afinfo->family;

	if (WARN_ON(family >= NPROTO))
		return -EAFNOSUPPORT;

	spin_lock_bh(&xfrm_state_afinfo_lock);
	if (likely(xfrm_state_afinfo[afinfo->family] != NULL)) {
		if (rcu_access_pointer(xfrm_state_afinfo[family]) != afinfo)
			err = -EINVAL;
		else
			RCU_INIT_POINTER(xfrm_state_afinfo[afinfo->family], NULL);
	}
	spin_unlock_bh(&xfrm_state_afinfo_lock);
	synchronize_rcu();
	return err;
}
EXPORT_SYMBOL(xfrm_state_unregister_afinfo);

struct xfrm_state_afinfo *xfrm_state_afinfo_get_rcu(unsigned int family)
{
	if (unlikely(family >= NPROTO))
		return NULL;

	return rcu_dereference(xfrm_state_afinfo[family]);
}
EXPORT_SYMBOL_GPL(xfrm_state_afinfo_get_rcu);

struct xfrm_state_afinfo *xfrm_state_get_afinfo(unsigned int family)
{
	struct xfrm_state_afinfo *afinfo;
	if (unlikely(family >= NPROTO))
		return NULL;
	rcu_read_lock();
	afinfo = rcu_dereference(xfrm_state_afinfo[family]);
	if (unlikely(!afinfo))
		rcu_read_unlock();
	return afinfo;
}

void xfrm_flush_gc(void)
{
	flush_work(&xfrm_state_gc_work);
}
EXPORT_SYMBOL(xfrm_flush_gc);

/* Temporarily located here until net/xfrm/xfrm_tunnel.c is created */
void xfrm_state_delete_tunnel(struct xfrm_state *x)
{
	if (x->tunnel) {
		struct xfrm_state *t = x->tunnel;

		if (atomic_read(&t->tunnel_users) == 2)
			xfrm_state_delete(t);
		atomic_dec(&t->tunnel_users);
		xfrm_state_put_sync(t);
		x->tunnel = NULL;
	}
}
EXPORT_SYMBOL(xfrm_state_delete_tunnel);

u32 xfrm_state_mtu(struct xfrm_state *x, int mtu)
{
	const struct xfrm_type *type = READ_ONCE(x->type);
	struct crypto_aead *aead;
	u32 blksize, net_adj = 0;

	if (x->km.state != XFRM_STATE_VALID ||
	    !type || type->proto != IPPROTO_ESP)
		return mtu - x->props.header_len;

	aead = x->data;
	blksize = ALIGN(crypto_aead_blocksize(aead), 4);

	switch (x->props.mode) {
	case XFRM_MODE_TRANSPORT:
	case XFRM_MODE_BEET:
		if (x->props.family == AF_INET)
			net_adj = sizeof(struct iphdr);
		else if (x->props.family == AF_INET6)
			net_adj = sizeof(struct ipv6hdr);
		break;
	case XFRM_MODE_TUNNEL:
		break;
	default:
		WARN_ON_ONCE(1);
		break;
	}

	return ((mtu - x->props.header_len - crypto_aead_authsize(aead) -
		 net_adj) & ~(blksize - 1)) + net_adj - 2;
}
EXPORT_SYMBOL_GPL(xfrm_state_mtu);

int __xfrm_init_state(struct xfrm_state *x, bool init_replay, bool offload)
{
<<<<<<< HEAD
	const struct xfrm_state_afinfo *afinfo;
=======
>>>>>>> 4ff96fb5
	const struct xfrm_mode *inner_mode;
	const struct xfrm_mode *outer_mode;
	int family = x->props.family;
	int err;

	if (family == AF_INET &&
	    xs_net(x)->ipv4.sysctl_ip_no_pmtu_disc)
		x->props.flags |= XFRM_STATE_NOPMTUDISC;

	err = -EPROTONOSUPPORT;

	if (x->sel.family != AF_UNSPEC) {
		inner_mode = xfrm_get_mode(x->props.mode, x->sel.family);
		if (inner_mode == NULL)
			goto error;

		if (!(inner_mode->flags & XFRM_MODE_FLAG_TUNNEL) &&
		    family != x->sel.family)
			goto error;

		x->inner_mode = *inner_mode;
	} else {
		const struct xfrm_mode *inner_mode_iaf;
		int iafamily = AF_INET;

		inner_mode = xfrm_get_mode(x->props.mode, x->props.family);
		if (inner_mode == NULL)
			goto error;

		if (!(inner_mode->flags & XFRM_MODE_FLAG_TUNNEL))
			goto error;

		x->inner_mode = *inner_mode;

		if (x->props.family == AF_INET)
			iafamily = AF_INET6;

		inner_mode_iaf = xfrm_get_mode(x->props.mode, iafamily);
		if (inner_mode_iaf) {
			if (inner_mode_iaf->flags & XFRM_MODE_FLAG_TUNNEL)
				x->inner_mode_iaf = *inner_mode_iaf;
		}
	}

	x->type = xfrm_get_type(x->id.proto, family);
	if (x->type == NULL)
		goto error;

	x->type_offload = xfrm_get_type_offload(x->id.proto, family, offload);

	err = x->type->init_state(x);
	if (err)
		goto error;

	outer_mode = xfrm_get_mode(x->props.mode, family);
	if (!outer_mode) {
		err = -EPROTONOSUPPORT;
		goto error;
	}

	x->outer_mode = *outer_mode;
	if (init_replay) {
		err = xfrm_init_replay(x);
		if (err)
			goto error;
	}

error:
	return err;
}

EXPORT_SYMBOL(__xfrm_init_state);

int xfrm_init_state(struct xfrm_state *x)
{
	int err;

	err = __xfrm_init_state(x, true, false);
	if (!err)
		x->km.state = XFRM_STATE_VALID;

	return err;
}

EXPORT_SYMBOL(xfrm_init_state);

int __net_init xfrm_state_init(struct net *net)
{
	unsigned int sz;

	if (net_eq(net, &init_net))
		xfrm_state_cache = KMEM_CACHE(xfrm_state,
					      SLAB_HWCACHE_ALIGN | SLAB_PANIC);

	INIT_LIST_HEAD(&net->xfrm.state_all);

	sz = sizeof(struct hlist_head) * 8;

	net->xfrm.state_bydst = xfrm_hash_alloc(sz);
	if (!net->xfrm.state_bydst)
		goto out_bydst;
	net->xfrm.state_bysrc = xfrm_hash_alloc(sz);
	if (!net->xfrm.state_bysrc)
		goto out_bysrc;
	net->xfrm.state_byspi = xfrm_hash_alloc(sz);
	if (!net->xfrm.state_byspi)
		goto out_byspi;
	net->xfrm.state_hmask = ((sz / sizeof(struct hlist_head)) - 1);

	net->xfrm.state_num = 0;
	INIT_WORK(&net->xfrm.state_hash_work, xfrm_hash_resize);
	spin_lock_init(&net->xfrm.xfrm_state_lock);
	return 0;

out_byspi:
	xfrm_hash_free(net->xfrm.state_bysrc, sz);
out_bysrc:
	xfrm_hash_free(net->xfrm.state_bydst, sz);
out_bydst:
	return -ENOMEM;
}

void xfrm_state_fini(struct net *net)
{
	unsigned int sz;

	flush_work(&net->xfrm.state_hash_work);
	flush_work(&xfrm_state_gc_work);
	xfrm_state_flush(net, 0, false, true);

	WARN_ON(!list_empty(&net->xfrm.state_all));

	sz = (net->xfrm.state_hmask + 1) * sizeof(struct hlist_head);
	WARN_ON(!hlist_empty(net->xfrm.state_byspi));
	xfrm_hash_free(net->xfrm.state_byspi, sz);
	WARN_ON(!hlist_empty(net->xfrm.state_bysrc));
	xfrm_hash_free(net->xfrm.state_bysrc, sz);
	WARN_ON(!hlist_empty(net->xfrm.state_bydst));
	xfrm_hash_free(net->xfrm.state_bydst, sz);
}

#ifdef CONFIG_AUDITSYSCALL
static void xfrm_audit_helper_sainfo(struct xfrm_state *x,
				     struct audit_buffer *audit_buf)
{
	struct xfrm_sec_ctx *ctx = x->security;
	u32 spi = ntohl(x->id.spi);

	if (ctx)
		audit_log_format(audit_buf, " sec_alg=%u sec_doi=%u sec_obj=%s",
				 ctx->ctx_alg, ctx->ctx_doi, ctx->ctx_str);

	switch (x->props.family) {
	case AF_INET:
		audit_log_format(audit_buf, " src=%pI4 dst=%pI4",
				 &x->props.saddr.a4, &x->id.daddr.a4);
		break;
	case AF_INET6:
		audit_log_format(audit_buf, " src=%pI6 dst=%pI6",
				 x->props.saddr.a6, x->id.daddr.a6);
		break;
	}

	audit_log_format(audit_buf, " spi=%u(0x%x)", spi, spi);
}

static void xfrm_audit_helper_pktinfo(struct sk_buff *skb, u16 family,
				      struct audit_buffer *audit_buf)
{
	const struct iphdr *iph4;
	const struct ipv6hdr *iph6;

	switch (family) {
	case AF_INET:
		iph4 = ip_hdr(skb);
		audit_log_format(audit_buf, " src=%pI4 dst=%pI4",
				 &iph4->saddr, &iph4->daddr);
		break;
	case AF_INET6:
		iph6 = ipv6_hdr(skb);
		audit_log_format(audit_buf,
				 " src=%pI6 dst=%pI6 flowlbl=0x%x%02x%02x",
				 &iph6->saddr, &iph6->daddr,
				 iph6->flow_lbl[0] & 0x0f,
				 iph6->flow_lbl[1],
				 iph6->flow_lbl[2]);
		break;
	}
}

void xfrm_audit_state_add(struct xfrm_state *x, int result, bool task_valid)
{
	struct audit_buffer *audit_buf;

	audit_buf = xfrm_audit_start("SAD-add");
	if (audit_buf == NULL)
		return;
	xfrm_audit_helper_usrinfo(task_valid, audit_buf);
	xfrm_audit_helper_sainfo(x, audit_buf);
	audit_log_format(audit_buf, " res=%u", result);
	audit_log_end(audit_buf);
}
EXPORT_SYMBOL_GPL(xfrm_audit_state_add);

void xfrm_audit_state_delete(struct xfrm_state *x, int result, bool task_valid)
{
	struct audit_buffer *audit_buf;

	audit_buf = xfrm_audit_start("SAD-delete");
	if (audit_buf == NULL)
		return;
	xfrm_audit_helper_usrinfo(task_valid, audit_buf);
	xfrm_audit_helper_sainfo(x, audit_buf);
	audit_log_format(audit_buf, " res=%u", result);
	audit_log_end(audit_buf);
}
EXPORT_SYMBOL_GPL(xfrm_audit_state_delete);

void xfrm_audit_state_replay_overflow(struct xfrm_state *x,
				      struct sk_buff *skb)
{
	struct audit_buffer *audit_buf;
	u32 spi;

	audit_buf = xfrm_audit_start("SA-replay-overflow");
	if (audit_buf == NULL)
		return;
	xfrm_audit_helper_pktinfo(skb, x->props.family, audit_buf);
	/* don't record the sequence number because it's inherent in this kind
	 * of audit message */
	spi = ntohl(x->id.spi);
	audit_log_format(audit_buf, " spi=%u(0x%x)", spi, spi);
	audit_log_end(audit_buf);
}
EXPORT_SYMBOL_GPL(xfrm_audit_state_replay_overflow);

void xfrm_audit_state_replay(struct xfrm_state *x,
			     struct sk_buff *skb, __be32 net_seq)
{
	struct audit_buffer *audit_buf;
	u32 spi;

	audit_buf = xfrm_audit_start("SA-replayed-pkt");
	if (audit_buf == NULL)
		return;
	xfrm_audit_helper_pktinfo(skb, x->props.family, audit_buf);
	spi = ntohl(x->id.spi);
	audit_log_format(audit_buf, " spi=%u(0x%x) seqno=%u",
			 spi, spi, ntohl(net_seq));
	audit_log_end(audit_buf);
}
EXPORT_SYMBOL_GPL(xfrm_audit_state_replay);

void xfrm_audit_state_notfound_simple(struct sk_buff *skb, u16 family)
{
	struct audit_buffer *audit_buf;

	audit_buf = xfrm_audit_start("SA-notfound");
	if (audit_buf == NULL)
		return;
	xfrm_audit_helper_pktinfo(skb, family, audit_buf);
	audit_log_end(audit_buf);
}
EXPORT_SYMBOL_GPL(xfrm_audit_state_notfound_simple);

void xfrm_audit_state_notfound(struct sk_buff *skb, u16 family,
			       __be32 net_spi, __be32 net_seq)
{
	struct audit_buffer *audit_buf;
	u32 spi;

	audit_buf = xfrm_audit_start("SA-notfound");
	if (audit_buf == NULL)
		return;
	xfrm_audit_helper_pktinfo(skb, family, audit_buf);
	spi = ntohl(net_spi);
	audit_log_format(audit_buf, " spi=%u(0x%x) seqno=%u",
			 spi, spi, ntohl(net_seq));
	audit_log_end(audit_buf);
}
EXPORT_SYMBOL_GPL(xfrm_audit_state_notfound);

void xfrm_audit_state_icvfail(struct xfrm_state *x,
			      struct sk_buff *skb, u8 proto)
{
	struct audit_buffer *audit_buf;
	__be32 net_spi;
	__be32 net_seq;

	audit_buf = xfrm_audit_start("SA-icv-failure");
	if (audit_buf == NULL)
		return;
	xfrm_audit_helper_pktinfo(skb, x->props.family, audit_buf);
	if (xfrm_parse_spi(skb, proto, &net_spi, &net_seq) == 0) {
		u32 spi = ntohl(net_spi);
		audit_log_format(audit_buf, " spi=%u(0x%x) seqno=%u",
				 spi, spi, ntohl(net_seq));
	}
	audit_log_end(audit_buf);
}
EXPORT_SYMBOL_GPL(xfrm_audit_state_icvfail);
#endif /* CONFIG_AUDITSYSCALL */<|MERGE_RESOLUTION|>--- conflicted
+++ resolved
@@ -2440,10 +2440,6 @@
 
 int __xfrm_init_state(struct xfrm_state *x, bool init_replay, bool offload)
 {
-<<<<<<< HEAD
-	const struct xfrm_state_afinfo *afinfo;
-=======
->>>>>>> 4ff96fb5
 	const struct xfrm_mode *inner_mode;
 	const struct xfrm_mode *outer_mode;
 	int family = x->props.family;
