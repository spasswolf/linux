--- conflicted
+++ resolved
@@ -260,13 +260,9 @@
 		buf_len = strlen(buf);
 
 		ct = nf_ct_get(skb, &ctinfo);
-<<<<<<< HEAD
-		if (ct && !nf_ct_is_untracked(ct) && nfct_nat(ct)) {
+		if (ct && !nf_ct_is_untracked(ct) && (ct->status & IPS_NAT_MASK)) {
 			bool mangled;
 
-=======
-		if (ct && !nf_ct_is_untracked(ct) && (ct->status & IPS_NAT_MASK)) {
->>>>>>> e2411376
 			/* If mangling fails this function will return 0
 			 * which will cause the packet to be dropped.
 			 * Mangling can only fail under memory pressure,
