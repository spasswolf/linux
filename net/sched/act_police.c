--- conflicted
+++ resolved
@@ -401,16 +401,6 @@
 	return -1;
 }
 
-<<<<<<< HEAD
-static int tcf_police_search(struct net *net, struct tc_action **a, u32 index)
-{
-	struct tc_action_net *tn = net_generic(net, police_net_id);
-
-	return tcf_idr_search(tn, a, index);
-}
-
-=======
->>>>>>> 7365df19
 static int tcf_police_act_to_flow_act(int tc_act, u32 *extval,
 				      struct netlink_ext_ack *extack)
 {
